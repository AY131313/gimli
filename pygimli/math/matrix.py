# -*- coding: utf-8 -*-
"""Some special and usefull matrices."""

import numpy as np

import pygimli as pg
import pygimli.core as pgcore


from pygimli.core import (CMatrix, CSparseMapMatrix, CSparseMatrix,
                          RSparseMapMatrix, RSparseMatrix, ElementMatrix,
                          MatrixBase)

IdentityMatrix = pgcore.IdentityMatrix
Matrix = pgcore.RMatrix
SparseMatrix = pgcore.RSparseMatrix
SparseMapMatrix = pgcore.RSparseMapMatrix
BlockMatrix = pgcore.RBlockMatrix

from pygimli.core import (convertCRSIndex2Map, sparseMatrix2Array,
                     sparseMatrix2coo, sparseMatrix2csr, 
                     sparseMatrix2Dense, sparseMatrix2csc, 
                     toSparseMatrix, toSparseMapMatrix,
                     toCSC, toCSR, toCOO,
                     toDense, reduceEntries, removeEntries,)

class TransposedMatrix(MatrixBase):
    """Wrapper for transposed matrix (of any kind)."""

    def __init__(self, A, verbose=False):
        self._A = A
        super().__init__(self._A.cols(), self._A.rows(), verbose)
        
    # def rows(self):
    #     """Return number of rows (cols of underlying matrix)."""
    #     return self._A.cols()

    # def cols(self):
    #     """Return number of cols (rows of underlying matrix)."""
    #     return self._A.rows()

    def mult(self, x):
        """Multiplication from right-hand-side (A.T*x)."""
        return self._A.transMult(x)

    def transMult(self, x):
        """Multiplication from right-hand-side (A*x)"""
        return self._A.mult(x)


class SquaredMatrix(MatrixBase):
    """Wrapper for squared (least-squares) matrix A^T*A (of any kind)."""

    def __init__(self, A, verbose=False):
        self._A = A
        super().__init__(self._A.cols(), self._A.cols(), verbose)
        
    # def rows(self):
    #     """Return number of rows (cols of underlying matrix)."""
    #     return self._A.cols()

    # def cols(self):
    #     """Return number of cols (cols of underlying matrix)."""
    #     return self._A.cols()

    def mult(self, x):
        """Multiplication from right-hand-side (A.T*A*x)."""
        return self._A.transMult(self._A.mult(x))

    def transMult(self, x):
        """Multiplication from right-hand-side ((A^T*A)^T*x)."""
        return self._A.transMult(self._A.mult(x))


class SquaredTransposeMatrix(MatrixBase):
    """Wrapper for squared (least-squares) matrix A*A^T (of any kind)."""

    def __init__(self, A, verbose=False):
        self._A = A
        super().__init__(self._A.rows(), self._A.rows(), verbose)

    # def rows(self):
    #     """Return number of rows (rows of underlying matrix)."""
    #     return self._A.rows()

    # def cols(self):
    #     """Return number of cols (rows of underlying matrix)."""
    #     return self._A.rows()

    def mult(self, x):
        """Multiplication from right-hand-side (A.T*A*x)."""
        return self._A.mult(self._A.transMult(x))

    def transMult(self, x):
        """Multiplication from right-hand-side ((A^T*A)^T*x)."""
        return self._A.mult(self._A.transMult(x))


class RealNumpyMatrix(MatrixBase):
    """
    Matrix Wrapper for for ndarrays, providing syntax for pygimli c++ core
    algorithms. Holds reference to a real matrix, providing the correct
    multiplication algorithms for the pygimli inversion process.
    """

    def __init__(self, mat, copy=False):

        self.ndim = 2

        # print('real Matrix')
        if isinstance(mat, str):
            self.M = np.load(mat)
        else:
            if copy is True:
                self.M = np.copy(mat)
            else:
                self.M = mat
        
        super().__init__(np.shape(self.M)[0], np.shape(self.M)[1], verbose=False)

    def __repr__(self):
        return self.M.__repr__()

    # def rows(self):
    #     return np.shape(self.M)[0]

    # def cols(self):
    #     return np.shape(self.M)[1]

    def save(self, name):
        np.save(name, self.M)

    def mult(self, vector):
        return self.M.dot(vector)

    def transMult(self, vector):
        return np.dot(vector, self.M)


def ComplexNumpyMatrix(mat, copy=False):
    """Wrapper for a complex-valued numpy matrix stacked vertically."""
    return RealNumpyMatrix(np.row_stack([mat.real, mat.imag]), copy=copy)


def NumpyMatrix(mat, copy=False):
    """
    Matrix Wrapper for for ndarrays, providing syntax for pygimli c++ core
    algorithms (rows, cols, mult, transMult, save(numpy)).
    """
    if isinstance(mat, str):
        mat = np.load(mat)

    if isinstance(mat[0][0], complex):
        return ComplexNumpyMatrix(mat, copy=copy)
    else:
        return RealNumpyMatrix(mat, copy=copy)


class MultMatrix(MatrixBase):
    """Base Matrix class for all matrix types holding a matrix."""

    def __init__(self, A, verbose=False):
        self._A = A
        self.ndim = self._A.ndim
        super().__init__(self.A.rows(), self.A.cols(), verbose)

    @property
    def A(self):
        return self._A

    @A.setter
    def A(self, A):
        self._A = A

    # def rows(self):
    #     """Return number of rows (using underlying matrix)."""
    #     return self.A.rows()  # this should be _A

    # def cols(self):
    #     """Return number of columns (using underlying matrix)."""
    #     return self.A.cols()  # this should be _A

    def save(self, filename):
        """So it can be used in inversion with dosave flag"""
        pass


class MultLeftMatrix(MultMatrix):
    """Matrix consisting of actual RMatrix and lef-side vector."""

    def __init__(self, A, left, verbose=False):
        """Constructor saving matrix and vector."""
        if A.rows() != len(left):
            raise Exception("Matrix columns do not fit vector length!")
        super(MultLeftMatrix, self).__init__(A, verbose)

        self._l = left

    @property
    def l(self):  # better use left and right instead (pylint E743)?
        return self._l

    @l.setter
    def r(self, l):
        self._l = l

    def mult(self, x):
        """Multiplication from right-hand-side (dot product A*x)."""
        return self.A.mult(x) * self.l

    def transMult(self, x):
        """Multiplication from right-hand-side (dot product A.T * x)"""
        return self.A.transMult(x * self.l)


LMultRMatrix = MultLeftMatrix  # alias for backward compatibility


class MultRightMatrix(MultMatrix):
    """Some Matrix, multiplied with a right hand side vector r."""

    def __init__(self, A, r=None, verbose=False):
        super(MultRightMatrix, self).__init__(A, verbose)

        if r is None:
            self._r = pgcore.RVector(self.cols(), 1.0)
        else:
            self._r = r

    @property
    def r(self):
        return self._r

    @r.setter
    def r(self, r):
        self._r = r

    def mult(self, x):
        """Return M*x = A*(r*x)"""
        if hasattr(x, '__len__') and hasattr(self.r, '__len__'):
            if len(x) != len(self.r):
                # assuming A was complex
                # warn('need to double x')
                # print('mult:', self.A.rows(), " x " , self.A.cols(),
                #        'x:', len(x), 'r:', len(self.r))
                # print(self.perm)
                return self.A.mult(x[self.perm] * self.r)
                # return self.A.mult(pgcore.cat(x, x) * self.r)
        return self.A.mult(x * self.r)

    def transMult(self, x):
        """Return M.T*x=(A.T*x)*r"""
        # print('transmult', self.A.rows(), " x " , self.A.cols(), x, self.r, )
        return self.A.transMult(x) * self.r


RMultRMatrix = MultRightMatrix  # alias for backward compatibility


class MultLeftRightMatrix(MultMatrix):
    """Matrix consisting of actual RMatrix and left-hand-side vector."""

    def __init__(self, A, left, right, verbose=False):
        """Initialize matrix by matrix and vectors.

        Parameters
        ----------
        A : pg.matrix.MatrixBase derived matrix
            main matrix
        left, right : pg.Vector
            left and right side vectors to weight individual rows & columns
        """
        if A.cols() != len(right):
                raise Exception("Matrix columns do not fit right vector length!")
        if A.rows() != len(left):
            raise Exception("Matrix rows do not fit left vector length!")

        super(MultLeftRightMatrix, self).__init__(A, verbose)
        self._r = right
        self._l = left

    @property
    def l(self):
        return self._l

    @l.setter
    def l(self, l):
        self._l = l

    @property
    def r(self):
        return self._r

    @r.setter
    def r(self, r):
        self._r = r

    def mult(self, x):
        """Multiplication from right-hand-side (dot product A*x)."""
        return self.A.mult(x * self._r) * self._l

    def transMult(self, x):
        """Multiplication from right-hand-side (dot product A.T*x)."""
        return self.A.transMult(x * self._l) * self._r


LRMultRMatrix = MultLeftRightMatrix  # alias for backward compatibility


class Add2Matrix(MatrixBase):
    """Matrix by addition of two matrices implicitly.

        The matrix holds two matrices and distributes multiplication in 2 parts

        M = A + B
        M * x = A * x + B * x
        M.T * y = B^T * y + A.T^*y
    """

    def __init__(self, A, B):
        """Initialize matrix.

        Parameters
        ----------
        A, B : any Matrix derived from pg.core.MatrixBase
            submatrices to be multiplied (A/B.cols() and rows() need to match)
        """
        self.A = A
        self.B = B
        assert A.rows() == B.rows()
        assert A.cols() == B.cols()

        super().__init__(self.A.rows(), self.A.cols(), verbose=False)


    def mult(self, x):
        """Return M*x = A*(r*x)"""
        return self.A.mult(x) + self.B.mult(x)

    def transMult(self, x):
        """Return M.T*x=(A.T*x)*r"""
        return self.A.transMult(x) + self.B.transMult(x)

    # def rows(self):
    #     """Number of rows."""
    #     return self.A.rows()
    
    # def cols(self):
    #     """Number of columns."""
    #     return self.A.cols()



class Mult2Matrix(MatrixBase):
    """Matrix by multipication of two matrices implicitly.

        The matrix holds two matrices and distributes multiplication in 2 parts

        M = A * B
        M * x = A * (B*x)
        M.T * y = B^T * (A.T^*y) = (y^T * A * B)^T
    """

    def __init__(self, A, B):
        """Initialize matrix.

        Parameters
        ----------
        A, B : any Matrix derived from pg.core.MatrixBase
            submatrices to be multiplied (A.cols() must equal B.rows())
        """
        self.A = A
        self.B = B
        assert A.cols() == B.rows()
      
        super().__init__(self.A.rows(), self.B.cols(), verbose=True)

    def mult(self, x):
        """Return M*x = A*(B*x)"""
        return self.A.mult(self.B.mult(x))

    def transMult(self, x):
        """Return M.T*x=(A.T*x)*B"""
        return self.B.transMult(self.A.transMult(x))

    # def rows(self):
    #     """Number of rows."""
    #     return self.A.rows()
    # def cols(self):
    #     """Number of columns."""
    #     return self.B.cols()


class DiagonalMatrix(MatrixBase):
    """Square matrix with a vector on the main diagonal."""

    def __init__(self, d):
        """Initialize matrix

        Parameters
        ----------
        d : Vector
            vector holding diagonal elements
        """
        self.d = d
        super().__init__(len(self.d), len(self.d), verbose=False)

    def mult(self, x):
        """Return M*x = d*x (element-wise)"""
        return x * self.d

    def transMult(self, x):
        """Return M.T*x = M*x"""
        return x * self.d

    # def rows(self):
    #     """Number of rows (length of diagonal)."""
    #     return len(self.d)

    # def cols(self):
    #     """Number of columns (length of diagonal)."""
    #     return len(self.d)


@pg.cache
def createCm05(A):
    """Globally cached helper function to create Cm05Matrix."""
    return pg.matrix.Cm05Matrix(A, verbose=True)


class Cm05Matrix(MatrixBase):
    """Matrix implicitly representing the inverse square-root."""

    def __init__(self, A, trsh=1e-4, verbose=False):
        """Constructor saving matrix and vector.

        Parameters
        ----------
        A : ndarray
            numpy type (full) matrix
        """
        super().__init__(verbose)
        self._mul = None
        self._trsh = trsh

        if isinstance(A, str):
            self.load(A)
        else:
            import scipy
            from packaging import version

            if A.shape[0] != A.shape[1]:  # rows/cols for pgcore matrix
                raise Exception("Matrix must by square (and symmetric)!")

            if verbose:
                pg.tic(key='init cm05')

            eigkw = {}
            trsh = self._trsh
            if version.parse(scipy.__version__) >= version.parse("1.5"):
                eigkw["subset_by_value"] = [trsh, np.inf]
                eigkw["driver"] = "evr"
                self.ew, self.EV = scipy.linalg.eigh(A, **eigkw)
            else:
                self.ew, self.EV = scipy.linalg.eigh(A)
                self.EV = self.EV[:, self.ew > trsh]
                self.ew = self.ew[self.ew > trsh]

            self.resize(len(self.ew), len(self.ew))

            if verbose:
                pg.info('(C) Time for eigenvalue decomposition {:.1f}s'.format(
                        pg.dur(key='init cm05')))

    @property
    def mul(self):
        """Scaling vector for A**(-0.5), 1/sqrt(eigenvalues)."""
        if self._mul is None:
            self._mul = np.sqrt(1./self.ew)
        return self._mul

    def save(self, fileName):
        """Save the content of this matrix.

        Used for caching until pickling is possible for this class"""
        np.save(fileName, dict(ew=self.ew, EV=self.EV), allow_pickle=True)

    def load(self, fileName):
        """Load the content of this matrix.

        Used for caching until pickling is possible for this class"""
        d = np.load(fileName + '.npy', allow_pickle=True).tolist()
        self.ew = d['ew']
        self.EV = d['EV']
<<<<<<< HEAD
        self.resize(len(self.ew), len(self.ew))
=======

    def rows(self):
        """Return number of rows (using underlying matrix)."""
        return len(self.ew)

    def cols(self):
        """Return number of columns (using underlying matrix)."""
        return self.rows()
>>>>>>> 35201057

    def mult(self, x):
        """Multiplication from right-hand side (dot product)."""
        return self.EV.dot(np.dot(np.transpose(x), self.EV).T*self.mul)

    def transMult(self, x):
        """Multiplication from right-hand side (dot product)."""
        return self.mult(x)  # matrix is symmetric by definition


class RepeatVMatrix(BlockMatrix):
    """Matrix repeating a base matrix N times vertically. Only A is stored.

        M = | A |
            | A |
            | A |
    """

    def __init__(self, A, num):
        """Init matrix by specify matrix and number of repetitions.

        Parameters
        ----------
        A : pg.MatrixBase (or derived)
            matrix for constraining a single frame (e.g. 1st order smoothness)
        num : int
            number of repetitions
        """
        super().__init__()
        self.A_ = A
        self.Aid = self.addMatrix(self.A_)
        nr = 0
        for _ in range(num):
            self.addMatrixEntry(self.Aid, nr, 0)
            nr += A.rows()

        self.recalcMatrixSize()


class RepeatHMatrix(BlockMatrix):
    """Matrix repeating a base matrix N times horizontally. Only A is stored.

        M = [ A A A ]
    """

    def __init__(self, A, num):
        """Init matrix by specify matrix and number of repetitions.

        Parameters
        ----------
        A : pg.MatrixBase (or derived)
            matrix for constraining a single frame (e.g. 1st order smoothness)
        num : int
            number of repetitions
        """
        super().__init__()
        self.A_ = A
        self.Aid = self.addMatrix(self.A_)
        nc = 0
        for _ in range(num):
            self.addMatrixEntry(self.Aid, 0, nc)
            nc += A.cols()

        self.recalcMatrixSize()


class RepeatDMatrix(BlockMatrix):
    """Matrix repeating a base matrix N times diagonally. Only A is stored.

        M = | A     |
            |   A   |
            |     A |
    """

    def __init__(self, A, num):
        """Init matrix by specify matrix and number of repetitions.

        Parameters
        ----------
        A : pg.MatrixBase (or derived)
            matrix for constraining a single frame (e.g. 1st order smoothness)
        num : int
            number of repetitions
        """
        super().__init__()
        self.A_ = A
        self.Aid = self.addMatrix(self.A_)
        nc = 0
        nr = 0
        for _ in range(num):
            self.addMatrixEntry(self.Aid, nr, nc)
            nc += A.cols()
            nr += A.rows()

        self.recalcMatrixSize()


class FrameConstraintMatrix(RepeatDMatrix):
    """Matrix constraining meshes inside and between frames of same mesh.

        M = |  A        |
            |     A     |
            |        A  |
            | -I +I     |
            |    -I +I  |
    """

    def __init__(self, A, num, scale=1.0):
        """Init matrix by specifying number of frames.

        Parameters
        ----------
        A : pg.MatrixBase (or derived)
            matrix for constraining a single frame (e.g. 1st order smoothness)
        num : int
            number of frames
        scale : float | iterable of size num - 1
        """
        super().__init__(A, num)
        self.nm = A.cols()  # model parameter per frame
        self.nb = A.rows()  # boundaries per frame
        if isinstance(scale, float):
            self.Iminus_ = pgcore.IdentityMatrix(self.nm, val=-scale)
            self.Iplus_ = pgcore.IdentityMatrix(self.nm, val=scale)
            self.Im = self.addMatrix(self.Iminus_)
            self.Ip = self.addMatrix(self.Iplus_)
            nc = self.rows()
            for i in range(num-1):
                self.addMatrixEntry(self.Im, nc, i*self.nm)
                self.addMatrixEntry(self.Ip, nc, (i+1)*self.nm)
                nc += self.nm
        elif hasattr(scale, "__iter__"):
            assert len(scale) == self.nm-1, "scaling vector length != num-1"
            self.diag_ = np.repeat(scale, self.nm)
            self.Iminus_ = pg.matrix.DiagonalMatrix(-self.diag_)
            self.Iplus_ = pg.matrix.DiagonalMatrix(self.diag_)
            nc = self.rows()
            self.addMatrix(self.Iminus_, nc, 0)
            self.addMatrix(self.Iplus_, nc, self.nm)
        else:
            raise TypeError("Could not use scale")

        self.recalcMatrixSize()


class NDMatrix(pgcore.BlockMatrix):
    """Diagonal block (block-Jacobi) matrix ."""

    def __init__(self, num, nrows, ncols):
        super().__init__()
        self.Ji = []
        for i in range(num):
            self.Ji.append(pgcore.Matrix())
            self.Ji[-1].resize(nrows, ncols)
            n = self.addMatrix(self.Ji[-1])
            self.addMatrixEntry(n, nrows * i, ncols * i)

        self.recalcMatrixSize()


class KroneckerMatrix(pg.core.MatrixBase):
    """Memory-saving implementation of Kronecker matrix.

    The Kronecker matrix consists of repetitions of an inner
    matrix I, multiplied with elements of an outer matrix O.
        | O_11 I  O_12 I ... ]
    A = | O_21 I  O_22 I
        | ...
    """

    def __init__(self, outer, inner, verbose=False):
        """Init"""
        super().__init__(verbose)
        self._I = inner
        self._O = outer
        self.ni = inner.rows()
        self.no = outer.rows()
        self.mi = inner.cols()
        self.mo = outer.cols()
        self.resize(self._I.rows() * self._O.rows(), 
                    self._I.cols() * self._O.cols())

    def mult(self, x):
        """Multiplication from right-hand-side (A.T*x)."""
        xx = np.reshape(x, [self.mo, self.mi])
        yy = np.zeros([self.no, self.ni])
        for i, xi in enumerate(xx):
            Ixi = self._I.mult(xi)
            for j in range(self.no):
                yy[j] += Ixi * self._O[j, i]

        return yy.ravel()

    def transMult(self, x):
        """Multiplication from right-hand-side (A*x)"""
        xx = np.reshape(x, [self.no, self.ni])
        yy = np.zeros([self.mo, self.mi])
        for i, xi in enumerate(xx):
            Ixi = self._I.transMult(xi)
            for j in range(self.mo):
                yy[j] += Ixi * self._O[i, j]

        return yy.ravel()

class GeostatisticConstraintsMatrix(pgcore.MatrixBase):
    """Geostatistic constraints matrix

    Uses geostatistical operators described by Jordi et al. (2018),
    however corrects for the remaining non-smooth (damping) part by
    correcting for the spur of the inverse root matrix.

    Jordi, C., Doetsch, J., Günther, T., Schmelzbach, C. & Robertsson, J.O.A.
    (2018): Geostatistical regularisation operators for geophysical inverse
    problems on irregular meshes. Geoph. J. Int. 213, 1374-1386,
    doi:10.1093/gji/ggy055.
    """

    def __init__(self, CM=None, mesh=None, **kwargs):
        """Initialize by computing the covariance matrix & its inverse root.

        Parameters
        ----------
        CM : pg.Matrix or pg.SparseMapMatrix
            covariance matrix, if not given, use mesh and I
        mesh : pg.Mesh
            mesh of which the cell midpoints are used for covariance
        I : float | iterable of floats
            axis correlation length (isotropic) or lengths (anisotropic)
        dip : float [0]
            angle of main axis corresponding to I[0] (2D) or I[0]&I[1] (3D)
        strike : float [0]
            angle of main axis corresponding to I[0] versus I[1] (3D)
        withRef : bool [False]
            neglect spur (reference model effect) that is otherwise corrected
        """
        super().__init__(kwargs.pop('verbose', False))
        self.withRef = kwargs.pop('withRef', False)
        self._spur = None
        self._Cm05 = None

        if isinstance(CM, str):
            self.load(CM)
        else:
            from pygimli.utils.geostatistics import covarianceMatrix

            if isinstance(CM, pgcore.Mesh):
                CM = covarianceMatrix(CM, **kwargs)

            if CM is None and mesh is not None:
                CM = covarianceMatrix(mesh, **kwargs)
            else:
                pg.critical('Give either CM or mesh')

            self.Cm05 = createCm05(CM)

    @property
    def Cm05(self):
        return self._Cm05

    @Cm05.setter
    def Cm05(self, c):
        self._Cm05 = c
        self.resize(self.nModel, self.nModel)

    @property
    def spur(self):
        if self._spur is None:
            if self.withRef is True:
                self._spur = np.zeros(self.rows())
            else:
                self._spur = self.Cm05 * pgcore.RVector(self.rows(), 1.0)
        return self._spur

    @property
    def nModel(self):
        return self.Cm05.EV.shape[0] if hasattr(self.Cm05, "EV") else 0

    def save(self, fileName):
        """Save content of this matrix.

        Used for caching until pickling is possible for this class
        """
        self.Cm05.save(fileName + '-Cm05')
        np.save(fileName, dict(verbose=self.verbose(),
                               withRef=self.withRef,
                               Cm05=fileName + '-Cm05'),
                allow_pickle=True)

    def load(self, fileName):
        """Load the content of this matrix.

        Used for caching until pickling is possible for this class
        """
        d = np.load(fileName + '.npy', allow_pickle=True).tolist()
        self.setVerbose(d['verbose'], )
        self.withRef = d['withRef']
        # self.Cm05 = Cm05Matrix(d['Cm05'])

    def mult(self, x):
        return self.Cm05.mult(x) - self.spur * x

    def transMult(self, x):
        return self.Cm05.transMult(x) - self.spur * x

    # 231017 not longer virtual cols and rows .. use self.resize() for this 
    # comment will be removed in 2.0 
    #
    # def cols(self):
    #     return self.nModel
    # 231017 not longer virtual cols and rows .. use self.resize() for this 
    # comment will be removed in 2.0 
    #
    # def rows(self):
    #     return self.nModel

    def clear(self):
        self._Cm05 = None
        self._spur = None
        self.resize(0, 0)


def hstack(mats):
    """Syntactic sugar function to horizontally stacked matrix.

    Parameters
    ----------
    mats : iterable
        list of matrices (any pyGIMLi matrix)

    Returns
    -------
    mat : :gimliapi:`GIMLI::Blockmatrix`
        pyGIMLi block matrix

    Examples
    --------
    >>> import pygimli as pg
    >>> A = pg.Matrix(4, 3)
    >>> B = pg.Matrix(4, 2)
    >>> H = pg.matrix.hstack([A, B])
    >>> ax, _ = pg.show(H)
    >>> print(H)
    BlockMatrix of size 4 x 5 consisting of 2 submatrices.
    """
    assert not np.any(np.diff([m.rows() for m in mats])), \
        "Matrix row numbers do not match!"
    A = pgcore.BlockMatrix()
    icol = 0
    for mat in mats:
        A.addMatrix(mat, 0, icol)
        icol += mat.cols()

    A.recalcMatrixSize()
    return A


def vstack(mats):
    """Syntactic sugar function to vertically stacked matrix.

    Parameters
    ----------
    mats : iterable
        list of matrices (any pyGIMLi matrix)

    Returns
    -------
    mat : :gimliapi:`GIMLI::Blockmatrix`
        pyGIMLi block matrix

    Examples
    --------
    >>> import pygimli as pg
    >>> A = pg.Matrix(3, 4)
    >>> B = pg.Matrix(2, 4)
    >>> V = pg.matrix.vstack([A, B])
    >>> ax, _ = pg.show(V)
    >>> print(V)
    BlockMatrix of size 5 x 4 consisting of 2 submatrices.
    """
    assert not np.any(np.diff([m.cols() for m in mats])), \
        "Matrix column numbers do not match!"
    A = pgcore.BlockMatrix()
    irow = 0
    for mat in mats:
        A.addMatrix(mat, irow, 0)
        irow += mat.rows()

    A.recalcMatrixSize()
    return A


def dstack(mats):
    """Syntactic sugar function to diagonally stacked matrix.

    Parameters
    ----------
    mats : iterable
        list of matrices (any pyGIMLi matrix)

    Returns
    -------
    mat : :gimliapi:`GIMLI::Blockmatrix`
        pyGIMLi block matrix

    Examples
    --------
    >>> import pygimli as pg
    >>> A = pg.Matrix(2, 3)
    >>> B = pg.Matrix(4, 5)
    >>> D = pg.matrix.dstack([A, B])
    >>> ax, _ = pg.show(D)
    >>> print(D)
    BlockMatrix of size 6 x 8 consisting of 2 submatrices.
    """
    A = pgcore.BlockMatrix()
    irow = 0
    icol = 0
    for mat in mats:
        A.addMatrix(mat, irow, icol)
        irow += mat.rows()
        icol += mat.cols()

    A.recalcMatrixSize()
    return A


if __name__ == "__main__":
    Amat = pg.Matrix(3, 4)
    Bmat = TransposedMatrix(Amat)
    xvec = pg.Vector(3, 1.0)
    print(Bmat*xvec)
    yvec = pg.Vector(4, 1.0)
    Cmat = SquaredMatrix(Amat)
    print(Cmat*yvec)<|MERGE_RESOLUTION|>--- conflicted
+++ resolved
@@ -341,15 +341,6 @@
         """Return M.T*x=(A.T*x)*r"""
         return self.A.transMult(x) + self.B.transMult(x)
 
-    # def rows(self):
-    #     """Number of rows."""
-    #     return self.A.rows()
-    
-    # def cols(self):
-    #     """Number of columns."""
-    #     return self.A.cols()
-
-
 
 class Mult2Matrix(MatrixBase):
     """Matrix by multipication of two matrices implicitly.
@@ -383,14 +374,6 @@
         """Return M.T*x=(A.T*x)*B"""
         return self.B.transMult(self.A.transMult(x))
 
-    # def rows(self):
-    #     """Number of rows."""
-    #     return self.A.rows()
-    # def cols(self):
-    #     """Number of columns."""
-    #     return self.B.cols()
-
-
 class DiagonalMatrix(MatrixBase):
     """Square matrix with a vector on the main diagonal."""
 
@@ -412,14 +395,6 @@
     def transMult(self, x):
         """Return M.T*x = M*x"""
         return x * self.d
-
-    # def rows(self):
-    #     """Number of rows (length of diagonal)."""
-    #     return len(self.d)
-
-    # def cols(self):
-    #     """Number of columns (length of diagonal)."""
-    #     return len(self.d)
 
 
 @pg.cache
@@ -492,18 +467,7 @@
         d = np.load(fileName + '.npy', allow_pickle=True).tolist()
         self.ew = d['ew']
         self.EV = d['EV']
-<<<<<<< HEAD
         self.resize(len(self.ew), len(self.ew))
-=======
-
-    def rows(self):
-        """Return number of rows (using underlying matrix)."""
-        return len(self.ew)
-
-    def cols(self):
-        """Return number of columns (using underlying matrix)."""
-        return self.rows()
->>>>>>> 35201057
 
     def mult(self, x):
         """Multiplication from right-hand side (dot product)."""
