--- conflicted
+++ resolved
@@ -23,20 +23,13 @@
     vers_needf = 0.330
 
     if vers_userf < vers_needf:
-<<<<<<< HEAD
         pg.warn("Please consider updating PyVista to at least {}".format(
             vers_needs))
     
     #print(pyvista.__version__)
-    from pyvista import themes
+    #from pyvista import themes
     #pyvista.set_plot_theme('white')
     #pyvista.global_theme.color = 'white'  
-
-=======
-        pg.warn("Please consider updating PyVista to at least {}".format(vers_needs))
-
-    # print(pyvista.__version__)
->>>>>>> cd955f5f
 
     from pygimli.viewer.pv import drawModel
 
