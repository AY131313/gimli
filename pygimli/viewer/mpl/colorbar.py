--- conflicted
+++ resolved
@@ -100,37 +100,30 @@
 
     if cMapName == 'b2r':
         pg.warn("Don't use manual b2r cMap, use MPL internal 'RdBu' instead.")
-        cMap = "RdBu_r"
-    else:
+        cMapName = "RdBu_r"
+
+    try:
+        cMap = copy.copy(mpl.colormaps.get_cmap(cMapName).resampled(ncols))
+    except ValueError as e:
+        cMap = copy.copy(mpl.colormaps.get_cmap('viridis').resampled(ncols))           
+        
+        ## colormap probably unknown we try if we find it on cmocean
         try:
-<<<<<<< HEAD
-            cMap = copy.copy(mpl.cm.get_cmap(cMapName, ncols))
-        except ValueError as e:
-            cMap = copy.copy(mpl.cm.get_cmap('viridis', ncols))
-            
-            ## colormap probably unknown we try if we find it on cmocean
-            try:
-                import cmocean
-                cMap = copy.copy(getattr(cmocean.cm, cMapName.lower()))
-            except ImportError as eo:
+            import cmocean
+            cMap = copy.copy(getattr(cmocean.cm, cMapName.lower()))
+        except ImportError as eo:
                 
-                pg.warn("Could not retrieve colormap:", cMapName, "Reason:", e)
-                pg.warn("Fallback to cmocean: ", cMapName, " but: ", eo)
-
-            except AttributeError as eo:
-                pg.warn("Could not retrieve colormap ", cMapName, e)
-                pg.warn("Fallback to cmocean but does not know: ", cMapName, eo)
-                print('available:', cmocean.cm.cmapnames)
-
-
-            # import cmocean
-            # import matplotlib.pyplot as plt
-=======
-            import copy
-            cMap = copy.copy(mpl.colormaps.get_cmap(cMapName).resampled(ncols))
+            pg.warn("Could not retrieve colormap:", cMapName, "Reason:", e)
+            pg.warn("Fallback to cmocean: ", cMapName, " but: ", eo)
+
+        except AttributeError as eo:
+            pg.warn("Could not retrieve colormap ", cMapName, e)
+            pg.warn("Fallback to cmocean but does not know: ", cMapName, eo)
+            print('available:', cmocean.cm.cmapnames)
+           
         except BaseException as e:
             pg.warn("Could not retrieve colormap ", cMapName, e)
->>>>>>> 35201057
+            
 
     cMap.set_bad(bad)
     return cMap
