--- conflicted
+++ resolved
@@ -556,11 +556,7 @@
     patches._facecolors = cols
 
     # delete patch data to avoid automatically rewrite of _facecolors
-<<<<<<< HEAD
-    #patches._A = None
-=======
     # patches._A = None
->>>>>>> e1aa477b
 
     if hasattr(patches, 'ax'):
         updateAxes(patches.ax)
