#!/usr/bin/env python
# -*- coding: utf-8 -*-
"""Define special colorbar behavior."""


from packaging import version
import matplotlib as mpl
import matplotlib.pyplot as plt
import matplotlib.ticker as ticker
import numpy as np
from mpl_toolkits.axes_grid1 import make_axes_locatable

import pygimli as pg
from . import saveFigure, updateAxes
from . utils import prettyFloat
from pygimli.core.logger import renameKwarg


def autolevel(z, nLevs, logScale=None, zMin=None, zMax=None):
    """Create nLevs bins for the data array z based on matplotlib ticker.

    Examples
    --------
    >>> import numpy as np
    >>> from pygimli.viewer.mpl import autolevel
    >>> x = np.linspace(1, 10, 100)
    >>> autolevel(x, 3)
    array([ 1. ,  5.5, 10. ])
    >>> x = np.linspace(1, 1000, 100)
    >>> autolevel(x, 4, logScale=True)
    array([   1.,   10.,  100., 1000.])
    """
    locator = None

    if logScale:
        locator = ticker.LogLocator()
    else:
        locator = ticker.LinearLocator(numticks=nLevs)
        # locator = ticker.MaxNLocator(nBins=nLevs + 1)
        # locator = ticker.MaxNLocator(nBins='auto')

    if zMin is None:
        zMin = min(z)
        if logScale is True and zMin < 3e-16:
            zMin = pg.core.epsilon(abs(z))

    if zMax is None:
        zMax = max(z)

    # print('autolevel: ', z)
    # print('autolevel:', zMin, zMax, min(z), max(z))
    if logScale:
        ## logscale ticker behaves weird
        levs = np.geomspace(zMin, zMax, nLevs)
    else:
        levs = locator.tick_values(zMin, zMax)
    #print(levs)
    return levs


def cmapFromName(cmapname='jet', ncols=256, bad=None, **kwargs):
    """Get a colormap either from name or from keyworld list.

    See http://matplotlib.org/examples/color/colormaps_reference.html

    Parameters
    ----------
    cmapname : str
        Name for the colormap.

    ncols : int
        Amount of colors.

    bad : [r,g,b,a]
        Default color for bad values [nan, inf] [white]

    ** kwargs :
        cMap : str
            Name for the colormap
        cmap : str
            colormap name (old)
    Returns
    -------
    cMap:
        matplotlib Colormap
    """

    if not bad:
        bad = [1.0, 1.0, 1.0, 0.0]

    renameKwarg('cmap', 'cMap', kwargs)

    cmapname = kwargs.pop('cMap', cmapname)

    cMap = None
    if cmapname is None:
        cmapname = 'jet'

    if cmapname == 'b2r':
        pg.warn("Don't use manual b2r cMap, use MPL internal 'RdBu' instead.")
        cMap = "RdBu_r"
    else:
        try:
            import copy
            cMap = copy.copy(mpl.cm.get_cmap(cmapname, ncols))
        except BaseException as e:
            pg.warn("Could not retrieve colormap ", cmapname, e)

    cMap.set_bad(bad)
    return cMap


def findAndMaskBestClim(dataIn, cMin=None, cMax=None, dropColLimitsPerc=5,
                        logScale=False):
    """TODO Documentme."""
    data = np.asarray(dataIn)

    if min(data) < 0:
        logScale = False
    if logScale:
        data = np.log10(data)

    xHist = np.histogram(data, bins=100)[1]

    if cMin is None:
        cMin = xHist[dropColLimitsPerc]
        if logScale:
            cMin = pow(10.0, cMin)

    if cMax is None:
        cMax = xHist[100 - dropColLimitsPerc]
        if logScale:
            cMax = pow(10.0, cMax)

    if logScale:
        data = pow(10.0, data)

    data[np.where(data < cMin)] = cMin
    data[np.where(data > cMax)] = cMax

    return data, cMin, cMax


def updateColorBar(cbar, gci=None, cMin=None, cMax=None, cMap=None,
                   logScale=None, nCols=256, nLevs=5, levels=None,
                   label=None, **kwargs):
    """Update colorbar values.

    Update limits and label of a given colorbar.

    Parameters
    ----------
    cbar: matplotlib colorbar

    gci : matplotlib graphical instance

    cMin: float

    cMax: float

    cLog: bool

    cMap: matplotlib colormap

    nCols: int [None]
        Number of colors. If not set its number of levels.
    nLevs: int
        Number of color levels for the colorbar,
        can be different from the number of colors.
    levels: iterable
        Levels for the colorbar, overwrite nLevs.
    label: str
        Colorbar name.
    """
    # print('update colorbar: ', cMin, cMax, cMap,
    #         logScale, ', nCols:', nCols, nLevs, ', label:', label, levels)

    if gci is not None:
        if min(gci.get_array()) < 1e12:
            norm = mpl.colors.Normalize(vmin=min(gci.get_array()),
                                        vmax=max(gci.get_array()))
            gci.set_norm(norm)
        cbar.on_mappable_changed(gci)
        # cbar.update_normal(gci)

    if levels is not None:
        nLevs = len(levels)

    if cMap is not None:
        if isinstance(cMap, str):
            if nCols is None:
                nCols = nLevs

            cMap = cmapFromName(cMap, ncols=nCols,
                                bad=[1.0, 1.0, 1.0, 0.0]
                                )
            # does not work. why??
            # cMap.set_under('yellow')
            # cMap.set_over('cyan')

        # cbar.mappable.get_norm().clip=False
        cbar.mappable.set_cmap(cMap)

    needLevelUpdate = False

    if levels is not None:
        cMin = levels[0]
        cMax = levels[-1]
        needLevelUpdate = True

    if cMin is not None or cMax is not None or nLevs is not None:
        needLevelUpdate = True

    if logScale is not None:
        needLevelUpdate = True

        if cMin is None:
            cMin = cbar.mappable.get_clim()[0]
        if cMax is None:
            cMax = cbar.mappable.get_clim()[1]

        if logScale:
            if cMin < 1e-12:
                cMin = min(filter(lambda _x: _x > 0.0,
                                  cbar.mappable.get_array()))

            norm = mpl.colors.LogNorm(vmin=cMin, vmax=cMax)
        else:
            norm = mpl.colors.Normalize(vmin=cMin, vmax=cMax)

        cbar.mappable.set_norm(norm)

    if needLevelUpdate:
        setCbarLevels(cbar, cMin, cMax, nLevs, levels)

    if label is not None:
        cbar.set_label(label)

    return cbar


def createColorBar(gci, orientation='horizontal', size=0.2, pad=None,
                   **kwargs):
    """Create a Colorbar.

    Shortcut to create a matplotlib colorbar within the ax for a given
    patchset. The colorbar is stored in the axes object as __cBar__
    to avoid duplicates.

    Parameters
    ----------
    gci: matplotlib graphical instance

    orientation: string

    size: float

    pad: float

    **kwargs :
        Forwarded to updateColorBar
    """
    cbarTarget = plt
    cax = None
    divider = None
    #    if hasattr(patches, 'figure'):
    #       cbarTarget = patches.figure

    ax = kwargs.pop('ax', None)
    if ax is None:

        try:
            # if hasattr(gci, 'ax'): # deprecated since MPL 3.3
            #     ax = gci.ax
            if hasattr(gci, 'axes'):
                ax = gci.axes
            elif hasattr(gci, 'get_axes'):
                ax = gci.get_axes()
            elif hasattr(gci, 'ax'): # deprecated since MPL 3.3
                ax = gci.ax
        except:
            pass

    cbar = None
    if hasattr(ax, '__cBar__'):
        # update colorbar is broken and will not work as supposed so we need
        # to remove them for now
        ax.__cBar__.remove()
        delattr(ax, '__cBar__')
        pass

    if hasattr(ax, '__cBar__'):
        cbar = ax.__cBar__
        pg._y('update', kwargs)
        updateColorBar(cbar, gci, **kwargs)
    else:
        divider = make_axes_locatable(ax)

        if divider:
            if orientation == 'horizontal':
                if pad is None:
                    pad = 0.5
                cax = divider.append_axes("bottom", size=size, pad=pad)

            else:
                if pad is None:
                    pad = 0.1
                cax = divider.append_axes("right", size=size, pad=pad)

        cbar = cbarTarget.colorbar(gci, cax=cax, orientation=orientation)
        #store the cbar into the axes to reuse it on the next call
        ax.__cBar__ = cbar
        updateColorBar(cbar, **kwargs)
        try:  # mpl 3.5
            if orientation == 'horizontal':
                cbar.ax.xaxis.set_major_formatter(ticker.ScalarFormatter())
            else:
                cbar.ax.yaxis.set_major_formatter(ticker.ScalarFormatter())
        except:
            pass

    return cbar


def createColorBarOnly(cMin=1, cMax=100, logScale=False, cMap=None, nLevs=5,
                       label=None, orientation='horizontal', savefig=None,
                       ax=None, **kwargs):
    """Create figure with a colorbar.

    Create figure with a colorbar.

    Parameters
    ----------
    **kwargs:
        Forwarded to mpl.colorbar.ColorbarBase.

    Returns
    -------
    fig:
        The created figure.

    Examples
    --------
    >>> # import pygimli as pg
    >>> # from pygimli.viewer.mpl import createColorBarOnly
    >>> # createColorBarOnly(cMin=0.2, cMax=5, logScale=False,
    >>> #                   cMap='b2r',
    >>> #                   nLevs=7,
    >>> #                   label=r'Ratio',
    >>> #                   orientation='horizontal')
    >>> # pg.wait()
    """
    if ax is None:
        fig = plt.figure()
        if orientation == 'horizontal':
            ax = fig.add_axes([0.035, 0.6, 0.93, 0.05])
        else:
            ax = fig.add_axes([0.30, 0.02, 0.22, 0.96])

    norm = None
    if cMin > 0 and logScale is True:
        norm = mpl.colors.LogNorm(vmin=cMin, vmax=cMax)
    else:
        norm = plt.Normalize(vmin=cMin, vmax=cMax)

    cmap = cmapFromName(cMap)
    kwargs.pop('colorBar', False)  # often False for multiple plots
    aspect = kwargs.pop('aspect', None)
    levels = kwargs.pop('levels', None)
    cbar = mpl.colorbar.ColorbarBase(ax, norm=norm, cmap=cmap,
                                     orientation=orientation, **kwargs)

    #        cbar.labelpad = -20
    #        cbar.ax.yaxis.set_label_position('left')
    if levels is not None:
        kwargs['levels'] = levels

    updateColorBar(cbar, cMin=cMin, cMax=cMax, nLevs=nLevs, label=label,
                   **kwargs)

    if aspect is not None:
        ax.set_aspect(aspect)

    try:  # mpl 3.5
        if kwargs.pop("orientation", None) == 'vertical':
            cbar.ax.yaxis.set_major_formatter(ticker.ScalarFormatter())
        else:
            cbar.ax.xaxis.set_major_formatter(ticker.ScalarFormatter())
    except:
        pass


    if savefig is not None:
        saveFigure(fig, savefig)

    return ax


def setCbarLevels(cbar, cMin=None, cMax=None, nLevs=5, levels=None):
    """Set colorbar levels given a number of levels and min/max values."""
    if cMin is None:
        if hasattr(cbar, 'mappable'):
            cMin = cbar.mappable.get_clim()[0]
        else:
            pg.error('no cbar mappable. Cannot find cmin')
    if cMax is None:
        if hasattr(cbar, 'mappable'):
            cMax = cbar.mappable.get_clim()[1]
        else:
            pg.error('no cbar mappable. Cannot find cmax')

    if cMin == cMax:

        cMin *= 0.999
        cMax *= 1.001

    norm = None
    if hasattr(cbar, 'mappable'):
        norm = cbar.mappable.norm
    elif hasattr(cbar, 'norm'):
        norm = cbar.norm

    #norm.clip = True

    if levels is not None:
        cbarLevels = levels
    else:
        if isinstance(norm, mpl.colors.LogNorm):
            cbarLevels = np.logspace(np.log10(cMin), np.log10(cMax), nLevs)
        else:
            #if cMax < cMin:
            cbarLevels = np.linspace(cMin, cMax, nLevs)

    # FIXME: [10.1, 10.2, 10.3] mapped to [10 10 10]

    cbarLevelsString = []
    if np.all(np.array(cbarLevels) < 1e-2):
        pg.debug("All values smaller than 1e-4, avoiding additional rounding.")
        roundValue = False
    else:
        roundValue = True

    for i in cbarLevels:
        cbarLevelsString.append(prettyFloat(i, roundValue))

    if hasattr(cbar, 'mappable'):
        #cbar.set_clim(cMin, cMax)
        cbar.mappable.set_clim(vmin=cMin, vmax=cMax)

    cbar.set_ticks(cbarLevels)
    cbar.set_ticklabels(cbarLevelsString)
    cbar.draw_all()

    # necessary since mpl 3.0
    cbar.ax.minorticks_off()


def setMappableValues(mappable, dataIn):
    """Change the data values for a given mappable."""
    pg.critical('remove me')
    data = dataIn
    if not isinstance(data, np.ma.core.MaskedArray):
        data = np.array(dataIn)

    # set bad value color to white
    if mappable.get_cmap() is not None:

        try:
            import copy
            ## from mpl 3.3
            cm_ = copy.copy(mappable.get_cmap()).set_bad([1.0, 1.0, 1.0, 0.0])
            mappable.set_cmap(cm_)
        except:
            ## old prior mpl 3.3
            mappable.get_cmap().set_bad([1.0, 1.0, 1.0, 0.0])

    mappable.set_array(data)


def setMappableData(mappable, dataIn, cMin=None, cMax=None, logScale=None,
                    **kwargs):
    """Change the data values for a given mappable."""
    data = dataIn
    if not isinstance(data, np.ma.core.MaskedArray):
        data = np.array(dataIn)

    # set bad value color to white
    if mappable.get_cmap() is not None:
        try:
            import copy
            ## from mpl 3.3
            cm_ = copy.copy(mappable.get_cmap()).set_bad([1.0, 1.0, 1.0, 0.0])
            mappable.set_cmap(cm_)
        except:
            ## old prior mpl 3.3
            mappable.get_cmap().set_bad([1.0, 1.0, 1.0, 0.0])

    if cMin is None:
        cMin = data.min()
    if cMax is None:
        cMax = data.max()

    oldLog = None
    if cMin <= 0.0:
        oldLog = isinstance(mappable.norm, mpl.colors.LogNorm)
        if oldLog is True or logScale is True:
            if cMax > 0:
                cMin = min(data[data > 0.0])
                data = np.ma.masked_array(data, data <= 0.0)
            else:
                # if all data are negative switch to lin scale
                return setMappableData(mappable, dataIn, cMin, cMax,
                                       logScale=False, **kwargs)

    if logScale is True:
        mappable.set_norm(mpl.colors.LogNorm(vmin=cMin, vmax=cMax))
    elif logScale is False:
        mappable.set_norm(mpl.colors.Normalize(vmin=cMin, vmax=cMax))

    #pg._g(oldLog, logScale, cMin, cMax, mappable.norm, data)
    mappable.set_array(data)
    mappable.set_clim(cMin, cMax)

    if mappable.colorbar is not None:
        updateColorBar(mappable.colorbar, cMin=cMin, cMax=cMax, **kwargs)


def addCoverageAlpha(patches, coverage, dropThreshold=0.4):
    """Add alpha values to the colors of a polygon collection.

    Parameters
    ----------

    patches : 2D mpl mappable

    coverage : array
        coverage values. Maximum coverage mean no opaqueness.

    dropThreshold : float
        relative minimum coverage
    """
    patches.set_antialiaseds(True)
    # generate individual color values here
    patches.update_scalarmappable()

    cols = patches.get_facecolor()

    C = np.asarray(coverage)
    #    print(np.min(C), np.max(C))

    if (np.min(C) < 0.) | (np.max(C) > 1.) | (np.max(C) < 0.5):

        nn, hh = np.histogram(C, 50)
        nnn = nn.cumsum(axis=0) / float(len(C))

        #        print("min-max nnn ", min(nnn), max(nnn))
        mi = hh[np.min(np.where(nnn > 0.02)[0])]

        if np.min(nnn) > dropThreshold:
            ma = np.max(C)
        else:
            ma = hh[np.max(np.where(nnn < dropThreshold)[0])]
#            mi = hh[min(np.where(nnn > 0.2)[0])]
#            ma = hh[max(np.where(nnn < 0.7)[0])]

        C = (C - mi) / (ma - mi)
        C[np.where(C < 0.)] = 0.0
        C[np.where(C > 0.95)] = 1.0

#    else:
#        print('taking the values directly')

<<<<<<< HEAD
    # add alpha value to the color values
    pg._g(C)
    cols[:, 3] = C

    patches._facecolors = cols

    # delete patch data to avoid automatically rewrite of _facecolors
    # patches._A = None
=======
    if version.parse(mpl.__version__) >= version.parse("3.4"):
        patches.set_alpha(C)
        patches.set_snap(True)
    else:
        cols[:, 3] = C
        patches.set_facecolors(cols)
>>>>>>> 37375f00

    if hasattr(patches, 'ax'):
        updateAxes(patches.ax)
    elif hasattr(patches, 'axes'):
        updateAxes(patches.axes)
    elif hasattr(patches, 'get_axes'):
        updateAxes(patches.get_axes())<|MERGE_RESOLUTION|>--- conflicted
+++ resolved
@@ -570,23 +570,12 @@
 #    else:
 #        print('taking the values directly')
 
-<<<<<<< HEAD
-    # add alpha value to the color values
-    pg._g(C)
-    cols[:, 3] = C
-
-    patches._facecolors = cols
-
-    # delete patch data to avoid automatically rewrite of _facecolors
-    # patches._A = None
-=======
     if version.parse(mpl.__version__) >= version.parse("3.4"):
         patches.set_alpha(C)
         patches.set_snap(True)
     else:
         cols[:, 3] = C
         patches.set_facecolors(cols)
->>>>>>> 37375f00
 
     if hasattr(patches, 'ax'):
         updateAxes(patches.ax)
