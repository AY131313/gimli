--- conflicted
+++ resolved
@@ -4,7 +4,6 @@
 import pygimli as pg
 
 pv = pg.optImport('pyvista', requiredFor="properly visualize 3D data")
-
 
 pgVTKCELLTypes = {
     pg.core.MESH_EDGE_CELL_RTTI:     3,
@@ -37,12 +36,8 @@
     data: iterable
         Parameter to distribute to cells/nodes.
     """
-<<<<<<< HEAD
     if boundaries is True:
         mesh.createNeighbourInfos()
-=======
-    if boundaries:
->>>>>>> 981bc540
         b = mesh.createSubMesh(mesh.boundaries([b.id() for b in mesh.boundaries() if b.outside() or b.marker() != 0]))
         return pgMesh2pvMesh(b, data, label)
     
