#!/usr/bin/env python
# -*- coding: utf-8 -*-
"""Generic mesh visualization tools."""

import os
import sys
import time
import traceback

import numpy as np
from pygimli.viewer.mpl.colorbar import setMappableData

from .. core.logger import renameKwarg

try:
    import pygimli as pg
    from .showmatrix import showMatrix
    from .mpl import drawMesh, drawModel, drawField, drawSensors, drawStreams
    from .mpl import drawSelectedMeshBoundaries
    from .mpl import addCoverageAlpha
    from .mpl import updateAxes
    from .mpl import createColorBar, updateColorBar
    from .mpl import CellBrowser
    from .mpl.colorbar import cmapFromName
except ImportError as e:
    print(e)
    traceback.print_exc(file=sys.stdout)
    pg.critical("ERROR: cannot import the library 'pygimli'."
                "Ensure that pygimli is in your PYTHONPATH ")


def show(obj=None, data=None, **kwargs):
    """Mesh and model visualization.

    Syntactic sugar to show a obj with data. Forwards to
    a known visualization for obj. Typical is
    :py:mod:`pygimli.viewer.showMesh` or
    :py:mod:`pygimli.viewer.mayaview.showMesh3D` to show most of the typical 2D
    and 3D content.
    See tutorials and examples for usage hints. An empty show
    call creates an empty ax window.

    Parameters
    ----------
    obj: obj
        obj can be so far.
        * None (for empty axes)
        * int, int (for apropriate subplots)
        * :gimliapi:`GIMLI::Mesh` or list of meshes
        * DataContainer
        * pg.core.Sparse[Map]Matrix

    data: iterable
        Optionally data to visualize. See appropriate show function.

    Keyword Arguments
    -----------------
    **kwargs
        Additional kwargs forward to appropriate show functions.

        * ax : axe [None]
            Matplotlib axes object. Create a new if necessary.
        * fitView : bool [True]
            Scale x and y limits to match the view.

    Returns
    -------
    Return the results from the showMesh* functions. Usually the axe object
    and a colorbar.

    See Also
    --------
    showMesh
    """
    if "axes" in kwargs:  # remove me in 1.2 #20200515
        print("Deprecation Warning: Please use keyword `ax` instead of `axes`")
        kwargs['ax'] = kwargs.pop('axes', None)

    # Empty call just to create an mpl axes
    # if obj is None and 'mesh' not in kwargs:
    if obj is None and 'mesh' not in kwargs.keys():
        ax = kwargs.pop('ax', None)
        if ax is None:
            ax = pg.plt.subplots(figsize=kwargs.pop('figsize', None))[1]

        return ax, None

    # create table of axes aka mpl.subplots
    if isinstance(obj, int):
        nrows = obj
        ncols = 1
        if isinstance(data, int):
            ncols = data

        fig, ax = pg.plt.subplots(nrows=nrows, ncols=ncols,
                          figsize=kwargs.pop('figsize', None))

        return ax, None

    ### obj containes a mesh
    if hasattr(obj, 'mesh'):
        ### data has values
        if hasattr(obj, 'values'):
            if obj.mesh.dim() > 1:
                return pg.show(obj.mesh, obj.values,
                           label=kwargs.pop('label', obj.name),
                            **kwargs)
            else:
                return show1D(obj.mesh, obj, **kwargs)
        ### data need to be evaluated
        if hasattr(obj, 'eval'):
            if obj.mesh.dim() > 1:
                return pg.show(obj.mesh, obj.eval(),
                               **kwargs)
            else:
                return show1D(obj.mesh, obj, **kwargs)

        ### try to evaluate obj later
        return pg.show(obj.mesh, obj, **kwargs)

    ### try to interpret obj as ERT Data
    if isinstance(obj, pg.DataContainerERT):
        from pygimli.physics.ert import showERTData
        return showERTData(obj, vals=kwargs.pop('vals', data), **kwargs)

    ### try to interpret obj as matrices
    if isinstance(obj, pg.core.MatrixBase) or (isinstance(obj, np.ndarray) and
                                               obj.ndim == 2):
        return showMatrix(obj, **kwargs)

    try:
        from scipy.sparse import spmatrix
        if isinstance(obj, spmatrix):
            return showMatrix(obj, **kwargs)
    except ImportError:
        pass

    # try to interprete obj as mesh or list of meshes
    mesh = kwargs.pop('mesh', obj)

    fitView = kwargs.get('fitView', True)

    if isinstance(mesh, list):
        ax = kwargs.pop('ax', None)
        label = kwargs.pop('label', None)
        if not isinstance(label, list):
            label = [label]* len(mesh)

        ax, cBar = show(mesh[0], data, hold=True, fitView=fitView,
                        ax=ax, label=label[0],
                        **kwargs)

        for i, m in enumerate(mesh[1:]):
            ax, cBar = show(m, data, ax=ax, hold=True, fitView=False,
                            label=label[i], **kwargs)

        if fitView is not False:
            ax.autoscale(enable=True, axis='both', tight=True)
            ax.set_aspect('equal')
        return ax, cBar

    if isinstance(mesh, pg.Mesh):
        if mesh.dim() == 1:
            return show1D(mesh, data, **kwargs)

        elif mesh.dim() == 2:
            if pg.zero(pg.y(mesh)):
                pg.info("swap z<->y coordinates for visualization.")
                meshSwap = pg.Mesh(mesh)
                for n in meshSwap.nodes():
                    n.pos()[1] = n.pos()[2]
                return showMesh(meshSwap, data, **kwargs)

            return showMesh(mesh, data, **kwargs)

        elif mesh.dim() == 3:

            from .pv import showMesh3D
            return showMesh3D(mesh, data, **kwargs)
        else:
            pg.error("ERROR: Mesh not valid.", mesh)

    if isinstance(obj, pg.core.Boundary):
        ax = kwargs.pop('ax', None)
        drawSelectedMeshBoundaries(ax, [obj], **kwargs)
        return ax, None

    pg.error("Can't interprete obj: {0} to show.".format(obj))
    return None, None


def showMesh(mesh, data=None, block=False, colorBar=None,
             label=None, coverage=None, ax=None, savefig=None,
             showMesh=False, showBoundary=None,
             markers=False, **kwargs):
    """2D Mesh visualization.

    Create an axis object and plot a 2D mesh with given node or cell data.
    Returns the axis and the color bar. The type of data determines the
    appropriate draw method.

    Parameters
    ----------
    mesh: :gimliapi:`GIMLI::Mesh`
        2D or 3D GIMLi mesh
    data: iterable [None]
        Optionally data to visualize.

        . None (draw mesh only)
            forward to :py:mod:`pygimli.viewer.mpl.drawMesh`
            or if no cells are given:
            forward to :py:mod:`pygimli.viewer.mpl.drawPLC`

        . [[marker, value], ...]
            List of Cellvalues per cell marker
            forward to :py:mod:`pygimli.viewer.mpl.drawModel`

        . float per cell -- model, patch
            forward to :py:mod:`pygimli.viewer.mpl.drawModel`

        . float per node -- scalar field
            forward to :py:mod:`pygimli.viewer.mpl.drawField`

        . iterable of type [float, float] -- vector field
            forward to :py:mod:`pygimli.viewer.mpl.drawStreams`

        . pg.PosVector -- vector field
            forward to :py:mod:`pygimli.viewer.mpl.drawStreams`

        . pg.core.stdVectorRVector3 -- sensor positions
            DEPRECATED from remove of pg.core.stdVectorRVector3
            forward to :py:mod:`pygimli.viewer.mpl.drawSensors`
    block: bool [False]
        Force to open the Figure of your content and blocks the script until
        you close the current figure. Same like pg.show(); pg.wait()
    colorBar: bool [None], Colorbar
        Create and show a colorbar. If colorBar is a valid colorbar then only
        its values will be updated.
    label: str
        Set colorbar label. If set colorbar is toggled to True. [None]
    coverage: iterable [None]
        Weight data by the given coverage array and fadeout the color.
    ax: matplotlib.Axes [None]
        Instead of creating a new and empty ax, just draw into the given one.
        Useful to combine multiple plots into one figure.
    savefig: string
        Filename for a direct save to disc.
    showMesh: bool [False]
        Shows the mesh itself additional.
    showBoundary: bool [None]
        Highlight all boundaries with marker != 0. None means automatic.
        True for cell data and False for node data.
    marker: bool [False]
        Show cell markers and boundary marker.
    boundaryMarkers: bool [False]
        Highlight boundaries with marker !=0 and add Marker annotation.
        Applies :py:mod:`pygimli.viewer.mpl.drawBoundaryMarkers`.
        Dictionary "boundaryProps" can be added and will be forwarded to
        :py:mod:`pygimli.viewer.mpl.drawBoundaryMarkers`.

    Keyword Arguments
    -----------------
<<<<<<< HEAD
    xl: str [None]
=======
    xl: str ["$x$ in m"]
>>>>>>> d45aaa3c
        Add label to the x axis. Default is '$x$ in m'

    yl: str [None]
        Add label to the y axis. Default is '$y$ in m' or 'Depth in m' with
        world boundary markers.

    fitView: bool
        Fit the axes limits to the all content of the axes. Default True.

    boundaryProps: dict
        Arguments for plotboundar

    hold: bool [pg.hold()]
        Holds back the opening of the Figure.
        If set to True [default] nothing happens until you either force another
        show with hold=False or block=True or call pg.wait() or pg.plt.show().
        If hold is set to False your script will open the figure and continue
        working. You can change global hold with pg.hold(bool).

    axisLabels: bool [True]
        Set x/yLabels for ax. X will be "$x$ in m" and "$y$ in m".
        Y ticks change to depth values for a mesh with world
        boundary markers and the label becomes "Depth in m".

    All remaining will be forwarded to the draw functions
    and matplotlib methods, respectively.

    Examples
    --------
    >>> import pygimli as pg
    >>> import pygimli.meshtools as mt
    >>> world = mt.createWorld(start=[-10, 0], end=[10, -10],
    ...                        layers=[-3, -7], worldMarker=True)
    >>> mesh = mt.createMesh(world, quality=32, area=0.2, smooth=[1, 10])
    >>> _ = pg.viewer.showMesh(mesh, markers=True, xl='$x$-coordinate')

    Returns
    -------
    ax : matplotlib.axes

    cBar : matplotlib.colorbar
    """
    renameKwarg('cmap', 'cMap', kwargs)

    cMap = kwargs.pop('cMap', 'viridis')
    cBarOrientation = kwargs.pop('orientation', 'horizontal')
    replaceData = kwargs.pop('replaceData', False)
    axisLabels = kwargs.pop('axisLabels', True)
<<<<<<< HEAD
    xl = kwargs.pop('xl', '$x$ in m')
=======
    xl = kwargs.pop('xl', "$x$ in m")
>>>>>>> d45aaa3c
    yl = kwargs.pop('yl', None)

    if ax is None:
        ax, _ = pg.show(figsize=kwargs.pop('figsize', None), **kwargs)

    # adjust limits only when axis is empty
    fitViewDefault = True
    # if (ax.lines or ax.collections or ax.patches):
    #     fitViewDefault = False
    # else:

    # plt.subplots() resets locale setting to system default .. this went
    # horrible wrong for german 'decimal_point': ','
    pg.checkAndFixLocaleDecimal_point(verbose=False)

    hold = kwargs.pop('hold', pg.viewer.mpl.utils.__holdAxes__)

    if block is True:
        hold = True

    lastHoldStatus = pg.viewer.mpl.utils.__holdAxes__
    pg.viewer.mpl.hold(val=hold)

    gci = None
    validData = False

    uniquemarkers = None
    ### if levels equals unqiue cell data, plot as markers
    if kwargs.get('levels', None) is not None:
        ud = pg.unique(data)
        levs = kwargs['levels']
        if len(ud) == len(levs) and ud == levs:
            kwargs["boundaryMarkers"] = kwargs.get("boundaryMarkers", False)

            uniquemarkers, uniqueidx = np.unique(np.array(data),
                                                 return_inverse=True)

            markers = True

    if markers:
        kwargs["boundaryMarkers"] = kwargs.get("boundaryMarkers", True)

        if mesh.cellCount() > 0:
            if uniquemarkers is None:
                uniquemarkers, uniqueidx = np.unique(
                                                np.array(mesh.cellMarkers()),
                                                return_inverse=True)
                label = "Cell markers"

            if cMap == 'viridis':
                cMap = "Set3"
            cMap = cmapFromName("Set3", ncols=len(uniquemarkers))

            kwargs["logScale"] = False
            kwargs["cMin"] = -0.5
            kwargs["cMax"] = len(uniquemarkers) - 0.5

            data = np.arange(len(uniquemarkers))[uniqueidx]

    if isinstance(data, str):
        if data in mesh.dataKeys():
            data = mesh[data]
            # elif 0:  # maybe check x, y, z, cellMarker etc.
        else:
            pg.error(f"Could not retrieve data from key {data}")
            return None, None
    elif callable(data):
        data = data(mesh.positions())

    if data is None:
        showMesh = True
        mesh.createNeighborInfos()
        if showBoundary is None:
            showBoundary = True

    # elif isinstance(data, pg.core.stdVectorRVector3):
    #     drawSensors(ax, data, **kwargs)
    elif isinstance(data, pg.PosVector):
        drawStreams(ax, mesh, data, **kwargs)
    else:

        # check for map like data=[[marker, val], ....]
        if isinstance(data, list) and \
                isinstance(data[0], list) and isinstance(data[0][0], int):
            data = pg.solver.parseMapToCellArray(data, mesh)

        if hasattr(data[0], '__len__') and not \
                isinstance(data, np.ma.core.MaskedArray) and not \
                isinstance(data[0], str):
<<<<<<< HEAD

            data = np.asarray(data)

            ### [u,v] x N
            if len(data) == 2:
=======
            if len(data) == 2:  # [u,v] x N
>>>>>>> d45aaa3c
                data = np.array(data).T
            if data.shape[1] == 2:  # N x [u,v]
                drawStreams(ax, mesh, data, **kwargs)
            elif data.shape[1] == 3:  # N x [u,v,w]
                # if sum(data[:, 0]) != sum(data[:, 1]):
                # drawStreams(ax, mesh, data, **kwargs)
                drawStreams(ax, mesh, data[:, :2], **kwargs)
<<<<<<< HEAD
            else:

                ### Try animation frames x N
=======
            else:  # Try animation frames x N
                data = np.asarray(data)
>>>>>>> d45aaa3c
                if data.ndim == 2:
                    if data.shape[1] == mesh.cellCount() or \
                       data.shape[1] == mesh.nodeCount():

                        return showAnimation(mesh, data, cMap=cMap,
                                             ax=ax, **kwargs)

                pg.warn("No valid stream data:", data.shape, data.ndim)
                showMesh = True
        # elif min(data) == max(data):  # or pg.core.haveInfNaN(data):
        #     pg.warn("No valid data: ", min(data), max(data),
        #             pg.core.haveInfNaN(data))
        #     showMesh = True
        else:
            if bool(colorBar) is not False:
                colorBar = True

            if kwargs.pop("contour", False):
                data = pg.meshtools.cellDataToNodeData(mesh, data)
                kwargs.setdefault("nLevs", 11)

            if len(data) == mesh.cellCount():
                if showBoundary is None:
                    showBoundary = True

            def _drawField(ax, mesh, data, kwargs):  # like view.mpl.drawField?
                # kwargs as reference here to set defaults valid outside too
                validData = True
                if len(data) == mesh.cellCount():
                    kwargs['nCols'] = kwargs.pop('nCols', 256)
                    gci = drawModel(ax, mesh, data, **kwargs)

                elif len(data) == mesh.nodeCount():
                    kwargs['nLevs'] = kwargs.pop('nLevs', 5)
                    kwargs['nCols'] = kwargs.pop('nCols', kwargs['nLevs']-1)

                    gci = drawField(ax, mesh, data, **kwargs)
                else:
                    pg.error("Data size invalid")
                    print("Data: ", len(data), min(data), max(data),
                          pg.core.haveInfNaN(data))
                    print("Mesh: ", mesh)
                    validData = False
                    drawMesh(ax, mesh)

                return gci, validData

            try:
                if label is None:
                    label = ""

                if replaceData and hasattr(mesh, 'gci') and ax in mesh.gci:
                    gci = mesh.gci[ax]

                    if 'TriContourSet' in str(type(gci)):
                        ax.clear()
                        gci, validData = _drawField(ax, mesh, data, kwargs)
                        updateAxes(ax, force=True)
                    else:
                        setMappableData(gci, data,
                                        cMin=kwargs.get('cMin', None),
                                        cMax=kwargs.get('cMax', None),)
                        updateAxes(ax, force=True)
                        return ax, gci.colorbar
                else:
                    gci, validData = _drawField(ax, mesh, data, kwargs)

                # Cache mesh and scalarmappable to make replaceData work
                if not hasattr(mesh, 'gci'):
                    mesh.gci = {}

                mesh.gci[ax] = gci

                if cMap is not None and gci is not None:
                    gci.set_cmap(cmapFromName(cMap))
                    # gci.cmap.set_under('k')

            except BaseException as ex:  # super ugly!
                print(ex)
                traceback.print_exc(file=sys.stdout)

    if mesh.cellCount() == 0:
        showMesh = False
        if mesh.boundaryCount() == 0:
            pg.viewer.mpl.drawPLC(ax, mesh, showNodes=True,
                                  fillRegion=False,
                                  showBoundary=False,
                                  **kwargs)
            showBoundary = False
            # ax.plot(pg.x(mesh), pg.y(mesh), '.', color='black')
        else:
            kwargs['orientation'] = cBarOrientation
            pg.viewer.mpl.drawPLC(ax, mesh, **kwargs)

    if showMesh:
        if gci is not None and hasattr(gci, 'set_antialiased'):
            gci.set_antialiased(True)
            gci.set_linewidth(0.3)
            gci.set_edgecolor(kwargs.pop('color', "0.1"))
            #drawMesh(ax, mesh, lw=0.3, **kwargs)
        #else:
        drawMesh(ax, mesh, lw=0.3, **kwargs)
        # pg.viewer.mpl.drawSelectedMeshBoundaries(ax,
        #         mesh.boundaries(),
        #         color=kwargs.pop('color', "0.1"),
        #         linewidth=kwargs.pop('lw', 0.3))

    if bool(showBoundary) is True:
        b = mesh.boundaries(mesh.boundaryMarkers() != 0)
        pg.viewer.mpl.drawSelectedMeshBoundaries(ax, b,
                                                 color=(0.0, 0.0, 0.0, 1.0),
                                                 linewidth=1.4)

    if kwargs.pop("boundaryMarkers", False):
        pg.viewer.mpl.drawBoundaryMarkers(ax, mesh,
                    clipBoundaryMarkers=kwargs.pop('clipBoundaryMarkers', False),
                    bc=kwargs.pop('bc', None),
                    **kwargs.pop('boundaryProps', {}) )

    fitView = kwargs.pop('fitView', fitViewDefault)

    if fitView is not False:
        ax.autoscale(enable=True, axis='both', tight=True)
        ax.set_aspect(kwargs.pop('aspect', 'equal'))

    cBar = None

    if label is not None and colorBar is None:
        colorBar = True

    # pg._r(validData, gci)
    if validData:
        labels = ['cMin', 'cMax', 'nCols', 'nLevs', 'logScale', 'levels']
        subkwargs = {key: kwargs[key] for key in labels if key in kwargs}

        subkwargs['cMap'] = cMap

        if isinstance(colorBar, bool):

            if colorBar is True:
                subkwargs['label'] = label
                subkwargs['orientation'] = cBarOrientation

            cBar = createColorBar(gci,
                                  size=kwargs.pop('size', 0.2),
                                  pad=kwargs.pop('pad', None),
                                  **subkwargs,
                                  onlyColorSet=not colorBar,
                                  )
        elif colorBar is not False:
            cBar = updateColorBar(colorBar, **subkwargs)

        if markers and cBar is not None:
            ticks = np.arange(len(uniquemarkers))
            cBar.set_ticks(ticks)
            labels = []
            for marker in uniquemarkers:
                labels.append(pg.pf(marker, mathtex=True))
            cBar.set_ticklabels(labels)

    if coverage is not None:
        if isinstance(coverage, (float, int)):
            gci.set_alpha(coverage)
        elif len(data) == len(coverage) == mesh.cellCount():
            addCoverageAlpha(gci, coverage,
                             dropThreshold=kwargs.pop('dropThreshold', 0.4))
        else:
            pg.error('Coverage needs to be either of type float or an array',
                     'with the same length as data and mesh.cellCount().')
            # addCoverageAlpha(gci, pg.core.cellDataToPointData(mesh,
            #                                                   coverage))

    if not hold or block is not False and \
            pg.plt.get_backend().lower() != "agg":
        if data is not None:
            if len(data) == mesh.cellCount():
                CellBrowser(mesh, data, ax=ax)

        pg.plt.show(block=block)
        try:
            pg.plt.pause(0.01)
        except BaseException:
            pass

    if axisLabels == True and mesh.dim() == 2:

        try:
            pg.viewer.mpl.adjustWorldAxes(ax,
<<<<<<< HEAD
                                    useDepth=min(mesh.boundaryMarkers()) < 0,
                                    xl=xl, yl=yl)
=======
                                       useDepth=min(mesh.boundaryMarkers()) < 0,
                                       xl=xl, yl=yl)
>>>>>>> d45aaa3c
        except BaseException:
            pass
    else:
        pg.viewer.mpl.updateAxes(ax)

    pg.viewer.mpl.hold(val=lastHoldStatus)

    if savefig:
        print('saving: ' + savefig + ' ...', end="")
        if '.' not in savefig:
            savefig += '.pdf'

        ax.figure.savefig(savefig, bbox_inches='tight')
        # rc params savefig.format=pdf
        print('.. done')

    return ax, cBar


def showBoundaryNorm(mesh, normMap=None, **kwargs):
    """Show mesh boundaries normals.

    Show the mesh and draw a black line along the normal direction of all
    boundaries. If you provide a boundary marker vs. norm direction map,
    then only these norms are drawn.

    Parameters
    ----------
    mesh : :gimliapi:`GIMLI::Mesh`
        2D or 3D GIMLi mesh

    normMap : list
        list of [boundary marker, [norm]] pairs. e.g. [[1, [0.0,1.0]], ... ]

    **kwargs :
        Will be forwarded to the draw functions and matplotlib methods,
        respectively.

    Returns
    -------
    ax : matplotlib.ax
    """
    ax = kwargs.pop('ax', None)

    col = kwargs.pop('color', 'Black')

    if normMap:
        for pair in normMap:
            bounds = mesh.findBoundaryByMarker(pair[0])

            for b in bounds:
                c1 = b.center()

                if (pair[1][0] != 0) or (pair[1][1] != 0):
                    ax.arrow(c1[0], c1[1], pair[1][0], pair[1][1],
                             head_width=0.1, head_length=0.3, color=col,
                             **kwargs)
                else:
                    ax.plot(c1[0], c1[1], 'o', color=col)
        return

    ax = show(mesh, hold=True, ax=ax)[0]
    for b in mesh.boundaries():
        c1 = b.center()
        c2 = c1 + b.norm()
        ax.plot([c1[0], c2[0]], [c1[1], c2[1]], color=col, **kwargs)

    time.sleep(0.05)

    return ax


def show1D(mesh, obj, **kwargs):
    """Show simple plot for 1D modelling results
    """
    kwargs.pop('hold', None)
    kwargs.pop('fitView', None)

    ax = kwargs.pop('ax', None)
    newAxe = False
    if ax is None:
        newAxe = True
        ax = pg.show()[0]

    if hasattr(obj, 'eval'):
        x = pg.sort(pg.x(mesh))
        v = obj(x)

        if hasattr(v, 'ndim') and v.ndim == 2 and v.shape[0] == mesh.nodeCount():
        # Vector Field -- show x--component
            v = v[:,0]

    elif hasattr(obj, 'values'):
        pg._r(kwargs)
        pg._r(mesh)
        pg._r(obj)
        pg.critical('implementme')
    elif pg.isArray(obj, mesh.nodeCount()):
        x = pg.sort(pg.x(mesh))
        v = obj
    elif isinstance(obj, list):
        return show1D(mesh, np.array(obj), ax=ax, **kwargs)

    elif hasattr(obj, 'ndim') and obj.ndim == 2 and pg.isArray(obj[0], mesh.nodeCount()):
        # list of values for animation
        return showAnimation(mesh, obj, ax=ax, **kwargs)
    else:
        pg._r(kwargs)
        pg._r(mesh)
        pg._r(obj)
        pg._r(obj.shape)
        pg.critical('implementme')

    swapAxes = kwargs.pop('swapAxes', False)
    label = kwargs.pop('label', None)

    if label is None and hasattr(obj, '_OP'):
        label = obj.__str__()

    grid = kwargs.pop('grid', True)
    xLabel = kwargs.pop('xl', 'Depth in m')

    if swapAxes is True:
        ax.set_ylabel(xLabel)
        pg.viewer.mpl.renameDepthTicks(ax)
    else:
        ax.set_xlabel(xLabel)

    if 'yl' in kwargs:
        if not isinstance(obj, (list, np.ndarray)):
            yLabel = kwargs.pop('yl', str(obj))
        else:
            yLabel = ''

        if swapAxes is True:
            ax.set_xlabel(yLabel)
        else:
            ax.set_ylabel(yLabel)

    if swapAxes is True:
        curve = ax.plot(v, x, label=label, **kwargs)
    else:
        curve = ax.plot(x, v, label=label, **kwargs)

    if label is not None and label != '':
        ax.legend()
    ax.grid(grid)

    return ax, curve


__Animation_Keeper__ = None

def showAnimation(mesh, data, ax=None, **kwargs):
    """Show timelapse mesh data.

    Time will be annotated if the mesh contains a valid 'times' data array.
    Note, there can be only one animation per time.

    Best viewed in a notebook, because of caching and better animation control
    elements.

    TODO
    ----
        * 3D
        * allow for multiple animations per script

    Parameters
    ----------
    mesh: :gimliapi:`GIMLI::Mesh`
        2D GIMLi mesh
    data: [NxM] iterable
        Data matrix for N frames with suitable data size.

    Keyword Args
    ------------
    dpi : int[96]
        Movie resolution.

    Rest is forwarded to :py:func:pygimli.viewer.show:

    """
    import matplotlib.animation
    plt = pg.plt

    plt.rcParams["animation.html"] = "jshtml"
    plt.rcParams['figure.dpi'] = kwargs.pop('dpi', 96)
    plt.rcParams['animation.embed_limit'] = 50
    figsize = kwargs.pop("figsize", None)

    flux = kwargs.pop('flux', None)

    plt.ioff()

    interval = kwargs.pop('interval', 20)
    swapAxes = kwargs.get('swapAxes', False)

    if mesh.dim() == 1:
        ax, curve = pg.show(mesh, data[0], ax=ax, **kwargs)

        if swapAxes is True:
            ax.set_xlim(min(data.flatten()), max(data.flatten()))
        else:
            ax.set_ylim(min(data.flatten()), max(data.flatten()))
    else:
        ax = pg.show(mesh, data[0], ax=ax, **kwargs)[0]
        if flux is not None:
            pg.show(mesh, flux[0], ax=ax)


    try:
        times = mesh['times']
    except Exception as e:
        times = None

    p = pg.utils.ProgressBar(len(data))


    def animate(t):
        p.update(t)
        if mesh.dim() == 1:
            if swapAxes is True:
                curve[0].set_xdata(data[t])
            else:
                curve[0].set_ydata(data[t])
        else:
            ax.clear()
            pg.show(mesh, data[t], ax=ax, **kwargs)

            if flux is not None:
                try:
                    pg.show(mesh, flux[t], ax=ax)
                except:
                    pass

        if plc is not None:
            pg.viewer.mpl.drawMesh(ax, plc, fillRegion=False, fitView=False)

        if times is not None and len(times) > t:
            # ax.text(0.02, 0.02, f't={pg.pf(times[t])}',
            ax.text(0.01, 1.01, f't={pg.utils.prettyTime(times[t])}',
                    horizontalalignment='left',
                    verticalalignment='bottom',
                    transform=ax.transAxes, color='k', fontsize=8)

    if pg.isNotebook() is False:
        global __Animation_Keeper__

    __Animation_Keeper__ = matplotlib.animation.FuncAnimation(ax.figure,
                                                              animate,
                                                              interval=interval,
                                                              frames=len(data))
    return __Animation_Keeper__<|MERGE_RESOLUTION|>--- conflicted
+++ resolved
@@ -260,11 +260,7 @@
 
     Keyword Arguments
     -----------------
-<<<<<<< HEAD
-    xl: str [None]
-=======
     xl: str ["$x$ in m"]
->>>>>>> d45aaa3c
         Add label to the x axis. Default is '$x$ in m'
 
     yl: str [None]
@@ -313,11 +309,7 @@
     cBarOrientation = kwargs.pop('orientation', 'horizontal')
     replaceData = kwargs.pop('replaceData', False)
     axisLabels = kwargs.pop('axisLabels', True)
-<<<<<<< HEAD
-    xl = kwargs.pop('xl', '$x$ in m')
-=======
     xl = kwargs.pop('xl', "$x$ in m")
->>>>>>> d45aaa3c
     yl = kwargs.pop('yl', None)
 
     if ax is None:
@@ -407,15 +399,11 @@
         if hasattr(data[0], '__len__') and not \
                 isinstance(data, np.ma.core.MaskedArray) and not \
                 isinstance(data[0], str):
-<<<<<<< HEAD
 
             data = np.asarray(data)
 
             ### [u,v] x N
             if len(data) == 2:
-=======
-            if len(data) == 2:  # [u,v] x N
->>>>>>> d45aaa3c
                 data = np.array(data).T
             if data.shape[1] == 2:  # N x [u,v]
                 drawStreams(ax, mesh, data, **kwargs)
@@ -423,14 +411,9 @@
                 # if sum(data[:, 0]) != sum(data[:, 1]):
                 # drawStreams(ax, mesh, data, **kwargs)
                 drawStreams(ax, mesh, data[:, :2], **kwargs)
-<<<<<<< HEAD
             else:
 
                 ### Try animation frames x N
-=======
-            else:  # Try animation frames x N
-                data = np.asarray(data)
->>>>>>> d45aaa3c
                 if data.ndim == 2:
                     if data.shape[1] == mesh.cellCount() or \
                        data.shape[1] == mesh.nodeCount():
@@ -619,13 +602,8 @@
 
         try:
             pg.viewer.mpl.adjustWorldAxes(ax,
-<<<<<<< HEAD
-                                    useDepth=min(mesh.boundaryMarkers()) < 0,
-                                    xl=xl, yl=yl)
-=======
                                        useDepth=min(mesh.boundaryMarkers()) < 0,
                                        xl=xl, yl=yl)
->>>>>>> d45aaa3c
         except BaseException:
             pass
     else:
