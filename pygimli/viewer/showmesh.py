#!/usr/bin/env python
# -*- coding: utf-8 -*-
"""Generic mesh visualization tools."""

import os
import sys
import time
import traceback

import numpy as np
from pygimli.viewer.mpl.colorbar import setMappableData

from .. core.logger import renameKwarg

try:
    import pygimli as pg
    from .showmatrix import showMatrix
    from .mpl import drawMesh, drawModel, drawField, drawSensors, drawStreams
    from .mpl import drawSelectedMeshBoundaries
    from .mpl import addCoverageAlpha
    from .mpl import updateAxes
    from .mpl import createColorBar, updateColorBar
    from .mpl import CellBrowser
    from .mpl.colorbar import cmapFromName
except ImportError as e:
    print(e)
    traceback.print_exc(file=sys.stdout)
    pg.critical("ERROR: cannot import the library 'pygimli'."
                "Ensure that pygimli is in your PYTHONPATH ")


def show(obj=None, data=None, **kwargs):
    """Mesh and model visualization.

    Syntactic sugar to show a obj with data. Forwards to
    a known visualization for obj. Typical is
    :py:mod:`pygimli.viewer.showMesh` or
    :py:mod:`pygimli.viewer.mayaview.showMesh3D` to show most of the typical 2D
    and 3D content.
    See tutorials and examples for usage hints. An empty show
    call creates an empty ax window.

    Parameters
    ----------
    obj: obj
        obj can be so far.
        * None (for empty axes)
        * int, int (for apropriate subplots)
        * :gimliapi:`GIMLI::Mesh` or list of meshes
        * DataContainer
        * pg.core.Sparse[Map]Matrix

    data: iterable
        Optionally data to visualize. See appropriate show function.

    Keyword Arguments
    -----------------
    **kwargs
        Additional kwargs forward to appropriate show functions.

        * ax : axe [None]
            Matplotlib axes object. Create a new if necessary.
        * fitView : bool [True]
            Scale x and y limits to match the view.

    Returns
    -------
    Return the results from the showMesh* functions. Usually the axe object
    and a colorbar.

    See Also
    --------
    showMesh
    """
    if "axes" in kwargs:  # remove me in 1.2 #20200515
        print("Deprecation Warning: Please use keyword `ax` instead of `axes`")
        kwargs['ax'] = kwargs.pop('axes', None)

    # Empty call just to create an mpl axes
    # if obj is None and 'mesh' not in kwargs:
    if obj is None and 'mesh' not in kwargs.keys():
        ax = kwargs.pop('ax', None)
        if ax is None:
            ax = pg.plt.subplots(figsize=kwargs.pop('figsize', None))[1]

        return ax, None

    # create table of axes aka mpl.subplots
    if isinstance(obj, int):
        nrows = obj
        ncols = 1
        if isinstance(data, int):
            ncols = data

        fig, ax = pg.plt.subplots(nrows=nrows, ncols=ncols,
                          figsize=kwargs.pop('figsize', None))

        return ax, None

    ### obj containes a mesh 
    if hasattr(obj, 'mesh'):
        ### data has values
        if hasattr(obj, 'values'):
            if obj.mesh.dim() > 1:
                return pg.show(obj.mesh, obj.values,
                           label=kwargs.pop('label', obj.name),
                            **kwargs)
            else:
                return show1D(obj.mesh, obj, **kwargs)                    
        ### data need to be evaluated 
        if hasattr(obj, 'eval'):
            if obj.mesh.dim() > 1:
                return pg.show(obj.mesh, obj.eval(),
                               **kwargs)
            else:
                return show1D(obj.mesh, obj, **kwargs)

        ### try to evaluate obj later
        return pg.show(obj.mesh, obj, **kwargs)

    ### try to interpret obj as ERT Data
    if isinstance(obj, pg.DataContainerERT):
        from pygimli.physics.ert import showERTData
        return showERTData(obj, vals=kwargs.pop('vals', data), **kwargs)

    ### try to interpret obj as matrices
    if isinstance(obj, pg.core.MatrixBase) or (isinstance(obj, np.ndarray) and
                                               obj.ndim == 2):
        return showMatrix(obj, **kwargs)

    try:
        from scipy.sparse import spmatrix
        if isinstance(obj, spmatrix):
            return showMatrix(obj, **kwargs)
    except ImportError:
        pass

    # try to interprete obj as mesh or list of meshes
    mesh = kwargs.pop('mesh', obj)

    fitView = kwargs.get('fitView', True)

    if isinstance(mesh, list):
        ax = kwargs.pop('ax', None)
        label = kwargs.pop('label', None)
        if not isinstance(label, list):
            label = [label]* len(mesh)

        ax, cBar = show(mesh[0], data, hold=True, fitView=fitView,
                        ax=ax, label=label[0],
                        **kwargs)

        for i, m in enumerate(mesh[1:]):
            ax, cBar = show(m, data, ax=ax, hold=True, fitView=False, 
                            label=label[i], **kwargs)

        if fitView is not False:
            ax.autoscale(enable=True, axis='both', tight=True)
            ax.set_aspect('equal')
        return ax, cBar

    if isinstance(mesh, pg.Mesh):
        if mesh.dim() == 1:
            return show1D(mesh, data, **kwargs)
            
        elif mesh.dim() == 2:
            if pg.zero(pg.y(mesh)):
                pg.info("swap z<->y coordinates for visualization.")
                meshSwap = pg.Mesh(mesh)
                for n in meshSwap.nodes():
                    n.pos()[1] = n.pos()[2]
                return showMesh(meshSwap, data, **kwargs)

            return showMesh(mesh, data, **kwargs)

        elif mesh.dim() == 3:

            from .pv import showMesh3D
            return showMesh3D(mesh, data, **kwargs)
        else:
            pg.error("ERROR: Mesh not valid.", mesh)

    if isinstance(obj, pg.core.Boundary):
        ax = kwargs.pop('ax', None)
        drawSelectedMeshBoundaries(ax, [obj], **kwargs)
        return ax, None

    pg.error("Can't interprete obj: {0} to show.".format(obj))
    return None, None


def showMesh(mesh, data=None, block=False, colorBar=None,
             label=None, coverage=None, ax=None, savefig=None,
             showMesh=False, showBoundary=None,
             markers=False, **kwargs):
    """2D Mesh visualization.

    Create an axis object and plot a 2D mesh with given node or cell data.
    Returns the axis and the color bar. The type of data determines the
    appropriate draw method.

    Parameters
    ----------
    mesh: :gimliapi:`GIMLI::Mesh`
        2D or 3D GIMLi mesh
    data: iterable [None]
        Optionally data to visualize.

        . None (draw mesh only)
            forward to :py:mod:`pygimli.viewer.mpl.drawMesh`
            or if no cells are given:
            forward to :py:mod:`pygimli.viewer.mpl.drawPLC`

        . [[marker, value], ...]
            List of Cellvalues per cell marker
            forward to :py:mod:`pygimli.viewer.mpl.drawModel`

        . float per cell -- model, patch
            forward to :py:mod:`pygimli.viewer.mpl.drawModel`

        . float per node -- scalar field
            forward to :py:mod:`pygimli.viewer.mpl.drawField`

        . iterable of type [float, float] -- vector field
            forward to :py:mod:`pygimli.viewer.mpl.drawStreams`

        . pg.PosVector -- vector field
            forward to :py:mod:`pygimli.viewer.mpl.drawStreams`

        . pg.core.stdVectorRVector3 -- sensor positions
            DEPRECATED from remove of pg.core.stdVectorRVector3
            forward to :py:mod:`pygimli.viewer.mpl.drawSensors`
    block: bool [False]
        Force to open the Figure of your content and blocks the script until
        you close the current figure. Same like pg.show(); pg.wait()
    colorBar: bool [None], Colorbar
        Create and show a colorbar. If colorBar is a valid colorbar then only
        its values will be updated.
    label: str
        Set colorbar label. If set colorbar is toggled to True. [None]
    coverage: iterable [None]
        Weight data by the given coverage array and fadeout the color.
    ax: matplotlib.Axes [None]
        Instead of creating a new and empty ax, just draw into the given one.
        Useful to combine multiple plots into one figure.
    savefig: string
        Filename for a direct save to disc.
    showMesh: bool [False]
        Shows the mesh itself additional.
    showBoundary: bool [None]
        Highlight all boundaries with marker != 0. None means automatic.
        True for cell data and False for node data.
    marker: bool [False]
        Show cell markers and boundary marker.
    boundaryMarkers: bool [False]
        Highlight boundaries with marker !=0 and add Marker annotation.
        Applies :py:mod:`pygimli.viewer.mpl.drawBoundaryMarkers`.
        Dictionary "boundaryProps" can be added and will be forwarded to
        :py:mod:`pygimli.viewer.mpl.drawBoundaryMarkers`.

    Keyword Arguments
    -----------------
    xlabel: str [None]
            Add label to the x axis
    ylabel: str [None]
            Add label to the y axis
    fitView: bool
            Fit the axes limits to the all content of the axes. Default True.
    boundaryProps: dict
            Arguments for plotboundar

    hold: bool [pg.hold()]
        Holds back the opening of the Figure.
        If set to True [default] nothing happens until you either force another
        show with hold=False or block=True or call pg.wait() or pg.plt.show().
        If hold is set to False your script will open the figure and continue
        working. You can change global hold with pg.hold(bool).

    All remaining will be forwarded to the draw functions
    and matplotlib methods, respectively.


    Examples
    --------
    >>> import pygimli as pg
    >>> import pygimli.meshtools as mt
    >>> world = mt.createWorld(start=[-10, 0], end=[10, -10],
    ...                        layers=[-3, -7], worldMarker=False)
    >>> mesh = mt.createMesh(world, quality=32, area=0.2, smooth=[1, 10])
    >>> _ = pg.viewer.showMesh(mesh, markers=True)

    Returns
    -------
    ax : matplotlib.axes

    cBar : matplotlib.colorbar
    """
    renameKwarg('cmap', 'cMap', kwargs)

    cMap = kwargs.pop('cMap', 'viridis')
    cBarOrientation = kwargs.pop('orientation', 'horizontal')
    replaceData = kwargs.pop('replaceData', False)

    if ax is None:
        ax, _ = pg.show(figsize=kwargs.pop('figsize', None), **kwargs)

    # adjust limits only when axis is empty
    fitViewDefault = True
    # if (ax.lines or ax.collections or ax.patches):
    #     fitViewDefault = False
    # else:

    # plt.subplots() resets locale setting to system default .. this went
    # horrible wrong for german 'decimal_point': ','
    pg.checkAndFixLocaleDecimal_point(verbose=False)

    hold = kwargs.pop('hold', pg.viewer.mpl.utils.__holdAxes__)

    if block is True:
        hold = True

    lastHoldStatus = pg.viewer.mpl.utils.__holdAxes__
    pg.viewer.mpl.hold(val=hold)

    gci = None
    validData = False

    uniquemarkers = None
    ### if levels equals unqiue cell data, plot as markers
    if kwargs.get('levels', None) is not None:
        ud = pg.unique(data)
        levs = kwargs['levels']
        if len(ud) == len(levs) and ud == levs:
            kwargs["boundaryMarkers"] = kwargs.get("boundaryMarkers", False)

            uniquemarkers, uniqueidx = np.unique(np.array(data), 
                                                 return_inverse=True)

            markers = True

    if markers:
        kwargs["boundaryMarkers"] = kwargs.get("boundaryMarkers", True)

        if mesh.cellCount() > 0:
<<<<<<< HEAD
            if uniquemarkers is None:
                uniquemarkers, uniqueidx = np.unique(
                    np.array(mesh.cellMarkers()), return_inverse=True)
                label = "Cell markers"
                        
            if cMap == 'viridis':
                cMap = "Set3"
            cMap = pg.plt.cm.get_cmap(cMap, len(uniquemarkers))
            
=======
            uniquemarkers, uniqueidx = np.unique(
                np.array(mesh.cellMarkers()), return_inverse=True)

            label = label or "Cell markers"
            cMap = cmapFromName("Set3", ncols=len(uniquemarkers))
            #cMap = pg.plt.colormaps.get_cmap("Set3", len(uniquemarkers))
>>>>>>> 35201057
            kwargs["logScale"] = False
            kwargs["cMin"] = -0.5
            kwargs["cMax"] = len(uniquemarkers) - 0.5
            
            data = np.arange(len(uniquemarkers))[uniqueidx] 
            
    if isinstance(data, str):
        if data in mesh.dataKeys():
            data = mesh[data]
            # elif 0:  # maybe check x, y, z, cellMarker etc.
        else:
            pg.error(f"Could not retrieve data from key {data}")
            return None, None
    elif callable(data):
        data = data(mesh.positions())

    if data is None:
        showMesh = True
        mesh.createNeighborInfos()
        if showBoundary is None:
            showBoundary = True

    # elif isinstance(data, pg.core.stdVectorRVector3):
    #     drawSensors(ax, data, **kwargs)
    elif isinstance(data, pg.PosVector):
        drawStreams(ax, mesh, data, **kwargs)
    else:

        # check for map like data=[[marker, val], ....]
        if isinstance(data, list) and \
                isinstance(data[0], list) and isinstance(data[0][0], int):
            data = pg.solver.parseMapToCellArray(data, mesh)

        if hasattr(data[0], '__len__') and not \
                isinstance(data, np.ma.core.MaskedArray) and not \
                isinstance(data[0], str):

            data = np.asarray(data)
            
            ### [u,v] x N
            if len(data) == 2:
                data = np.array(data).T

            # N x [u,v]
            if data.shape[1] == 2:
                drawStreams(ax, mesh, data, **kwargs)

            # N x [u,v,w]
            elif data.shape[1] == 3:
                # if sum(data[:, 0]) != sum(data[:, 1]):
                # drawStreams(ax, mesh, data, **kwargs)
                drawStreams(ax, mesh, data[:, :2], **kwargs)
            else:

                ### Try animation frames x N
                if data.ndim == 2:
                    if data.shape[1] == mesh.cellCount() or \
                       data.shape[1] == mesh.nodeCount():

                        return showAnimation(mesh, data, cMap=cMap,
                                             ax=ax, **kwargs)

                pg.warn("No valid stream data:", data.shape, data.ndim)
                showMesh = True
        # elif min(data) == max(data):  # or pg.core.haveInfNaN(data):
        #     pg.warn("No valid data: ", min(data), max(data),
        #             pg.core.haveInfNaN(data))
        #     showMesh = True
        else:
            if bool(colorBar) is not False:
                colorBar = True

            if len(data) == mesh.cellCount():
                if showBoundary is None:
                    showBoundary = True

            def _drawField(ax, mesh, data, kwargs):
                # kwargs as reference here to set defaults valid outside too
                validData = True
                if len(data) == mesh.cellCount():
                    kwargs['nCols'] = kwargs.pop('nCols', 256)
                    gci = drawModel(ax, mesh, data, **kwargs)

                elif len(data) == mesh.nodeCount():
                    kwargs['nLevs'] = kwargs.pop('nLevs', 5)
                    kwargs['nCols'] = kwargs.pop('nCols', kwargs['nLevs']-1)

                    gci = drawField(ax, mesh, data, **kwargs)
                else:
                    pg.error("Data size invalid")
                    print("Data: ", len(data), min(data), max(data),
                          pg.core.haveInfNaN(data))
                    print("Mesh: ", mesh)
                    validData = False
                    drawMesh(ax, mesh)

                return gci, validData

            try:
                if label is None:
                    label = ""

                if replaceData and hasattr(mesh, 'gci') and ax in mesh.gci:
                    gci = mesh.gci[ax]

                    if 'TriContourSet' in str(type(gci)):
                        ax.clear()
                        gci, validData = _drawField(ax, mesh, data, kwargs)
                        updateAxes(ax, force=True)
                    else:
                        setMappableData(gci, data,
                                        cMin=kwargs.get('cMin', None),
                                        cMax=kwargs.get('cMax', None),)
                        updateAxes(ax, force=True)
                        return ax, gci.colorbar
                else:

                    gci, validData = _drawField(ax, mesh, data, kwargs)

                # Cache mesh and scalarmappable to make replaceData work
                if not hasattr(mesh, 'gci'):
                    mesh.gci = {}
                mesh.gci[ax] = gci

                if cMap is not None and gci is not None:
                    gci.set_cmap(cmapFromName(cMap))
                    # gci.cmap.set_under('k')

            except BaseException as e:
                print(e)
                traceback.print_exc(file=sys.stdout)

    if mesh.cellCount() == 0:
        showMesh = False
        if mesh.boundaryCount() == 0:
            pg.viewer.mpl.drawPLC(ax, mesh, showNodes=True,
                                  fillRegion=False,
                                  showBoundary=False,
                                  **kwargs)
            showBoundary = False
            # ax.plot(pg.x(mesh), pg.y(mesh), '.', color='black')
        else:
            kwargs['orientation'] = cBarOrientation
            pg.viewer.mpl.drawPLC(ax, mesh, **kwargs)

    if showMesh:
        if gci is not None and hasattr(gci, 'set_antialiased'):
            gci.set_antialiased(True)
            gci.set_linewidth(0.3)
            gci.set_edgecolor(kwargs.pop('color', "0.1"))
            #drawMesh(ax, mesh, lw=0.3, **kwargs)
        #else:
        drawMesh(ax, mesh, lw=0.3, **kwargs)
        # pg.viewer.mpl.drawSelectedMeshBoundaries(ax, 
        #         mesh.boundaries(), 
        #         color=kwargs.pop('color', "0.1"),
        #         linewidth=kwargs.pop('lw', 0.3))

    if bool(showBoundary) is True:
        b = mesh.boundaries(mesh.boundaryMarkers() != 0)
        pg.viewer.mpl.drawSelectedMeshBoundaries(ax, b,
                                                 color=(0.0, 0.0, 0.0, 1.0),
                                                 linewidth=1.4)

    if kwargs.pop("boundaryMarkers", False):
        pg.viewer.mpl.drawBoundaryMarkers(ax, mesh,
                    clipBoundaryMarkers=kwargs.pop('clipBoundaryMarkers', False),
                    bc=kwargs.pop('bc', None),
                    **kwargs.pop('boundaryProps', {}) )

    fitView = kwargs.pop('fitView', fitViewDefault)

    if fitView is not False:
        ax.autoscale(enable=True, axis='both', tight=True)
        ax.set_aspect(kwargs.pop('aspect', 'equal'))

    cBar = None

    if label is not None and colorBar is None:
        colorBar = True

    # pg._r(validData, gci)
    if validData:
        labels = ['cMin', 'cMax', 'nCols', 'nLevs', 'logScale', 'levels']
        subkwargs = {key: kwargs[key] for key in labels if key in kwargs}

        subkwargs['cMap'] = cMap

        if isinstance(colorBar, bool):

            if colorBar is True:
                subkwargs['label'] = label
                subkwargs['orientation'] = cBarOrientation

            cBar = createColorBar(gci,
                                  size=kwargs.pop('size', 0.2),
                                  pad=kwargs.pop('pad', None),
                                  **subkwargs,
                                  onlyColorSet=not colorBar,
                                  )
        elif colorBar is not False:
            cBar = updateColorBar(colorBar, **subkwargs)

        if markers and cBar is not None:
            ticks = np.arange(len(uniquemarkers))
            cBar.set_ticks(ticks)
            labels = []
            for marker in uniquemarkers:
                labels.append(pg.pf(marker, mathtex=True))
            cBar.set_ticklabels(labels)

    if coverage is not None:
        if isinstance(coverage, (float, int)):
            gci.set_alpha(coverage)
        elif len(data) == len(coverage) == mesh.cellCount():
            addCoverageAlpha(gci, coverage,
                             dropThreshold=kwargs.pop('dropThreshold', 0.4))
        else:
            pg.error('Coverage needs to be either of type float or an array',
                     'with the same length as data and mesh.cellCount().')
            # addCoverageAlpha(gci, pg.core.cellDataToPointData(mesh,
            #                                                   coverage))

    if not hold or block is not False and \
            pg.plt.get_backend().lower() != "agg":
        if data is not None:
            if len(data) == mesh.cellCount():
                CellBrowser(mesh, data, ax=ax)

        pg.plt.show(block=block)
        try:
            pg.plt.pause(0.01)
        except BaseException:
            pass

    pg.viewer.mpl.updateAxes(ax)
    pg.viewer.mpl.hold(val=lastHoldStatus)

    if kwargs.get('depth', False):
        pg.viewer.mpl.adjustWorldAxes(ax)

    if savefig:
        print('saving: ' + savefig + ' ...', end="")
        if '.' not in savefig:
            savefig += '.pdf'

        ax.figure.savefig(savefig, bbox_inches='tight')
        # rc params savefig.format=pdf
        print('.. done')

    return ax, cBar


def showBoundaryNorm(mesh, normMap=None, **kwargs):
    """Show mesh boundaries normals.

    Show the mesh and draw a black line along the normal direction of all
    boundaries. If you provide a boundary marker vs. norm direction map,
    then only these norms are drawn.

    Parameters
    ----------
    mesh : :gimliapi:`GIMLI::Mesh`
        2D or 3D GIMLi mesh

    normMap : list
        list of [boundary marker, [norm]] pairs. e.g. [[1, [0.0,1.0]], ... ]

    **kwargs :
        Will be forwarded to the draw functions and matplotlib methods,
        respectively.

    Returns
    -------
    ax : matplotlib.ax
    """
    ax = kwargs.pop('ax', None)

    col = kwargs.pop('color', 'Black')

    if normMap:
        for pair in normMap:
            bounds = mesh.findBoundaryByMarker(pair[0])

            for b in bounds:
                c1 = b.center()

                if (pair[1][0] != 0) or (pair[1][1] != 0):
                    ax.arrow(c1[0], c1[1], pair[1][0], pair[1][1],
                             head_width=0.1, head_length=0.3, color=col,
                             **kwargs)
                else:
                    ax.plot(c1[0], c1[1], 'o', color=col)
        return

    ax = show(mesh, hold=True, ax=ax)[0]
    for b in mesh.boundaries():
        c1 = b.center()
        c2 = c1 + b.norm()
        ax.plot([c1[0], c2[0]], [c1[1], c2[1]], color=col, **kwargs)

    time.sleep(0.05)

    return ax


def show1D(mesh, obj, **kwargs):
    """Show simple plot for 1D modelling results
    """
    kwargs.pop('hold', None)
    kwargs.pop('fitView', None)

    ax = kwargs.pop('ax', None)
    newAxe = False
    if ax is None:
        newAxe = True
        ax = pg.show()[0]

    if hasattr(obj, 'eval'):
        x = pg.sort(pg.x(mesh))
        v = obj(x)
    elif hasattr(obj, 'values'):
        pg._r(kwargs)
        pg._r(mesh)
        pg._r(obj)
        pg.critical('implementme')
    elif pg.isArray(obj, mesh.nodeCount()):
        x = pg.sort(pg.x(mesh))
        v = obj
    elif isinstance(obj, list):
        return show1D(mesh, np.array(obj),  ax=ax, **kwargs)
    elif hasattr(obj, 'ndim') and obj.ndim == 2 and pg.isArray(obj[0], mesh.nodeCount()):
        return showAnimation(mesh, obj, ax=ax, **kwargs)
    else:
        pg._r(kwargs)
        pg._r(mesh)
        pg._r(obj)
        pg.critical('implementme')

    swapAxes = kwargs.pop('swapAxes', False)
    label = kwargs.pop('label', None)

    if label is None and hasattr(obj, '_OP'):
        label = obj.__str__()

    grid = kwargs.pop('grid', True)
    xLabel = kwargs.pop('xl', 'Depth in m')

    if swapAxes is True:
        ax.set_ylabel(xLabel)
        pg.viewer.mpl.renameDepthTicks(ax)
    else:
        ax.set_xlabel(xLabel)

    if 'yl' in kwargs:
        if not isinstance(obj, (list, np.ndarray)):
            yLabel = kwargs.pop('yl', str(obj))
        else:
            yLabel = ''

        if swapAxes is True:
            ax.set_xlabel(yLabel)
        else:
            ax.set_ylabel(yLabel)

    if swapAxes is True:
        curve = ax.plot(v, x, label=label, **kwargs)
    else:
        curve = ax.plot(x, v, label=label, **kwargs)
        
    if label is not None and label != '':
        ax.legend()
    ax.grid(grid)

    return ax, curve


__Animation_Keeper__ = None

def showAnimation(mesh, data, ax=None, **kwargs):
    """Show timelapse mesh data.

    Time will be annotated if the mesh contains a valid 'times' data array.
    Note, there can be only one animation per time.

    Best viewed in a notebook, because of caching and better animation control
    elements.

    TODO
    ----
        * 3D
        * allow for multiple animations per script

    Parameters
    ----------
    mesh: :gimliapi:`GIMLI::Mesh`
        2D GIMLi mesh
    data: [NxM] iterable
        Data matrix for N frames with suitable data size.

    Keyword Args
    ------------
    dpi : int[96]
        Movie resolution.

    Rest is forwarded to :py:func:pygimli.viewer.show:

    """
    import matplotlib.animation
    plt = pg.plt

    plt.rcParams["animation.html"] = "jshtml"
    plt.rcParams['figure.dpi'] = kwargs.pop('dpi', 96)
    plt.rcParams['animation.embed_limit'] = 50
    figsize = kwargs.pop("figsize", None)

    flux = kwargs.pop('flux', None)

    plt.ioff()

    interval = kwargs.pop('interval', 20)
    swapAxes = kwargs.get('swapAxes', False)

    if mesh.dim() == 1:
        ax, curve = pg.show(mesh, data[0], ax=ax, **kwargs)
        
        if swapAxes is True:
            ax.set_xlim(min(data.flatten()), max(data.flatten()))
        else:
            ax.set_ylim(min(data.flatten()), max(data.flatten()))
    else:
        ax = pg.show(mesh, data[0], ax=ax, **kwargs)[0]
        if flux is not None:
            pg.show(mesh, flux[0], ax=ax)


    try:
        times = mesh['times']
    except Exception as e:
        times = None

    p = pg.utils.ProgressBar(len(data))
    

    def animate(t):
        p.update(t)
        if mesh.dim() == 1:
            if swapAxes is True:
                curve[0].set_xdata(data[t])
            else:
                curve[0].set_ydata(data[t])
        else:
            ax.clear()
            pg.show(mesh, data[t], ax=ax, **kwargs)

            if flux is not None:
                try:
                    pg.show(mesh, flux[t], ax=ax)
                except:
                    pass

        if plc is not None:
            pg.viewer.mpl.drawMesh(ax, plc, fillRegion=False, fitView=False)

        if times is not None and len(times) > t:
            # ax.text(0.02, 0.02, f't={pg.pf(times[t])}',
            ax.text(0.01, 1.01, f't={pg.utils.prettyTime(times[t])}',
                    horizontalalignment='left',
                    verticalalignment='bottom',
                    transform=ax.transAxes, color='k', fontsize=8)

    if pg.isNotebook() is False:
        global __Animation_Keeper__

    __Animation_Keeper__ = matplotlib.animation.FuncAnimation(ax.figure,
                                                              animate,
                                                              interval=interval,
                                                              frames=len(data))
    return __Animation_Keeper__<|MERGE_RESOLUTION|>--- conflicted
+++ resolved
@@ -342,7 +342,6 @@
         kwargs["boundaryMarkers"] = kwargs.get("boundaryMarkers", True)
 
         if mesh.cellCount() > 0:
-<<<<<<< HEAD
             if uniquemarkers is None:
                 uniquemarkers, uniqueidx = np.unique(
                     np.array(mesh.cellMarkers()), return_inverse=True)
@@ -350,16 +349,8 @@
                         
             if cMap == 'viridis':
                 cMap = "Set3"
-            cMap = pg.plt.cm.get_cmap(cMap, len(uniquemarkers))
-            
-=======
-            uniquemarkers, uniqueidx = np.unique(
-                np.array(mesh.cellMarkers()), return_inverse=True)
-
-            label = label or "Cell markers"
             cMap = cmapFromName("Set3", ncols=len(uniquemarkers))
-            #cMap = pg.plt.colormaps.get_cmap("Set3", len(uniquemarkers))
->>>>>>> 35201057
+                        
             kwargs["logScale"] = False
             kwargs["cMin"] = -0.5
             kwargs["cMax"] = len(uniquemarkers) - 0.5
