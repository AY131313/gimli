# -*- coding: utf-8 -*-
"""Generic mesh visualization tools."""

import os
from pygimli.viewer.mpl.colorbar import setMappableData
import sys
import time
import traceback

import numpy as np
# plt should not be used outside of viewer.mpl
import matplotlib.pyplot as plt

from .. core.logger import renameKwarg

try:
    import pygimli as pg
    from .showmatrix import showMatrix
    from .mpl import drawMesh, drawModel, drawField, drawSensors, drawStreams
    from .mpl import addCoverageAlpha
    from .mpl import updateAxes
    from .mpl import createColorBar, updateColorBar
    from .mpl import CellBrowser
    from .mpl.colorbar import cmapFromName
except ImportError as e:
    print(e)
    traceback.print_exc(file=sys.stdout)
    pg.critical("ERROR: cannot import the library 'pygimli'."
                "Ensure that pygimli is in your PYTHONPATH ")


def show(obj=None, data=None, **kwargs):
    """Mesh and model visualization.

    Syntactic sugar to show a obj with data. Forwards to
    a known visualization for obj. Typical is
    :py:mod:`pygimli.viewer.showMesh` or
    :py:mod:`pygimli.viewer.mayaview.showMesh3D` to show most of the typical 2D
    and 3D content.
    See tutorials and examples for usage hints. An empty show
    call creates an empty ax window.

    Parameters
    ----------
    obj: obj
        obj can be so far.
        * None (for empty axes)
        * int, int (for apropriate subplots)
        * :gimliapi:`GIMLI::Mesh` or list of meshes
        * DataContainer
        * pg.core.Sparse[Map]Matrix

    data: iterable
        Optionally data to visualize. See appropriate show function.

    Keyword Arguments
    -----------------
    **kwargs
        Additional kwargs forward to appropriate show functions.

        * ax : axe [None]
            Matplotlib axes object. Create a new if necessary.
        * fitView : bool [True]
            Scale x and y limits to match the view.

    Returns
    -------
    Return the results from the showMesh* functions. Usually the axe object
    and a colorbar.

    See Also
    --------
    showMesh
    """
    if "axes" in kwargs:  # remove me in 1.2 #20200515
        print("Deprecation Warning: Please use keyword `ax` instead of `axes`")
        kwargs['ax'] = kwargs.pop('axes', None)

    # Empty call just to create a axes
    if obj is None and 'mesh' not in kwargs:
        ax = kwargs.pop('ax', None)

        if ax is None:
            ax = plt.subplots(figsize=kwargs.pop('figsize', None))[1]
        return ax, None

<<<<<<< HEAD
    if isinstance(obj, int):
        nrows = obj
        ncols = 1
        if isinstance(data, int):
            ncols = data

        fig, ax = plt.subplots(nrows=nrows, ncols=ncols, 
                          figsize=kwargs.pop('figsize', None))
        
        print(ax)
        return ax, None
        
    ### try to interprete obj containes a mesh
    if hasattr(obj, 'mesh') and hasattr(obj, 'values'):
        return pg.show(obj.mesh, obj.values, 
                       label=kwargs.pop('label', obj.name),
                        **kwargs)
    if hasattr(obj, 'mesh') and hasattr(obj, 'eval'):
        return pg.show(obj.mesh, obj.eval(), 
                       **kwargs)
=======
    # try to interprete obj containes a mesh
    if hasattr(obj, 'mesh'):
        return pg.show(obj.mesh, obj, **kwargs)
>>>>>>> 76ae3953

    # try to interprete obj as ERT Data
    if isinstance(obj, pg.DataContainerERT):
        from pygimli.physics.ert import showERTData
        return showERTData(obj, vals=kwargs.pop('vals', data), **kwargs)

    # try to interprete obj as matrices
    if isinstance(obj, pg.core.MatrixBase) or \
       (isinstance(obj, np.ndarray) and obj.ndim == 2):
        return showMatrix(obj, **kwargs)

    try:
        from scipy.sparse import spmatrix
        if isinstance(obj, spmatrix):
            return showMatrix(obj, **kwargs)
    except ImportError:
        pass

    # try to interprete obj as mesh or list of meshes
    mesh = kwargs.pop('mesh', obj)

    fitView = kwargs.get('fitView', True)

    if isinstance(mesh, list):
        ax = kwargs.pop('ax', None)

        ax, cBar = show(mesh[0], data, hold=1, ax=ax,
                        fitView=fitView, **kwargs)

        for m in mesh[1:]:
            ax, cBar = show(m, data, ax=ax, hold=1, fitView=False, **kwargs)

        if fitView is not False:
            ax.autoscale(enable=True, axis='both', tight=True)
            ax.set_aspect('equal')
        return ax, cBar

    if isinstance(mesh, pg.Mesh):
        if mesh.dim() == 2:
            if pg.zero(pg.y(mesh)):
                pg.info("swap z<->y coordinates for visualization.")
                meshSwap = pg.Mesh(mesh)
                for n in meshSwap.nodes():
                    n.pos()[1] = n.pos()[2]
                return showMesh(meshSwap, data, **kwargs)

            return showMesh(mesh, data, **kwargs)
        elif mesh.dim() == 3:

            from .vistaview import showMesh3D
            return showMesh3D(mesh, data, **kwargs)
        else:
            pg.error("ERROR: Mesh not valid.", mesh)

    pg.error("Can't interprete obj: {0} to show.".format(obj))
    return None, None


def showMesh(mesh, data=None, hold=False, block=False, colorBar=None,
             label=None, coverage=None, ax=None, savefig=None,
             showMesh=False, showBoundary=None,
             markers=False, **kwargs):
    """2D Mesh visualization.

    Create an axis object and plot a 2D mesh with given node or cell data.
    Returns the axis and the color bar. The type of data determines the
    appropriate draw method.

    Parameters
    ----------
    mesh: :gimliapi:`GIMLI::Mesh`
        2D or 3D GIMLi mesh
    data: iterable [None]
        Optionally data to visualize.

        . None (draw mesh only)
            forward to :py:mod:`pygimli.viewer.mpl.drawMesh`
            or if no cells are given:
            forward to :py:mod:`pygimli.viewer.mpl.drawPLC`

        . [[marker, value], ...]
            List of Cellvalues per cell marker
            forward to :py:mod:`pygimli.viewer.mpl.drawModel`

        . float per cell -- model, patch
            forward to :py:mod:`pygimli.viewer.mpl.drawModel`

        . float per node -- scalar field
            forward to :py:mod:`pygimli.viewer.mpl.drawField`

        . iterable of type [float, float] -- vector field
            forward to :py:mod:`pygimli.viewer.mpl.drawStreams`

        . pg.core.R3Vector -- vector field
            forward to :py:mod:`pygimli.viewer.mpl.drawStreams`

        . pg.core.stdVectorRVector3 -- sensor positions
            forward to :py:mod:`pygimli.viewer.mpl.drawSensors`
    hold: bool [false]
        Set interactive plot mode for matplotlib.
        If this is set to false [default] your script will open
        a window with the figure and draw your content.
        If set to true nothing happens until you either force another show with
        hold=False, you call plt.show() or pg.wait().
        If you want show with stopping your script set block = True.
    block: bool [false]
        Force show drawing your content and block the script until you
        close the current figure.
    colorBar: bool [None], Colorbar
        Create and show a colorbar. If colorBar is a valid colorbar then only
        its values will be updated.
    label: str
        Set colorbar label. If set colorbar is toggled to True. [None]
    coverage: iterable [None]
        Weight data by the given coverage array and fadeout the color.
    ax: matplotlib.Axes [None]
        Instead of creating a new and empty ax, just draw into the given one.
        Useful to combine multiple plots into one figure.
    savefig: string
        Filename for a direct save to disc.
        The matplotlib pdf-output is a little bit big so we try
        an epstopdf if the .eps suffix is found in savefig
    showMesh: bool [False]
        Shows the mesh itself additional.
    showBoundary: bool [None]
        Highlight all boundaries with marker != 0. None means automatic.
        True for cell data and False for node data.
    marker: bool [False]
        Show cell markers and boundary marker.
    boundaryMarkers: bool [False]
        Highlight boundaries with marker !=0 and add Marker annotation.
        Applies :py:mod:`pygimli.viewer.mpl.drawBoundaryMarkers`.
        Dictionary "boundaryProps" can be added and will be forwarded to
        :py:mod:`pygimli.viewer.mpl.drawBoundaryMarkers`.

    Keyword Arguments
    -----------------
    **kwargs:
        * xlabel: str [None]
            Add label to the x axis
        * ylabel: str [None]
            Add label to the y axis
        fitView: bool
            Fit the axes limits to the all content of the axes. Default True.
        boundaryProps: dict
            Arguments for plotboundar
        All remaining will be forwarded to the draw functions
        and matplotlib methods, respectively.

    Examples
    --------
    >>> import pygimli as pg
    >>> import pygimli.meshtools as mt
    >>> world = mt.createWorld(start=[-10, 0], end=[10, -10],
    ...                        layers=[-3, -7], worldMarker=False)
    >>> mesh = mt.createMesh(world, quality=32, area=0.2, smooth=[1, 10])
    >>> _ = pg.viewer.showMesh(mesh, markers=True)

    Returns
    -------
    ax : matplotlib.axes

    cBar : matplotlib.colorbar
    """
    renameKwarg('cmap', 'cMap', kwargs)

    cMap = kwargs.pop('cMap', 'viridis')
    cBarOrientation = kwargs.pop('orientation', 'horizontal')
    replaceData = kwargs.pop('replaceData', False)

    if ax is None:
        ax, _ = pg.show(figsize=kwargs.pop('figsize', None), **kwargs)

    # adjust limits only when axis is empty
    fitViewDefault = True
    # if (ax.lines or ax.collections or ax.patches):
    #     fitViewDefault = False
    # else:

    # plt.subplots() resets locale setting to system default .. this went
    # horrible wrong for german 'decimal_point': ','
    pg.checkAndFixLocaleDecimal_point(verbose=False)

    if block:
        hold = True

    lastHoldStatus = pg.viewer.mpl.utils.holdAxes__
    if not lastHoldStatus or hold:
        pg.viewer.mpl.hold(val=1)
        hold = True

    gci = None
    validData = False

    if markers:
        kwargs["boundaryMarkers"] = kwargs.get("boundaryMarkers", True)

        if mesh.cellCount() > 0:
            uniquemarkers, uniqueidx = np.unique(
                np.array(mesh.cellMarkers()), return_inverse=True)
            label = "Cell markers"
            cMap = plt.cm.get_cmap("Set3", len(uniquemarkers))
            kwargs["logScale"] = False
            kwargs["cMin"] = -0.5
            kwargs["cMax"] = len(uniquemarkers) - 0.5
            data = np.arange(len(uniquemarkers))[uniqueidx]

    if data is None:
        showMesh = True
        mesh.createNeighborInfos()
        if showBoundary is None:
            showBoundary = True

    elif isinstance(data, pg.core.stdVectorRVector3):
        drawSensors(ax, data, **kwargs)
    elif isinstance(data, pg.core.R3Vector):
        drawStreams(ax, mesh, data, **kwargs)
    else:
        # check for map like data=[[marker, val], ....]
        if isinstance(data, list) and \
                isinstance(data[0], list) and isinstance(data[0][0], int):
            data = pg.solver.parseMapToCellArray(data, mesh)

        if hasattr(data[0], '__len__') and not \
                isinstance(data, np.ma.core.MaskedArray):
            if len(data) == 2:  # [u,v] x N
                data = np.array(data).T

            if data.shape[1] == 2:
                drawStreams(ax, mesh, data, **kwargs)

            elif data.shape[1] == 3:  # probably N x [u,v,w]
                # if sum(data[:, 0]) != sum(data[:, 1]):
                # drawStreams(ax, mesh, data, **kwargs)
                drawStreams(ax, mesh, data[:, 0:2], **kwargs)
            else:
                pg.warn("No valid stream data:", data.shape, data.ndim)
                showMesh = True
        # elif min(data) == max(data):  # or pg.core.haveInfNaN(data):
        #     pg.warn("No valid data: ", min(data), max(data),
        #             pg.core.haveInfNaN(data))
        #     showMesh = True
        else:
            if bool(colorBar) is not False:
                colorBar = True

            if len(data) == mesh.cellCount():
                if showBoundary is None:
                    showBoundary = True

            def _drawField(ax, mesh, data, kwargs):
                # kwargs as reference here to set defaults valid outside too
                validData = True
                if len(data) == mesh.cellCount():
                    kwargs['nCols'] = kwargs.pop('nCols', 256)
                    gci = drawModel(ax, mesh, data, **kwargs)

                elif len(data) == mesh.nodeCount():
                    kwargs['nLevs'] = kwargs.pop('nLevs', 5)
                    kwargs['nCols'] = kwargs.pop('nCols', kwargs['nLevs']-1)

                    gci = drawField(ax, mesh, data, **kwargs)
                else:
                    pg.error("Data size invalid")
                    print("Data: ", len(data), min(data), max(data),
                          pg.core.haveInfNaN(data))
                    print("Mesh: ", mesh)
                    validData = False
                    drawMesh(ax, mesh)

                return gci, validData

            try:
                if label is None:
                    label = ""

                if replaceData and hasattr(mesh, 'gci') and ax in mesh.gci:
                    gci = mesh.gci[ax]

                    if 'TriContourSet' in str(type(gci)):
                        ax.clear()
                        gci, validData = _drawField(ax, mesh, data, kwargs)
                        updateAxes(ax, force=True)
                    else:
                        setMappableData(gci, data,
                                        cMin=kwargs.get('cMin', None),
                                        cMax=kwargs.get('cMax', None),)
                        updateAxes(ax, force=True)
                        return ax, gci.colorbar
                else:

                    gci, validData = _drawField(ax, mesh, data, kwargs)

                # Cache mesh and scalarmappable to make replaceData work
                if not hasattr(mesh, 'gci'):
                    mesh.gci = {}
                mesh.gci[ax] = gci

                if cMap is not None and gci is not None:
                    gci.set_cmap(cmapFromName(cMap))
                    # gci.cmap.set_under('k')

            except BaseException as e:
                print(e)
                traceback.print_exc(file=sys.stdout)

    if mesh.cellCount() == 0:
        showMesh = False
        if mesh.boundaryCount() == 0:
            pg.viewer.mpl.drawPLC(ax, mesh, showNodes=True,
                                  fillRegion=False,
                                  showBoundary=False,
                                  **kwargs)
            showBoundary = False
            # ax.plot(pg.x(mesh), pg.y(mesh), '.', color='black')
        else:
            pg.viewer.mpl.drawPLC(ax, mesh, **kwargs)

    if showMesh:
        if gci is not None and hasattr(gci, 'set_antialiased'):
            gci.set_antialiased(True)
            gci.set_linewidth(0.3)
            gci.set_edgecolor("0.1")
        else:
            pg.viewer.mpl.drawSelectedMeshBoundaries(
                ax, mesh.boundaries(),
                color=kwargs.pop('color', "0.1"), linewidth=0.3)
            # drawMesh(ax, mesh, **kwargs)

    if bool(showBoundary) is True:
        b = mesh.boundaries(mesh.boundaryMarkers() != 0)
        pg.viewer.mpl.drawSelectedMeshBoundaries(ax, b,
                                                 color=(0.0, 0.0, 0.0, 1.0),
                                                 linewidth=1.4)

    if kwargs.pop("boundaryMarkers", False):
<<<<<<< HEAD
        pg.viewer.mpl.drawBoundaryMarkers(ax, mesh,
                    clipBoundaryMarkers=kwargs.pop('clipBoundaryMarkers', False),
                    bc=kwargs.pop('bc', None),
                    **kwargs.pop('boundaryProps', {}) )
=======
        pg.viewer.mpl.drawBoundaryMarkers(
            ax, mesh,
            clipBoundaryMarkers=kwargs.pop('clipBoundaryMarkers', False),
            **kwargs.pop('boundaryProps', {}))
>>>>>>> 76ae3953

    fitView = kwargs.pop('fitView', fitViewDefault)

    if fitView is not False:
        ax.autoscale(enable=True, axis='both', tight=True)
        ax.set_aspect('equal')

    cBar = None

    if label is not None and colorBar is None:
        colorBar = True

    if colorBar and validData:
        labels = ['cMin', 'cMax', 'nCols', 'nLevs', 'logScale', 'levels']
        subkwargs = {key: kwargs[key] for key in labels if key in kwargs}

        subkwargs['label'] = label
        subkwargs['cMap'] = cMap
        subkwargs['orientation'] = cBarOrientation

        if bool(colorBar) is not False:
            cBar = createColorBar(gci,
                                  size=kwargs.pop('size', 0.2),
                                  pad=kwargs.pop('pad', None),
                                  **subkwargs
                                  )
        elif colorBar is not False:
            cBar = updateColorBar(colorBar, **subkwargs)

        if markers:
            ticks = np.arange(len(uniquemarkers))
            cBar.set_ticks(ticks)
            labels = []
            for marker in uniquemarkers:
                labels.append(str((marker)))
            cBar.set_ticklabels(labels)

    if coverage is not None:
        if len(data) == mesh.cellCount():
            addCoverageAlpha(gci, coverage,
                             dropThreshold=kwargs.pop('dropThreshold', 0.4))
        else:
            pg.error('show, coverage wrong length, toImplement')
            # addCoverageAlpha(gci, pg.core.cellDataToPointData(mesh,
            #                                                   coverage))

    if not hold or block is not False and plt.get_backend().lower() != "agg":
        if data is not None:
            if len(data) == mesh.cellCount():
                CellBrowser(mesh, data, ax=ax)

        plt.show(block=block)
        try:
            plt.pause(0.01)
        except BaseException:
            pass

    if hold:
        pg.viewer.mpl.hold(val=lastHoldStatus)

    if savefig:
        print('saving: ' + savefig + ' ...')

        if '.' not in savefig:
            savefig += '.pdf'

        ax.figure.savefig(savefig, bbox_inches='tight')
        # rc params savefig.format=pdf

        if '.eps' in savefig:
            try:
                print("trying eps2pdf ... ")
                os.system('epstopdf ' + savefig)
            except BaseException:
                pass
        print('.. done')

    return ax, cBar


def showBoundaryNorm(mesh, normMap=None, **kwargs):
    """Show mesh boundaries normals.

    Show the mesh and draw a black line along the normal direction of all
    boundaries. If you provide a boundary marker vs. norm direction map,
    then only these norms are drawn.

    Parameters
    ----------

    mesh : :gimliapi:`GIMLI::Mesh`
        2D or 3D GIMLi mesh

    normMap : list
        list of [boundary marker, [norm]] pairs. e.g. [[1, [0.0,1.0]], ... ]

    **kwargs :
        Will be forwarded to the draw functions and matplotlib methods,
        respectively.

    Returns
    -------
    ax : matplotlib.ax
    """
    ax = kwargs.pop('ax', None)

    col = kwargs.pop('color', 'Black')

    if normMap:
        for pair in normMap:
            bounds = mesh.findBoundaryByMarker(pair[0])

            for b in bounds:
                c1 = b.center()

                if (pair[1][0] != 0) or (pair[1][1] != 0):
                    ax.arrow(c1[0], c1[1], pair[1][0], pair[1][1],
                             head_width=0.1, head_length=0.3, color=col,
                             **kwargs)
                else:
                    ax.plot(c1[0], c1[1], 'o', color=col)
        return

    ax = show(mesh, hold=True, ax=ax)[0]
    for b in mesh.boundaries():
        c1 = b.center()
        c2 = c1 + b.norm()
        ax.plot([c1[0], c2[0]], [c1[1], c2[1]], color=col, **kwargs)

    time.sleep(0.05)

    return ax<|MERGE_RESOLUTION|>--- conflicted
+++ resolved
@@ -84,32 +84,26 @@
             ax = plt.subplots(figsize=kwargs.pop('figsize', None))[1]
         return ax, None
 
-<<<<<<< HEAD
     if isinstance(obj, int):
         nrows = obj
         ncols = 1
         if isinstance(data, int):
             ncols = data
 
-        fig, ax = plt.subplots(nrows=nrows, ncols=ncols, 
+        fig, ax = plt.subplots(nrows=nrows, ncols=ncols,
                           figsize=kwargs.pop('figsize', None))
-        
+
         print(ax)
         return ax, None
-        
+
     ### try to interprete obj containes a mesh
     if hasattr(obj, 'mesh') and hasattr(obj, 'values'):
-        return pg.show(obj.mesh, obj.values, 
+        return pg.show(obj.mesh, obj.values,
                        label=kwargs.pop('label', obj.name),
                         **kwargs)
     if hasattr(obj, 'mesh') and hasattr(obj, 'eval'):
-        return pg.show(obj.mesh, obj.eval(), 
+        return pg.show(obj.mesh, obj.eval(),
                        **kwargs)
-=======
-    # try to interprete obj containes a mesh
-    if hasattr(obj, 'mesh'):
-        return pg.show(obj.mesh, obj, **kwargs)
->>>>>>> 76ae3953
 
     # try to interprete obj as ERT Data
     if isinstance(obj, pg.DataContainerERT):
@@ -446,17 +440,10 @@
                                                  linewidth=1.4)
 
     if kwargs.pop("boundaryMarkers", False):
-<<<<<<< HEAD
         pg.viewer.mpl.drawBoundaryMarkers(ax, mesh,
                     clipBoundaryMarkers=kwargs.pop('clipBoundaryMarkers', False),
                     bc=kwargs.pop('bc', None),
                     **kwargs.pop('boundaryProps', {}) )
-=======
-        pg.viewer.mpl.drawBoundaryMarkers(
-            ax, mesh,
-            clipBoundaryMarkers=kwargs.pop('clipBoundaryMarkers', False),
-            **kwargs.pop('boundaryProps', {}))
->>>>>>> 76ae3953
 
     fitView = kwargs.pop('fitView', fitViewDefault)
 
