--- conflicted
+++ resolved
@@ -89,34 +89,30 @@
             
         return ax, None
 
-<<<<<<< HEAD
     if isinstance(obj, int):
         nrows = obj
         ncols = 1
         if isinstance(data, int):
             ncols = data
 
-        fig, ax = plt.subplots(nrows=nrows, ncols=ncols,
+        fig, ax = pg.plt.subplots(nrows=nrows, ncols=ncols,
                           figsize=kwargs.pop('figsize', None))
 
-        print(ax)
         return ax, None
 
-    ### try to interprete obj containes a mesh
+    ### obj containes a mesh and data has values
     if hasattr(obj, 'mesh') and hasattr(obj, 'values'):
         return pg.show(obj.mesh, obj.values,
                        label=kwargs.pop('label', obj.name),
                         **kwargs)
+    ### obj containes a mesh and data need to be evaluated 
     if hasattr(obj, 'mesh') and hasattr(obj, 'eval'):
         return pg.show(obj.mesh, obj.eval(),
                        **kwargs)
-=======
-    #registerShowPendingFigsAtExit()
 
     # try to check if obj containes a mesh
     if hasattr(obj, 'mesh'):
         return pg.show(obj.mesh, obj, **kwargs)
->>>>>>> 0ddb37fb
 
     # try to interpret obj as ERT Data
     if isinstance(obj, pg.DataContainerERT):
@@ -334,7 +330,6 @@
         kwargs["boundaryMarkers"] = kwargs.get("boundaryMarkers", True)
 
         if mesh.cellCount() > 0:
-<<<<<<< HEAD
             if uniquemarkers is None:
                 uniquemarkers, uniqueidx = np.unique(
                     np.array(mesh.cellMarkers()), return_inverse=True)
@@ -342,14 +337,8 @@
                         
             if cMap == 'viridis':
                 cMap = "Set3"
-            cMap = plt.cm.get_cmap(cMap, len(uniquemarkers))
+            cMap = pg.plt.cm.get_cmap(cMap, len(uniquemarkers))
             
-=======
-            uniquemarkers, uniqueidx = np.unique(
-                np.array(mesh.cellMarkers()), return_inverse=True)
-            label = "Cell markers"
-            cMap = pg.plt.cm.get_cmap("Set3", len(uniquemarkers))
->>>>>>> 0ddb37fb
             kwargs["logScale"] = False
             kwargs["cMin"] = -0.5
             kwargs["cMax"] = len(uniquemarkers) - 0.5
@@ -503,14 +492,9 @@
 
     if kwargs.pop("boundaryMarkers", False):
         pg.viewer.mpl.drawBoundaryMarkers(ax, mesh,
-<<<<<<< HEAD
                     clipBoundaryMarkers=kwargs.pop('clipBoundaryMarkers', False),
                     bc=kwargs.pop('bc', None),
                     **kwargs.pop('boundaryProps', {}) )
-=======
-                clipBoundaryMarkers=kwargs.pop('clipBoundaryMarkers', False),
-                **kwargs.pop('boundaryProps', {}))
->>>>>>> 0ddb37fb
 
     fitView = kwargs.pop('fitView', fitViewDefault)
 
@@ -713,16 +697,10 @@
                     verticalalignment='bottom', 
                     transform=ax.transAxes, color='k', fontsize=8)
     
-<<<<<<< HEAD
-    anim = matplotlib.animation.FuncAnimation(ax.figure, animate, 
-                                              frames=len(data))
-    return anim
-=======
     if pg.isNotebook() is False:
         global __Animation_Keeper__
 
     __Animation_Keeper__ = matplotlib.animation.FuncAnimation(ax.figure,
                                                               animate, 
                                                               frames=len(data))
-    return __Animation_Keeper__
->>>>>>> 0ddb37fb
+    return __Animation_Keeper__