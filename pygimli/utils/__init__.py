--- conflicted
+++ resolved
@@ -21,20 +21,10 @@
                             generateGeostatisticalModel)
 from .gps import GKtoUTM, findUTMZone, getProjection, getUTMProjection, readGPX
 from .hankel import hankelFC
-<<<<<<< HEAD
-from .postinversion import iterateBounds, modCovar
-from pygimli.core import (convertCRSIndex2Map, sparseMatrix2Array,
-                              sparseMatrix2coo, sparseMatrix2csr, sparseMatrix2Dense, sparseMatrix2csc, 
-                              toSparseMatrix, toSparseMapMatrix,
-                              toCSC, toCSR, toCOO,
-                              toDense, reduceEntries,
-=======
 from .postinversion import iterateBounds, modelCovariance, modelResolutionMatrix
 from .sparseMat2Numpy import (convertCRSIndex2Map, sparseMatrix2Array,
                               sparseMatrix2coo, sparseMatrix2csr, sparseMatrix2Dense,
-                              toSparseMatrix, toSparseMapMatrix, toCSR, toCOO,
->>>>>>> 2e38e01b
-                              )
+                              toSparseMatrix, toSparseMapMatrix, toCSR, toCOO)
 
 from .units import (unit, cmap)
 from .units import cmap as cMap # for compatibilty (will be removed)
