#!/usr/bin/env python
# -*- coding: utf-8 -*-
"""Collection of several utility functions."""

from __future__ import print_function
import sys
from math import floor, sqrt

import numpy as np

import pygimli as pg

class ProgressBar(object):
    """Animated text-based progressbar.

    Animated text-based progressbar for intensive loops. Should work in the
    console. In IPython Notebooks a 'tqdm' progressbar instance is created and 
    can be configured with appropriate keyword arguments.

    Todo
    ----
     * optional: 'estimated time' instead of 'x of y complete'

    Parameters
    ----------
    its : int
        Number of iterations of the process.
    width : int
        Width of the ProgressBar, default is 80.
    sign : str
        Sign used to fill the bar.

    Additional Args
    ---------------
    Forwarded to create the tqdm progressbar instance. See
    https://tqdm.github.io/docs/tqdm/

    Examples
    --------
    >>> from pygimli.utils import ProgressBar
    >>> pBar = ProgressBar(its=20, width=40, sign='+')
    >>> pBar.update(5)
    \r[+++++++++++       30%                 ] 6 of 20 complete
    """

    def __init__(self, its, width=80, sign=":", **kwargs):
        """Constructor."""
        self.its = int(its)
        self.width = width
        self.sign = sign[0]  # take first character only if sign is longer
        self.pBar = "[]"
        self._amount(0)
        self._swatch = pg.core.Stopwatch()
        self._nbProgress = None
        self._iter = -1

        if pg.isNotebook():
            tqdm = pg.optImport('tqdm', requiredFor="use a nice progressbar in jupyter notebook")
            if tqdm is not None:
                from tqdm.notebook import tqdm
                fmt = kwargs.pop('bar_format',
                    '{desc} {percentage:3.0f}%|{bar}|{n_fmt}/{total_fmt} [{elapsed} < {remaining}]')
                self._nbProgress = tqdm(total=its, bar_format = fmt, **kwargs)

    def __call__(self, it, msg=""):
        self.update(it, msg)

    @property
    def t(self):
        """Return complete time passed for the whole process."""
        return self._swatch.duration()

    @property
    def tIter(self):
        """Return time passed since last iteration."""
        return self._swatch.stored().last() - self._swatch.stored().last(1)

    def update(self, iteration, msg=""):
        """Update ProgressBar by iteration number starting at 0 with optional
        message."""
        if iteration == 0:
            self._swatch.start()
        self._swatch.store()

        if self._nbProgress is not None:
            ## TODO maybe catch if someone don't call with iteration steps == 1, why ever
            self._nbProgress.update(n=iteration-self._iter)
        else:
            self._setbar(iteration + 1)
            if len(msg) >= 1:
                self.pBar += " (" + msg + ")"
            print("\r" + self.pBar, end="")
            sys.stdout.flush()
        
        ## last iteration here
        if iteration == self.its-1:
            if self._nbProgress is not None:
                self._nbProgress.close()
            else:
                print()
                
        self._iter = iteration

    def _setbar(self, elapsed_it):
        """Reset pBar based on current iteration number."""
        self._amount((elapsed_it / float(self.its)) * 100.0)
        self.pBar += " %d of %s complete" % (elapsed_it, self.its)

    def _amount(self, new_amount):
        """Calculate amount by which to update the pBar."""
        pct_done = int(round((new_amount / 100.0) * 100.0))
        full_width = self.width - 2
        num_signs = int(round((pct_done / 100.0) * full_width))
        self.pBar = "[" + self.sign * num_signs + \
            " " * (full_width - num_signs) + "]"
        pct_place = (len(self.pBar) // 2) - len(str(pct_done))
        pct_string = " %d%% " % pct_done
        self.pBar = self.pBar[0:pct_place] + \
            (pct_string + self.pBar[pct_place + len(pct_string):])


def boxprint(s, width=80, sym="#"):
    """Print string centered in a box.

    Examples
    --------
    >>> from pygimli.utils import boxprint
    >>> boxprint("This is centered in a box.", width=40, sym='+')
    ++++++++++++++++++++++++++++++++++++++++
    +      This is centered in a box.      +
    ++++++++++++++++++++++++++++++++++++++++
    """
    row = sym * width
    centered = str(s).center(width - 2)
    print("\n".join((row, centered.join((sym, sym)), row)))


def trimDocString(docstring):
    """Return properly formatted docstring.

    From: https://www.python.org/dev/peps/pep-0257/

    Examples
    --------
    >>> from pygimli.utils import trimDocString
    >>> docstring = '    This is a string with indention and whitespace.   '
    >>> trimDocString(docstring).replace('with', 'without')
    'This is a string without indention and whitespace.'
    """
    if not docstring:
        return ''
    # Convert tabs to spaces (following the normal Python rules)
    # and split into a list of lines:
    lines = docstring.expandtabs().splitlines()
    # Determine minimum indentation (first line doesn't count):
    indent = 2**16 - 1
    for line in lines[1:]:
        stripped = line.lstrip()
        if stripped:
            indent = min(indent, len(line) - len(stripped))
    # Remove indentation (first line is special):
    trimmed = [lines[0].strip()]
    if indent < 2**16 - 1:
        for line in lines[1:]:
            trimmed.append(line[indent:].rstrip())
    # Strip off trailing and leading blank lines:
    while trimmed and not trimmed[-1]:
        trimmed.pop()
    while trimmed and not trimmed[0]:
        trimmed.pop(0)
    # Return a single string:
    return '\n'.join(trimmed)


def unicodeToAscii(text):
    """TODO DOCUMENTME."""
    if isinstance(text, str):
        return text.encode("iso-8859-1", "ignore")
    else:
        return text


def logDropTol(p, dropTol=1e-3):
    """Create logarithmic scaled copy of p.

    Examples
    --------
    >>> from pygimli.utils import logDropTol
    >>> x = logDropTol((-10, -1, 0, 1, 100))
    >>> print(x.array())
    [-4. -3.  0.  3.  5.]
    """
    tmp = pg.Vector(p)

    tmp = pg.abs(tmp / dropTol)
    tmp.setVal(1.0, pg.find(tmp < 1.0))

    tmp = pg.log10(tmp)
    tmp *= pg.math.sign(p)
    return tmp


def prettify(value, roundValue=False, mathtex=False):
    """Return prettified string for value .. if possible."""
    if isinstance(value, dict):
        import json
        # class CustomEncoder(json.JSONEncoder):
        #     def __init__(self, *args, **kwargs):
        #         super().__init__(*args, **kwargs)

        #     def _iterencode(self, o):
        #         try:
        #             return super()._iterencode(o)
        #         except:
        #             return "{0} is not JSON serializable".format(type(o))
        try:
            return json.dumps(value, indent=4)
        except Exception as e:
            pg.warning('prettify fails:', e)
            return str(value)
    elif isinstance(value, np.int64) or pg.isScalar(value):
        return prettyFloat(value, roundValue, mathtex)

    pg.warn("Don't know how to prettify the string representation for: ",
            value, type(value))
    return value

def prettyFloat(value, roundValue=None, mathtex=False):
    """Return prettified string for a float value.

    TODO
    ----
        add number for round to
        add test
    """
    ## test-cases:
    # if change things her, look that they are still good (mod-dc-2d)
    if isinstance(roundValue, int) and abs(round(value)-value) < 1e-4 and abs(value) < 1e3 and 0:
        string = str(int(round(value, roundValue)))
    elif abs(value) < 1e-14:
        string = "0"
    elif abs(value) > 1e4 or abs(value) <= 1e-3:
        string = str("%.1e" % value)
    elif abs(value) < 1e-2:
        string = str("%.4f" % round(value, 4))
    # max two values after comma
    # elif abs(value) < 1e-1:
    #     string = str("%.3f" % round(value, 3))
    elif abs(value) < 1e0:
        string = str("%.2f" % round(value, 2))
    elif abs(value) < 1e1:
        string = str("%.2f" % round(value, 2))
    elif abs(value) < 1e2:
        string = str("%.2f" % round(value, 2))
    else:
        string = str("%.0f" % round(value, 2))

    # pg._y(string)
    # print(string.endswith("0") and string[-2] == '.')
    if string.endswith(".0"):
        # pg._r(string.replace(".0", ""))
        string = string.replace(".0", "")
    elif string.endswith(".00"):
        string = string.replace(".00", "")
    elif '.' in string and not 'e' in string and string.endswith("00"):
        string = string[0:len(string)-2]
    elif '.' in string and not 'e' in string and string.endswith("0"):
        # pg._r(string[0:len(string)-1])
        string = string[0:len(string)-1]
    
    if mathtex is True:
        if 'e+' in string:
            string = string.replace('e+', '$\cdot 10^{')
            string+='}$'
        elif 'e-' in string:
            string = string.replace('e-', '$\cdot 10^{-')
            string+='}$'
            
    return string


def prettyTime(t):
    """Return prettified time in seconds as string.
        No months, no leap year.

    TODO
    ----
        * weeks (needed)
        * > 1000 years

    Args
    ----
    t: float
        Time in seconds, should be > 0

    Examples
    --------
    >>> from pygimli.utils import prettyTime
    >>> print(prettyTime(1))
    1 s
    >>> print(prettyTime(3600*24))
    1 day
    >>> print(prettyTime(2*3600*24))
    2 days
    >>> print(prettyTime(365*3600*24))
    1 year
    >>> print(prettyTime(3600))
    1 hour
    >>> print(prettyTime(2*3600))
    2 hours
    >>> print(prettyTime(3660))
    1h1m
    >>> print(prettyTime(1e-3))
    1 ms
    >>> print(prettyTime(1e-6))
    1 µs
    >>> print(prettyTime(1e-9))
    1 ns
    """
    if abs(t) > 1:
        seconds = int(t)
        years, seconds = divmod(seconds, 365*86400)
        days, seconds = divmod(seconds, 86400)
        hours, seconds = divmod(seconds, 3600)
        minutes, seconds = divmod(seconds, 60)
        if years > 0:
            if days >=1:
                return '%dy%dd' % (years, days)
            else:
                if years > 1:
                    return '%d years' % (years,)
                else:
                    return '%d year' % (years,)
        elif days > 0:
            if hours >=1:
                return '%dd%dh' % (days, hours)
            else:
                if days > 1:
                    return '%d days' % (days,)
                else:
                    return '%d day' % (days,)
        elif hours > 0:
            if minutes >=1:
                return '%dh%dm' % (hours, minutes)
            else:
                if hours > 1:
                    return '%d hours' % (hours)
                else:
                    return '%d hour' % (hours)
        elif minutes > 0:
            if seconds >=1:
                return '%dm%ds' % (minutes, seconds)
            else:
                if minutes > 1:
                    return '%d minutes' % (minutes)
                else:
                    return '%d minute' % (minutes)
        else:
            return '%d s' % (seconds,)
    else:
<<<<<<< HEAD
=======
        return string
        

def prettyTime(t):
    """Return prettified time in seconds as string.
        No months, no leap year.

    TODO
    ----
        * weeks (needed)
        * > 1000 years

    Args
    ----
    t: float
        Time in seconds, should be > 0

    Examples
    --------
    >>> from pygimli.utils import prettyTime
    >>> print(prettyTime(1))
    1 s
    >>> print(prettyTime(3600*24))
    1 day
    >>> print(prettyTime(2*3600*24))
    2 days
    >>> print(prettyTime(365*3600*24))
    1 year
    >>> print(prettyTime(3600))
    1 hour
    >>> print(prettyTime(2*3600))
    2 hours
    >>> print(prettyTime(3660))
    1h1m
    >>> print(prettyTime(1e-3))
    1 ms
    >>> print(prettyTime(1e-6))
    1 µs
    >>> print(prettyTime(1e-9))
    1 ns
    """
    if abs(t) > 1:
        seconds = int(t)
        years, seconds = divmod(seconds, 365*86400)
        days, seconds = divmod(seconds, 86400)
        hours, seconds = divmod(seconds, 3600)
        minutes, seconds = divmod(seconds, 60)
        if years > 0:
            if days >=1:
                return '%dy%dd' % (years, days)
            else:
                if years > 1:
                    return '%d years' % (years,)
                else:
                    return '%d year' % (years,)
        elif days > 0:
            if hours >=1:
                return '%dd%dh' % (days, hours)
            else:
                if days > 1:
                    return '%d days' % (days,)
                else:
                    return '%d day' % (days,)
        elif hours > 0:
            if minutes >=1:
                return '%dh%dm' % (hours, minutes)
            else:
                if hours > 1:
                    return '%d hours' % (hours)
                else:
                    return '%d hour' % (hours)
        elif minutes > 0:
            if seconds >=1:
                return '%dm%ds' % (minutes, seconds)
            else:
                if minutes > 1:
                    return '%d minutes' % (minutes)
                else:
                    return '%d minute' % (minutes)
        else:
            return '%d s' % (seconds,)
    else:
>>>>>>> 0ddb37fb
        if abs(t) >= 1e-3 and abs(t) <= 0.1:
            return prettyFloat(t*1e3) + " ms"
        elif abs(t) >= 1e-6 and abs(t) <= 1e-3:
            return prettyFloat(t*1e6) + " µs"
        elif abs(t) >= 1e-9 and abs(t) <= 1e-6:
            return prettyFloat(t*1e9) + " ns"
        return prettyFloat(t) + " s"
<<<<<<< HEAD
=======

>>>>>>> 0ddb37fb

def niceLogspace(vMin, vMax, nDec=10):
    """Create nice logarithmic space from the next decade lower to vMin to
    decade larger then vMax.

    Parameters
    ----------
    vMin : float
        lower limit need to be > 0
    vMax : float
        upper limit need to be >= vMin
    nDec : int
        Amount of logarithmic equidistant steps for one decade

    Examples
    --------
    >>> from pygimli.utils import niceLogspace
    >>> v1 = niceLogspace(vMin=0.1, vMax=0.1, nDec=1)
    >>> print(v1)
    [0.1 1. ]
    >>> v1 = niceLogspace(vMin=0.09, vMax=0.11, nDec=1)
    >>> print(v1)
    [0.01 0.1  1.  ]
    >>> v1 = niceLogspace(vMin=0.09, vMax=0.11, nDec=10)
    >>> print(len(v1))
    21
    >>> print(v1)
    [0.01       0.01258925 0.01584893 0.01995262 0.02511886 0.03162278
     0.03981072 0.05011872 0.06309573 0.07943282 0.1        0.12589254
     0.15848932 0.19952623 0.25118864 0.31622777 0.39810717 0.50118723
     0.63095734 0.79432823 1.        ]
    """
    if vMin > vMax or vMin < 1e-12:
        print("vMin:", vMin, "vMax", vMax)
        raise Exception('vMin > vMax or vMin <= 0.')

    vMin = 10**np.floor(np.log10(vMin))
    vMax = 10**np.ceil(np.log10(vMax))

    if vMax == vMin:
        vMax *= 10

    n = np.log10(vMax / vMin) * nDec + 1

    q = 10.**(1. / nDec)

    return vMin * q**np.arange(n)


def grange(start, end, dx=0, n=0, log=False):
    """Create array with possible increasing spacing.

    Create either array from start step-wise filled with dx until end reached
    [start, end] (like np.array with defined end).
    Fill the array from start to end with n steps.
    [start, end] (like np.linespace)
    Fill the array from start to end with n steps but logarithmic increasing,
    dx will be ignored.

    Parameters
    ----------
    start: float
        First value of the resulting array
    end: float
        Last value of the resulting array
    dx: float
        Linear step length, n will be ignored
    n: int
        Amount of steps
    log: bool
        Logarithmic increasing range of length = n from start to end.
        dx will be ignored.
    Examples
    --------
    >>> from pygimli.utils import grange
    >>> v1 = grange(start=0, end=10, dx=3)
    >>> v2 = grange(start=0, end=10, n=3)
    >>> print(v1)
    4 [0.0, 3.0, 6.0, 9.0]
    >>> print(v2)
    3 [0.0, 5.0, 10.0]

    Returns
    -------
    ret: :gimliapi:`GIMLI::RVector`
        Return resulting array
    """
    s = float(start)
    e = float(end)
    d = float(dx)

    if dx != 0 and not log:
        if end < start and dx > 0:
            # print("grange: decreasing range but increasing dx, swap dx sign")
            d = -d
        if end > start and dx < 0:
            # print("grange: increasing range but decreasing dx, swap dx sign")
            d = -d
        ret = pg.Vector(range(int(floor(abs((e - s) / d)) + 1)))
        ret *= d
        ret += s
        return ret

    elif n > 0:
        if not log:
            return grange(start, end, dx=(e - s) / (n - 1))
        else:
            return pg.core.increasingRange(start, end, n)[1:]
    else:
        raise Exception('Either dx or n have to be given.')


def diff(v):
    """Calculate approximate derivative.

    Calculate approximate derivative from v as d = [v_1-v_0, v2-v_1, ...]

    Parameters
    ----------
    v: array(N) | pg.core.R3Vector(N)
        Array of double values or positions

    Returns
    -------
    d: [type(v)](N-1) |
        derivative array

    Examples
    --------
    >>> import pygimli as pg
    >>> from pygimli.utils import diff
    >>> p = pg.core.R3Vector(4)
    >>> p[0] = [0.0, 0.0]
    >>> p[1] = [0.0, 1.0]
    >>> print(diff(p)[0])
    RVector3: (0.0, 1.0, 0.0)
    >>> print(diff(p)[1])
    RVector3: (0.0, -1.0, 0.0)
    >>> print(diff(p)[2])
    RVector3: (0.0, 0.0, 0.0)
    >>> p = pg.Vector(3)
    >>> p[0] = 0.0
    >>> p[1] = 1.0
    >>> p[2] = 2.0
    >>> print(diff(p))
    2 [1.0, 1.0]
    """
    d = None

    if isinstance(v, np.ndarray):
        if v.ndim == 2:
            if v.shape[1] < 4:
                # v = pg.core.R3Vector(v.T)
                vt = v.copy()
                v = pg.core.R3Vector(len(vt))
                for i, vi in enumerate(vt):
                    v.setVal(pg.RVector3(vi), i)
            else:
                v = pg.core.R3Vector(v)
        else:
            v = pg.Vector(v)
    elif isinstance(v, list):
        v = pg.core.R3Vector(v)

    if isinstance(v, pg.core.R3Vector) or isinstance(v, pg.core.stdVectorRVector3):
        d = pg.core.R3Vector(len(v) - 1)
    else:
        d = pg.Vector(len(v) - 1)

    for i, _ in enumerate(d):
        d[i] = v[i + 1] - v[i]
    return d


def dist(p, c=None):
    """Calculate the distance for each position in p relative to pos c(x,y,z).

    Parameters
    ----------
    p: ndarray(N,1|2|3) | pg.core.R3Vector

        Position array
    c: [x,y,z] [None]
        relative origin. default = [0, 0, 0]

    Returns
    -------
    ndarray(N)
        Distance array

    Examples
    --------
    >>> import pygimli as pg
    >>> from pygimli.utils import dist
    >>> import numpy as np
    >>> p = pg.core.R3Vector(4)
    >>> p[0] = [0.0, 0.0]
    >>> p[1] = [0.0, 1.0]
    >>> print(dist(p))
    [0. 1. 0. 0.]
    >>> x = pg.Vector(4, 0)
    >>> y = pg.Vector(4, 1)
    >>> print(dist(np.array([x, y]).T))
    [1. 1. 1. 1.]
    """
    if c is None:
        c = pg.RVector3(0.0, 0.0, 0.0)

    d = np.zeros(len(p))
    pI = None
    for i, _ in enumerate(p):
        if isinstance(p[i], pg.Pos):
            pI = p[i]
        elif pg.isScalar(p[i]):
            pI = pg.Pos(p[i], 0.0)
        elif pg.isArray(p[i], 1):
            pI = pg.Pos(p[i][0], 0.0)
        else:
            pI = pg.Pos(p[i])
        d[i] = (pI - c).abs()

    return d


def cumDist(p):
    """The progressive, i.e., cumulative length for a path p.

    d = [0.0, d[0]+ | p[1]-p[0] |, d[1] + | p[2]-p[1] | + ...]

    Parameters
    ----------
    p : ndarray(N,2) | ndarray(N,3) | pg.core.R3Vector
        Position array

    Returns
    -------
    d : ndarray(N)
        Distance array

    Examples
    --------
    >>> import pygimli as pg
    >>> from pygimli.utils import cumDist
    >>> import numpy as np
    >>> p = pg.core.R3Vector(4)
    >>> p[0] = [0.0, 0.0]
    >>> p[1] = [0.0, 1.0]
    >>> p[2] = [0.0, 1.0]
    >>> p[3] = [0.0, 0.0]
    >>> print(cumDist(p))
    [0. 1. 1. 2.]
    """
    d = np.zeros(len(p))
    d[1:] = np.cumsum(dist(diff(p)))
    return d

def cut(v, n=2):
    """Cuts the array v into n parts"""
    N = len(v)
    Nc = N//n
    cv = [v[i*Nc:(i+1)*Nc] for i in range(n)]
    return cv

def randn(n, seed=None):
    """Create n normally distributed random numbers with optional seed.

    Parameters
    ----------
    n: long
        length of random numbers array.
    seed: int[None]
        Optional seed for random number generator

    Returns
    -------
    r: np.array
        Random numbers.

    Examples
    --------
    >>> import numpy as np
    >>> from pygimli.utils import randn
    >>> a = randn(5, seed=1337)
    >>> b = randn(5)
    >>> c = randn(5, seed=1337)
    >>> print(np.array_equal(a, b))
    False
    >>> print(np.array_equal(a, c))
    True
    """
    if seed is not None:
        np.random.seed(seed)

    if isinstance(n, tuple):
        return np.random.randn(n[0], n[1])
    return np.random.randn(n)


def rand(n, minVal=0.0, maxVal=1.0, seed=None):
    """Create RVector of length n with normally distributed random numbers."""
    if seed is not None:
        np.random.seed(seed)
    return np.random.rand(n) * (maxVal - minVal) + minVal


def getIndex(seq, f):
    """TODO DOCUMENTME."""
    pg.error('getIndex in use?')
    # DEPRECATED_SLOW
    idx = []
    if isinstance(seq, pg.Vector):
        for i, _ in enumerate(seq):
            v = seq[i]
            if f(v):
                idx.append(i)
    else:
        for i, d in enumerate(seq):
            if f(d):
                idx.append(i)
    return idx


def filterIndex(seq, idx):
    """TODO DOCUMENTME."""
    pg.error('filterIndex in use?')
    if isinstance(seq, pg.Vector):
        # return seq(idx)
        ret = pg.Vector(len(idx))
    else:
        ret = list(range(len(idx)))

    for i, ix in enumerate(idx):
        ret[i] = seq[ix]

    return ret


def findNearest(x, y, xp, yp, radius=-1):
    """TODO DOCUMENTME."""
    idx = 0
    minDist = 1e9
    startPointDist = pg.Vector(len(x))
    for i, _ in enumerate(x):
        startPointDist[i] = sqrt((x[i] - xp) * (x[i] - xp) + (y[i] - yp) * (y[
            i] - yp))

        if startPointDist[i] < minDist and startPointDist[i] > radius:
            minDist = startPointDist[i]
            idx = i
    return idx, startPointDist[idx]


def unique_everseen(iterable, key=None):
    """Return iterator of unique elements ever seen with preserving order.

    Return iterator of unique elements ever seen with preserving order.

    From: https://docs.python.org/3/library/itertools.html#itertools-recipes

    Examples
    --------
    >>> from pygimli.utils import unique_everseen
    >>> s1 = 'AAAABBBCCDAABBB'
    >>> s2 = 'ABBCcAD'
    >>> list(unique_everseen(s1))
    ['A', 'B', 'C', 'D']
    >>> list(unique_everseen(s2, key=str.lower))
    ['A', 'B', 'C', 'D']

    See also
    --------
    unique, unique_rows
    """
    try:
        from itertools import ifilterfalse
    except BaseException as _:
        from itertools import filterfalse

    seen = set()
    seen_add = seen.add
    if key is None:
        try:
            for element in ifilterfalse(seen.__contains__, iterable):
                seen_add(element)
                yield element
        except BaseException as _:
            for element in filterfalse(seen.__contains__, iterable):
                seen_add(element)
                yield element
    else:
        for element in iterable:
            k = key(element)
            if k not in seen:
                seen_add(k)
                yield element


def unique(a):
    """Return list of unique elements ever seen with preserving order.

    Examples
    --------
    >>> from pygimli.utils import unique
    >>> unique((1,1,2,2,3,1))
    [1, 2, 3]

    See also
    --------
    unique_everseen, unique_rows
    """
    return list(unique_everseen(a))


def unique_rows(array):
    """Return unique rows in a 2D array.

    Examples
    --------
    >>> from pygimli.utils import unique_rows
    >>> import numpy as np
    >>> A = np.array(([1,2,3],[3,2,1],[1,2,3]))
    >>> unique_rows(A)
    array([[1, 2, 3],
           [3, 2, 1]])
    """
    b = array.ravel().view(
        np.dtype((np.void, array.dtype.itemsize * array.shape[1])))
    _, unique_idx = np.unique(b, return_index=True)

    return array[np.sort(unique_idx)]
    # A_1D = A.dot(np.append(A.max(0)[::-1].cumprod()[::-1][1:], 1))
    # sort_idx = A_1D.argsort()
    # mask = np.append(True, np.diff(A_1D[sort_idx]) !=0 )
    # return A[sort_idx[np.nonzero(mask)[0][np.bincount(mask.cumsum()-1)==1]]]


def uniqueRows(data, precition=2):
    """Equivalent of Matlabs unique(data, 'rows') with tolerance check.

    Additionally returns forward and reverse indices

    Examples
    --------
    >>> from pygimli.utils.utils import uniqueRows
    >>> import numpy as np
    >>> A = np.array(([1,2,3],[3,2,1],[1,2,3]))
    >>> unA, ia, ib = uniqueRows(A)
    >>> np.all(A[ia] == unA)
    True
    >>> np.all(unA[ib] == A)
    True
    """
    fak = 100**precition
    dFix = np.fix(data * fak) / fak + 0.0
    dtype = np.dtype((np.void, dFix.dtype.itemsize * dFix.shape[1]))
    b = np.ascontiguousarray(dFix).view(dtype)
    _, ia = np.unique(b, return_index=True)
    _, ib = np.unique(b, return_inverse=True)
    return np.unique(b).view(dFix.dtype).reshape(-1, dFix.shape[1]), ia, ib


def uniqueAndSum(indices, to_sum, return_index=False, verbose=False):
    """Sum double values found by indices in a various number of arrays.

    Returns the sorted unique elements of a column_stacked array of indices.
    Another column_stacked array is returned with values at the unique
    indices, while values at double indices are properly summed.

    Parameters
    ----------
    ar : array_like
        Input array. This will be flattened if it is not already 1-D.
    to_sum : array_like
        Input array to be summed over axis 0. Other existing axes will be
        broadcasted remain untouched.
    return_index : bool, optional
        If True, also return the indices of `ar` (along the specified axis,
        if provided, or in the flattened array) that result in the unique
        array.

    Returns
    -------
    unique : ndarray
        The sorted unique values.
    summed_array : ndarray
        The summed array, whereas all values for a specific index is the sum
        over all corresponding nonunique values.
    unique_indices : ndarray, optional
        The indices of the first occurrences of the unique values in the
        original array. Only provided if `return_index` is True.

    Examples
    --------
    >>> import numpy as np
    >>> from pygimli.utils import uniqueAndSum
    >>> idx1 = np.array([0, 0, 1, 1, 2, 2])
    >>> idx2 = np.array([0, 0, 1, 2, 3, 3])
    >>> # indices at positions 0 and 1 and at positions 5 and 6 are not unique
    >>> to_sort = np.column_stack((idx1, idx2))
    >>> # its possible to stack more than two array
    >>> # you need for example 3 array to find unique node positions in a mesh
    >>> values = np.arange(0.1, 0.7, 0.1)
    >>> print(values)
    [0.1 0.2 0.3 0.4 0.5 0.6]
    >>> # some values to be summed together (for example attributes of nodes)
    >>> unique_idx, summed_vals = uniqueAndSum(to_sort, values)
    >>> print(unique_idx)
    [[0 0]
     [1 1]
     [1 2]
     [2 3]]
    >>> print(summed_vals)
    [0.3 0.3 0.4 1.1]
    """
    flag_mult = len(indices) != indices.size
    if verbose:
        print('Get {} indices for sorting'.format(np.shape(indices)))
    if flag_mult:
        ar = indices.ravel().view(
            np.dtype((np.void,
                      indices.dtype.itemsize * indices.shape[1]))).flatten()
    else:
        ar = np.asanyarray(indices).flatten()

    to_sum = np.asanyarray(to_sum)

    if ar.size == 0:
        ret = (ar, )
        ret += (to_sum)
        if return_index:
            ret += (np.empty(0, np.bool), )
        return ret
    if verbose:
        print('Performing argsort...')
    perm = ar.argsort(kind='mergesort')
    aux = ar[perm]
    flag = np.concatenate(([True], aux[1:] != aux[:-1]))
    if flag_mult:
        ret = (indices[perm[flag]], )

    else:
        ret = (aux[flag], )  # unique indices
    if verbose:
        print('Identified {} unique indices'.format(np.shape(ret)))
    if verbose:
        print('Performing reduceat...')
    summed = np.add.reduceat(to_sum[perm], np.nonzero(flag)[0])

    ret += (summed, )  # summed values

    if return_index:
        ret += (perm[flag], )  # optional: indices

    return ret


def filterLinesByCommentStr(lines, comment_str='#'):
    """
    Filter all lines from a file.readlines output which begins with one of the
    symbols in the comment_str.
    """
    comment_line_idx = []
    for i, line in enumerate(lines):
        if line[0] in comment_str:
            comment_line_idx.append(i)
    for j in comment_line_idx[::-1]:
        del lines[j]
    return lines<|MERGE_RESOLUTION|>--- conflicted
+++ resolved
@@ -358,91 +358,6 @@
         else:
             return '%d s' % (seconds,)
     else:
-<<<<<<< HEAD
-=======
-        return string
-        
-
-def prettyTime(t):
-    """Return prettified time in seconds as string.
-        No months, no leap year.
-
-    TODO
-    ----
-        * weeks (needed)
-        * > 1000 years
-
-    Args
-    ----
-    t: float
-        Time in seconds, should be > 0
-
-    Examples
-    --------
-    >>> from pygimli.utils import prettyTime
-    >>> print(prettyTime(1))
-    1 s
-    >>> print(prettyTime(3600*24))
-    1 day
-    >>> print(prettyTime(2*3600*24))
-    2 days
-    >>> print(prettyTime(365*3600*24))
-    1 year
-    >>> print(prettyTime(3600))
-    1 hour
-    >>> print(prettyTime(2*3600))
-    2 hours
-    >>> print(prettyTime(3660))
-    1h1m
-    >>> print(prettyTime(1e-3))
-    1 ms
-    >>> print(prettyTime(1e-6))
-    1 µs
-    >>> print(prettyTime(1e-9))
-    1 ns
-    """
-    if abs(t) > 1:
-        seconds = int(t)
-        years, seconds = divmod(seconds, 365*86400)
-        days, seconds = divmod(seconds, 86400)
-        hours, seconds = divmod(seconds, 3600)
-        minutes, seconds = divmod(seconds, 60)
-        if years > 0:
-            if days >=1:
-                return '%dy%dd' % (years, days)
-            else:
-                if years > 1:
-                    return '%d years' % (years,)
-                else:
-                    return '%d year' % (years,)
-        elif days > 0:
-            if hours >=1:
-                return '%dd%dh' % (days, hours)
-            else:
-                if days > 1:
-                    return '%d days' % (days,)
-                else:
-                    return '%d day' % (days,)
-        elif hours > 0:
-            if minutes >=1:
-                return '%dh%dm' % (hours, minutes)
-            else:
-                if hours > 1:
-                    return '%d hours' % (hours)
-                else:
-                    return '%d hour' % (hours)
-        elif minutes > 0:
-            if seconds >=1:
-                return '%dm%ds' % (minutes, seconds)
-            else:
-                if minutes > 1:
-                    return '%d minutes' % (minutes)
-                else:
-                    return '%d minute' % (minutes)
-        else:
-            return '%d s' % (seconds,)
-    else:
->>>>>>> 0ddb37fb
         if abs(t) >= 1e-3 and abs(t) <= 0.1:
             return prettyFloat(t*1e3) + " ms"
         elif abs(t) >= 1e-6 and abs(t) <= 1e-3:
@@ -450,10 +365,7 @@
         elif abs(t) >= 1e-9 and abs(t) <= 1e-6:
             return prettyFloat(t*1e9) + " ns"
         return prettyFloat(t) + " s"
-<<<<<<< HEAD
-=======
-
->>>>>>> 0ddb37fb
+
 
 def niceLogspace(vMin, vMax, nDec=10):
     """Create nice logarithmic space from the next decade lower to vMin to
