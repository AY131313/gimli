#!/usr/bin/env python
# -*- coding: utf-8 -*-
"""Collection of several utility functions."""

from __future__ import print_function
import sys
from math import floor, sqrt

import numpy as np

import pygimli as pg

class ProgressBar(object):
    """Animated text-based progressbar.

    Animated text-based progressbar for intensive loops. Should work in the
    console. In IPython Notebooks a 'tqdm' progressbar instance is created and 
    can be configured with appropriate keyword arguments.

    Todo
    ----
     * optional: 'estimated time' instead of 'x of y complete'

    Parameters
    ----------
    its : int
        Number of iterations of the process.
    width : int
        Width of the ProgressBar, default is 80.
    sign : str
        Sign used to fill the bar.

    Additional Args
    ---------------
    Forwarded to create the tqdm progressbar instance. See
    https://tqdm.github.io/docs/tqdm/

    Examples
    --------
    >>> from pygimli.utils import ProgressBar
    >>> pBar = ProgressBar(its=20, width=40, sign='+')
    >>> pBar.update(5)
    \r[+++++++++++       30%                 ] 6 of 20 complete
    """

    def __init__(self, its, width=80, sign=":", **kwargs):
        """Constructor."""
        self.its = int(its)
        self.width = width
        self.sign = sign[0]  # take first character only if sign is longer
        self.pBar = "[]"
        self._amount(0)
<<<<<<< HEAD
        self._swatch = pg.core.Stopwatch()
=======
        self.nbProgress = None

        if pg.isNotebook():
            tqdm = pg.optImport('tqdm', requiredFor="use a nice progressbar in jupyter notebook")
            if tqdm is not None:
                from tqdm.notebook import tqdm
                fmt = kwargs.pop('bar_format',
                    '{desc} {percentage:3.0f}%|{bar}|{n_fmt}/{total_fmt} [{elapsed} < {remaining}]')
                self.nbProgress = tqdm(total=its, bar_format = fmt, **kwargs)
>>>>>>> 981bc540

    def __call__(self, it, msg=""):
        self.update(it, msg)

    @property
    def t(self):
        """Return complete time passed for the whole process."""
        return self._swatch.duration()

    @property
    def tIter(self):
        """Return time passed since last iteration."""
        return self._swatch.stored().last()-self._swatch.stored().last(1)

    def update(self, iteration, msg=""):
        """Update ProgressBar by iteration number starting at 0 with optional
        message."""
<<<<<<< HEAD
        if iteration == 0:
            self._swatch.start()
        self._swatch.store()

        self._setbar(iteration + 1)
        if len(msg) >= 1:
            self.pBar += " (" + msg + ")"
        print("\r" + self.pBar, end="")
        sys.stdout.flush()
=======
        if self.nbProgress is not None:
            ## TODO maybe catch if someone don't call with iteration steps == 1, why ever
            self.nbProgress.update(n=1)
        else:
            self._setbar(iteration + 1)
            if len(msg) >= 1:
                self.pBar += " (" + msg + ")"
            print("\r" + self.pBar, end="")
            sys.stdout.flush()
        
        ## last iteration here
>>>>>>> 981bc540
        if iteration == self.its-1:
            if self.nbProgress is not None:
                self.nbProgress.close()
            else:
                print()
                
    def _setbar(self, elapsed_it):
        """Reset pBar based on current iteration number."""
        self._amount((elapsed_it / float(self.its)) * 100.0)
        self.pBar += " %d of %s complete" % (elapsed_it, self.its)

    def _amount(self, new_amount):
        """Calculate amount by which to update the pBar."""
        pct_done = int(round((new_amount / 100.0) * 100.0))
        full_width = self.width - 2
        num_signs = int(round((pct_done / 100.0) * full_width))
        self.pBar = "[" + self.sign * num_signs + \
            " " * (full_width - num_signs) + "]"
        pct_place = (len(self.pBar) // 2) - len(str(pct_done))
        pct_string = " %d%% " % pct_done
        self.pBar = self.pBar[0:pct_place] + \
            (pct_string + self.pBar[pct_place + len(pct_string):])


def boxprint(s, width=80, sym="#"):
    """Print string centered in a box.

    Examples
    --------
    >>> from pygimli.utils import boxprint
    >>> boxprint("This is centered in a box.", width=40, sym='+')
    ++++++++++++++++++++++++++++++++++++++++
    +      This is centered in a box.      +
    ++++++++++++++++++++++++++++++++++++++++
    """
    row = sym * width
    centered = str(s).center(width - 2)
    print("\n".join((row, centered.join((sym, sym)), row)))


def trimDocString(docstring):
    """Return properly formatted docstring.

    From: https://www.python.org/dev/peps/pep-0257/

    Examples
    --------
    >>> from pygimli.utils import trimDocString
    >>> docstring = '    This is a string with indention and whitespace.   '
    >>> trimDocString(docstring).replace('with', 'without')
    'This is a string without indention and whitespace.'
    """
    if not docstring:
        return ''
    # Convert tabs to spaces (following the normal Python rules)
    # and split into a list of lines:
    lines = docstring.expandtabs().splitlines()
    # Determine minimum indentation (first line doesn't count):
    indent = 2**16 - 1
    for line in lines[1:]:
        stripped = line.lstrip()
        if stripped:
            indent = min(indent, len(line) - len(stripped))
    # Remove indentation (first line is special):
    trimmed = [lines[0].strip()]
    if indent < 2**16 - 1:
        for line in lines[1:]:
            trimmed.append(line[indent:].rstrip())
    # Strip off trailing and leading blank lines:
    while trimmed and not trimmed[-1]:
        trimmed.pop()
    while trimmed and not trimmed[0]:
        trimmed.pop(0)
    # Return a single string:
    return '\n'.join(trimmed)


def unicodeToAscii(text):
    """TODO DOCUMENTME."""
    if isinstance(text, str):
        return text.encode("iso-8859-1", "ignore")
    else:
        return text


def logDropTol(p, dropTol=1e-3):
    """Create logarithmic scaled copy of p.

    Examples
    --------
    >>> from pygimli.utils import logDropTol
    >>> x = logDropTol((-10, -1, 0, 1, 100))
    >>> print(x.array())
    [-4. -3.  0.  3.  5.]
    """
    tmp = pg.Vector(p)

    tmp = pg.abs(tmp / dropTol)
    tmp.setVal(1.0, pg.find(tmp < 1.0))

    tmp = pg.log10(tmp)
    tmp *= pg.math.sign(p)
    return tmp


def prettify(value, roundValue=False, mathtex=False):
    """Return prettified string for value .. if possible."""
    if isinstance(value, dict):
        import json
        # class CustomEncoder(json.JSONEncoder):
        #     def __init__(self, *args, **kwargs):
        #         super().__init__(*args, **kwargs)

        #     def _iterencode(self, o):
        #         try:
        #             return super()._iterencode(o)
        #         except:
        #             return "{0} is not JSON serializable".format(type(o))
        try:
            return json.dumps(value, indent=4)
        except Exception as e:
            pg.warning('prettify fails:', e)
            return str(value)
    elif isinstance(value, np.int64) or pg.isScalar(value):
        return prettyFloat(value, roundValue, mathtex)

    pg.warn("Don't know how to prettify the string representation for: ",
            value, type(value))
    return value

def prettyFloat(value, roundValue=None, mathtex=False):
    """Return prettified string for a float value.

    TODO
    ----
        add number for round to
        add test
    """
    ## test-cases:
    # if change things her, look that they are still good (mod-dc-2d)
    if isinstance(roundValue, int) and abs(round(value)-value) < 1e-4 and abs(value) < 1e3 and 0:
        string = str(int(round(value, roundValue)))
    elif abs(value) < 1e-14:
        string = "0"
    elif abs(value) > 1e4 or abs(value) <= 1e-3:
        string = str("%.1e" % value)
    elif abs(value) < 1e-2:
        string = str("%.4f" % round(value, 4))
    # max two values after comma
    # elif abs(value) < 1e-1:
    #     string = str("%.3f" % round(value, 3))
    elif abs(value) < 1e0:
        string = str("%.2f" % round(value, 2))
    elif abs(value) < 1e1:
        string = str("%.2f" % round(value, 2))
    elif abs(value) < 1e2:
        string = str("%.2f" % round(value, 2))
    else:
        string = str("%.0f" % round(value, 2))

    # pg._y(string)
    # print(string.endswith("0") and string[-2] == '.')
    if string.endswith(".0"):
        # pg._r(string.replace(".0", ""))
        string = string.replace(".0", "")
    elif string.endswith(".00"):
        string = string.replace(".00", "")
    elif '.' in string and not 'e' in string and string.endswith("00"):
        string = string[0:len(string)-2]
    elif '.' in string and not 'e' in string and string.endswith("0"):
        # pg._r(string[0:len(string)-1])
        string = string[0:len(string)-1]
    
    if mathtex is True:
        if 'e+' in string:
            string = string.replace('e+', '$\cdot 10^{')
            string+='}$'
        elif 'e-' in string:
            string = string.replace('e-', '$\cdot 10^{-')
            string+='}$'
            
    return string


def prettyTime(t):
    """Return prettified time in seconds as string.
        No months, no leap year.

    TODO
    ----
        * weeks (needed)
        * > 1000 years

    Args
    ----
    t: float
        Time in seconds, should be > 0

    Examples
    --------
    >>> from pygimli.utils import prettyTime
    >>> print(prettyTime(1))
    1 s
    >>> print(prettyTime(3600*24))
    1 day
    >>> print(prettyTime(2*3600*24))
    2 days
    >>> print(prettyTime(365*3600*24))
    1 year
    >>> print(prettyTime(3600))
    1 hour
    >>> print(prettyTime(2*3600))
    2 hours
    >>> print(prettyTime(3660))
    1h1m
    >>> print(prettyTime(1e-3))
    1 ms
    >>> print(prettyTime(1e-6))
    1 µs
    >>> print(prettyTime(1e-9))
    1 ns
    """
    if abs(t) > 1:
        seconds = int(t)
        years, seconds = divmod(seconds, 365*86400)
        days, seconds = divmod(seconds, 86400)
        hours, seconds = divmod(seconds, 3600)
        minutes, seconds = divmod(seconds, 60)
        if years > 0:
            if days >=1:
                return '%dy%dd' % (years, days)
            else:
                if years > 1:
                    return '%d years' % (years,)
                else:
                    return '%d year' % (years,)
        elif days > 0:
            if hours >=1:
                return '%dd%dh' % (days, hours)
            else:
                if days > 1:
                    return '%d days' % (days,)
                else:
                    return '%d day' % (days,)
        elif hours > 0:
            if minutes >=1:
                return '%dh%dm' % (hours, minutes)
            else:
                if hours > 1:
                    return '%d hours' % (hours)
                else:
                    return '%d hour' % (hours)
        elif minutes > 0:
            if seconds >=1:
                return '%dm%ds' % (minutes, seconds)
            else:
                if minutes > 1:
                    return '%d minutes' % (minutes)
                else:
                    return '%d minute' % (minutes)
        else:
            return '%d s' % (seconds,)
    else:
        if abs(t) >= 1e-3 and abs(t) <= 0.1:
            return prettyFloat(t*1e3) + " ms"
        elif abs(t) >= 1e-6 and abs(t) <= 1e-3:
            return prettyFloat(t*1e6) + " µs"
        elif abs(t) >= 1e-9 and abs(t) <= 1e-6:
            return prettyFloat(t*1e9) + " ns"
        return prettyFloat(t) + " s"

def niceLogspace(vMin, vMax, nDec=10):
    """Create nice logarithmic space from the next decade lower to vMin to
    decade larger then vMax.

    Parameters
    ----------
    vMin : float
        lower limit need to be > 0
    vMax : float
        upper limit need to be >= vMin
    nDec : int
        Amount of logarithmic equidistant steps for one decade

    Examples
    --------
    >>> from pygimli.utils import niceLogspace
    >>> v1 = niceLogspace(vMin=0.1, vMax=0.1, nDec=1)
    >>> print(v1)
    [0.1 1. ]
    >>> v1 = niceLogspace(vMin=0.09, vMax=0.11, nDec=1)
    >>> print(v1)
    [0.01 0.1  1.  ]
    >>> v1 = niceLogspace(vMin=0.09, vMax=0.11, nDec=10)
    >>> print(len(v1))
    21
    >>> print(v1)
    [0.01       0.01258925 0.01584893 0.01995262 0.02511886 0.03162278
     0.03981072 0.05011872 0.06309573 0.07943282 0.1        0.12589254
     0.15848932 0.19952623 0.25118864 0.31622777 0.39810717 0.50118723
     0.63095734 0.79432823 1.        ]
    """
    if vMin > vMax or vMin < 1e-12:
        print("vMin:", vMin, "vMax", vMax)
        raise Exception('vMin > vMax or vMin <= 0.')

    vMin = 10**np.floor(np.log10(vMin))
    vMax = 10**np.ceil(np.log10(vMax))

    if vMax == vMin:
        vMax *= 10

    n = np.log10(vMax / vMin) * nDec + 1

    q = 10.**(1. / nDec)

    return vMin * q**np.arange(n)


def grange(start, end, dx=0, n=0, log=False):
    """Create array with possible increasing spacing.

    Create either array from start step-wise filled with dx until end reached
    [start, end] (like np.array with defined end).
    Fill the array from start to end with n steps.
    [start, end] (like np.linespace)
    Fill the array from start to end with n steps but logarithmic increasing,
    dx will be ignored.

    Parameters
    ----------
    start: float
        First value of the resulting array
    end: float
        Last value of the resulting array
    dx: float
        Linear step length, n will be ignored
    n: int
        Amount of steps
    log: bool
        Logarithmic increasing range of length = n from start to end.
        dx will be ignored.
    Examples
    --------
    >>> from pygimli.utils import grange
    >>> v1 = grange(start=0, end=10, dx=3)
    >>> v2 = grange(start=0, end=10, n=3)
    >>> print(v1)
    4 [0.0, 3.0, 6.0, 9.0]
    >>> print(v2)
    3 [0.0, 5.0, 10.0]

    Returns
    -------
    ret: :gimliapi:`GIMLI::RVector`
        Return resulting array
    """
    s = float(start)
    e = float(end)
    d = float(dx)

    if dx != 0 and not log:
        if end < start and dx > 0:
            # print("grange: decreasing range but increasing dx, swap dx sign")
            d = -d
        if end > start and dx < 0:
            # print("grange: increasing range but decreasing dx, swap dx sign")
            d = -d
        ret = pg.Vector(range(int(floor(abs((e - s) / d)) + 1)))
        ret *= d
        ret += s
        return ret

    elif n > 0:
        if not log:
            return grange(start, end, dx=(e - s) / (n - 1))
        else:
            return pg.core.increasingRange(start, end, n)[1:]
    else:
        raise Exception('Either dx or n have to be given.')


def diff(v):
    """Calculate approximate derivative.

    Calculate approximate derivative from v as d = [v_1-v_0, v2-v_1, ...]

    Parameters
    ----------
    v: array(N) | pg.core.R3Vector(N)
        Array of double values or positions

    Returns
    -------
    d: [type(v)](N-1) |
        derivative array

    Examples
    --------
    >>> import pygimli as pg
    >>> from pygimli.utils import diff
    >>> p = pg.core.R3Vector(4)
    >>> p[0] = [0.0, 0.0]
    >>> p[1] = [0.0, 1.0]
    >>> print(diff(p)[0])
    RVector3: (0.0, 1.0, 0.0)
    >>> print(diff(p)[1])
    RVector3: (0.0, -1.0, 0.0)
    >>> print(diff(p)[2])
    RVector3: (0.0, 0.0, 0.0)
    >>> p = pg.Vector(3)
    >>> p[0] = 0.0
    >>> p[1] = 1.0
    >>> p[2] = 2.0
    >>> print(diff(p))
    2 [1.0, 1.0]
    """
    d = None

    if isinstance(v, np.ndarray):
        if v.ndim == 2:
            if v.shape[1] < 4:
                # v = pg.core.R3Vector(v.T)
                vt = v.copy()
                v = pg.core.R3Vector(len(vt))
                for i, vi in enumerate(vt):
                    v.setVal(pg.RVector3(vi), i)
            else:
                v = pg.core.R3Vector(v)
        else:
            v = pg.Vector(v)
    elif isinstance(v, list):
        v = pg.core.R3Vector(v)

    if isinstance(v, pg.core.R3Vector) or isinstance(v, pg.core.stdVectorRVector3):
        d = pg.core.R3Vector(len(v) - 1)
    else:
        d = pg.Vector(len(v) - 1)

    for i, _ in enumerate(d):
        d[i] = v[i + 1] - v[i]
    return d


def dist(p, c=None):
    """Calculate the distance for each position in p relative to pos c(x,y,z).

    Parameters
    ----------
    p: ndarray(N,1|2|3) | pg.core.R3Vector

        Position array
    c: [x,y,z] [None]
        relative origin. default = [0, 0, 0]

    Returns
    -------
    ndarray(N)
        Distance array

    Examples
    --------
    >>> import pygimli as pg
    >>> from pygimli.utils import dist
    >>> import numpy as np
    >>> p = pg.core.R3Vector(4)
    >>> p[0] = [0.0, 0.0]
    >>> p[1] = [0.0, 1.0]
    >>> print(dist(p))
    [0. 1. 0. 0.]
    >>> x = pg.Vector(4, 0)
    >>> y = pg.Vector(4, 1)
    >>> print(dist(np.array([x, y]).T))
    [1. 1. 1. 1.]
    """
    if c is None:
        c = pg.RVector3(0.0, 0.0, 0.0)

    d = np.zeros(len(p))
    pI = None
    for i, _ in enumerate(p):
        if isinstance(p[i], pg.Pos):
            pI = p[i]
        elif pg.isScalar(p[i]):
            pI = pg.Pos(p[i], 0.0)
        elif pg.isArray(p[i], 1):
            pI = pg.Pos(p[i][0], 0.0)
        else:
            pI = pg.Pos(p[i])
        d[i] = (pI - c).abs()

    return d


def cumDist(p):
    """The progressive, i.e., cumulative length for a path p.

    d = [0.0, d[0]+ | p[1]-p[0] |, d[1] + | p[2]-p[1] | + ...]

    Parameters
    ----------
    p : ndarray(N,2) | ndarray(N,3) | pg.core.R3Vector
        Position array

    Returns
    -------
    d : ndarray(N)
        Distance array

    Examples
    --------
    >>> import pygimli as pg
    >>> from pygimli.utils import cumDist
    >>> import numpy as np
    >>> p = pg.core.R3Vector(4)
    >>> p[0] = [0.0, 0.0]
    >>> p[1] = [0.0, 1.0]
    >>> p[2] = [0.0, 1.0]
    >>> p[3] = [0.0, 0.0]
    >>> print(cumDist(p))
    [0. 1. 1. 2.]
    """
    d = np.zeros(len(p))
    d[1:] = np.cumsum(dist(diff(p)))
    return d

def cut(v, n=2):
    """Cuts the array v into n parts"""
    N = len(v)
    Nc = N//n
    cv = [v[i*Nc:(i+1)*Nc] for i in range(n)]
    return cv

def randn(n, seed=None):
    """Create n normally distributed random numbers with optional seed.

    Parameters
    ----------
    n: long
        length of random numbers array.
    seed: int[None]
        Optional seed for random number generator

    Returns
    -------
    r: np.array
        Random numbers.

    Examples
    --------
    >>> import numpy as np
    >>> from pygimli.utils import randn
    >>> a = randn(5, seed=1337)
    >>> b = randn(5)
    >>> c = randn(5, seed=1337)
    >>> print(np.array_equal(a, b))
    False
    >>> print(np.array_equal(a, c))
    True
    """
    if seed is not None:
        np.random.seed(seed)

    if isinstance(n, tuple):
        return np.random.randn(n[0], n[1])
    return np.random.randn(n)


def rand(n, minVal=0.0, maxVal=1.0, seed=None):
    """Create RVector of length n with normally distributed random numbers."""
    if seed is not None:
        np.random.seed(seed)
    return np.random.rand(n) * (maxVal - minVal) + minVal


def getIndex(seq, f):
    """TODO DOCUMENTME."""
    pg.error('getIndex in use?')
    # DEPRECATED_SLOW
    idx = []
    if isinstance(seq, pg.Vector):
        for i, _ in enumerate(seq):
            v = seq[i]
            if f(v):
                idx.append(i)
    else:
        for i, d in enumerate(seq):
            if f(d):
                idx.append(i)
    return idx


def filterIndex(seq, idx):
    """TODO DOCUMENTME."""
    pg.error('filterIndex in use?')
    if isinstance(seq, pg.Vector):
        # return seq(idx)
        ret = pg.Vector(len(idx))
    else:
        ret = list(range(len(idx)))

    for i, ix in enumerate(idx):
        ret[i] = seq[ix]

    return ret


def findNearest(x, y, xp, yp, radius=-1):
    """TODO DOCUMENTME."""
    idx = 0
    minDist = 1e9
    startPointDist = pg.Vector(len(x))
    for i, _ in enumerate(x):
        startPointDist[i] = sqrt((x[i] - xp) * (x[i] - xp) + (y[i] - yp) * (y[
            i] - yp))

        if startPointDist[i] < minDist and startPointDist[i] > radius:
            minDist = startPointDist[i]
            idx = i
    return idx, startPointDist[idx]


def unique_everseen(iterable, key=None):
    """Return iterator of unique elements ever seen with preserving order.

    Return iterator of unique elements ever seen with preserving order.

    From: https://docs.python.org/3/library/itertools.html#itertools-recipes

    Examples
    --------
    >>> from pygimli.utils import unique_everseen
    >>> s1 = 'AAAABBBCCDAABBB'
    >>> s2 = 'ABBCcAD'
    >>> list(unique_everseen(s1))
    ['A', 'B', 'C', 'D']
    >>> list(unique_everseen(s2, key=str.lower))
    ['A', 'B', 'C', 'D']

    See also
    --------
    unique, unique_rows
    """
    try:
        from itertools import ifilterfalse
    except BaseException as _:
        from itertools import filterfalse

    seen = set()
    seen_add = seen.add
    if key is None:
        try:
            for element in ifilterfalse(seen.__contains__, iterable):
                seen_add(element)
                yield element
        except BaseException as _:
            for element in filterfalse(seen.__contains__, iterable):
                seen_add(element)
                yield element
    else:
        for element in iterable:
            k = key(element)
            if k not in seen:
                seen_add(k)
                yield element


def unique(a):
    """Return list of unique elements ever seen with preserving order.

    Examples
    --------
    >>> from pygimli.utils import unique
    >>> unique((1,1,2,2,3,1))
    [1, 2, 3]

    See also
    --------
    unique_everseen, unique_rows
    """
    return list(unique_everseen(a))


def unique_rows(array):
    """Return unique rows in a 2D array.

    Examples
    --------
    >>> from pygimli.utils import unique_rows
    >>> import numpy as np
    >>> A = np.array(([1,2,3],[3,2,1],[1,2,3]))
    >>> unique_rows(A)
    array([[1, 2, 3],
           [3, 2, 1]])
    """
    b = array.ravel().view(
        np.dtype((np.void, array.dtype.itemsize * array.shape[1])))
    _, unique_idx = np.unique(b, return_index=True)

    return array[np.sort(unique_idx)]
    # A_1D = A.dot(np.append(A.max(0)[::-1].cumprod()[::-1][1:], 1))
    # sort_idx = A_1D.argsort()
    # mask = np.append(True, np.diff(A_1D[sort_idx]) !=0 )
    # return A[sort_idx[np.nonzero(mask)[0][np.bincount(mask.cumsum()-1)==1]]]


def uniqueRows(data, precition=2):
    """Equivalent of Matlabs unique(data, 'rows') with tolerance check.

    Additionally returns forward and reverse indices

    Examples
    --------
    >>> from pygimli.utils.utils import uniqueRows
    >>> import numpy as np
    >>> A = np.array(([1,2,3],[3,2,1],[1,2,3]))
    >>> unA, ia, ib = uniqueRows(A)
    >>> np.all(A[ia] == unA)
    True
    >>> np.all(unA[ib] == A)
    True
    """
    fak = 100**precition
    dFix = np.fix(data * fak) / fak + 0.0
    dtype = np.dtype((np.void, dFix.dtype.itemsize * dFix.shape[1]))
    b = np.ascontiguousarray(dFix).view(dtype)
    _, ia = np.unique(b, return_index=True)
    _, ib = np.unique(b, return_inverse=True)
    return np.unique(b).view(dFix.dtype).reshape(-1, dFix.shape[1]), ia, ib


def uniqueAndSum(indices, to_sum, return_index=False, verbose=False):
    """Sum double values found by indices in a various number of arrays.

    Returns the sorted unique elements of a column_stacked array of indices.
    Another column_stacked array is returned with values at the unique
    indices, while values at double indices are properly summed.

    Parameters
    ----------
    ar : array_like
        Input array. This will be flattened if it is not already 1-D.
    to_sum : array_like
        Input array to be summed over axis 0. Other existing axes will be
        broadcasted remain untouched.
    return_index : bool, optional
        If True, also return the indices of `ar` (along the specified axis,
        if provided, or in the flattened array) that result in the unique
        array.

    Returns
    -------
    unique : ndarray
        The sorted unique values.
    summed_array : ndarray
        The summed array, whereas all values for a specific index is the sum
        over all corresponding nonunique values.
    unique_indices : ndarray, optional
        The indices of the first occurrences of the unique values in the
        original array. Only provided if `return_index` is True.

    Examples
    --------
    >>> import numpy as np
    >>> from pygimli.utils import uniqueAndSum
    >>> idx1 = np.array([0, 0, 1, 1, 2, 2])
    >>> idx2 = np.array([0, 0, 1, 2, 3, 3])
    >>> # indices at positions 0 and 1 and at positions 5 and 6 are not unique
    >>> to_sort = np.column_stack((idx1, idx2))
    >>> # its possible to stack more than two array
    >>> # you need for example 3 array to find unique node positions in a mesh
    >>> values = np.arange(0.1, 0.7, 0.1)
    >>> print(values)
    [0.1 0.2 0.3 0.4 0.5 0.6]
    >>> # some values to be summed together (for example attributes of nodes)
    >>> unique_idx, summed_vals = uniqueAndSum(to_sort, values)
    >>> print(unique_idx)
    [[0 0]
     [1 1]
     [1 2]
     [2 3]]
    >>> print(summed_vals)
    [0.3 0.3 0.4 1.1]
    """
    flag_mult = len(indices) != indices.size
    if verbose:
        print('Get {} indices for sorting'.format(np.shape(indices)))
    if flag_mult:
        ar = indices.ravel().view(
            np.dtype((np.void,
                      indices.dtype.itemsize * indices.shape[1]))).flatten()
    else:
        ar = np.asanyarray(indices).flatten()

    to_sum = np.asanyarray(to_sum)

    if ar.size == 0:
        ret = (ar, )
        ret += (to_sum)
        if return_index:
            ret += (np.empty(0, np.bool), )
        return ret
    if verbose:
        print('Performing argsort...')
    perm = ar.argsort(kind='mergesort')
    aux = ar[perm]
    flag = np.concatenate(([True], aux[1:] != aux[:-1]))
    if flag_mult:
        ret = (indices[perm[flag]], )

    else:
        ret = (aux[flag], )  # unique indices
    if verbose:
        print('Identified {} unique indices'.format(np.shape(ret)))
    if verbose:
        print('Performing reduceat...')
    summed = np.add.reduceat(to_sum[perm], np.nonzero(flag)[0])

    ret += (summed, )  # summed values

    if return_index:
        ret += (perm[flag], )  # optional: indices

    return ret


def filterLinesByCommentStr(lines, comment_str='#'):
    """
    Filter all lines from a file.readlines output which begins with one of the
    symbols in the comment_str.
    """
    comment_line_idx = []
    for i, line in enumerate(lines):
        if line[0] in comment_str:
            comment_line_idx.append(i)
    for j in comment_line_idx[::-1]:
        del lines[j]
    return lines<|MERGE_RESOLUTION|>--- conflicted
+++ resolved
@@ -50,10 +50,8 @@
         self.sign = sign[0]  # take first character only if sign is longer
         self.pBar = "[]"
         self._amount(0)
-<<<<<<< HEAD
         self._swatch = pg.core.Stopwatch()
-=======
-        self.nbProgress = None
+        self._nbProgress = None
 
         if pg.isNotebook():
             tqdm = pg.optImport('tqdm', requiredFor="use a nice progressbar in jupyter notebook")
@@ -61,8 +59,7 @@
                 from tqdm.notebook import tqdm
                 fmt = kwargs.pop('bar_format',
                     '{desc} {percentage:3.0f}%|{bar}|{n_fmt}/{total_fmt} [{elapsed} < {remaining}]')
-                self.nbProgress = tqdm(total=its, bar_format = fmt, **kwargs)
->>>>>>> 981bc540
+                self._nbProgress = tqdm(total=its, bar_format = fmt, **kwargs)
 
     def __call__(self, it, msg=""):
         self.update(it, msg)
@@ -80,20 +77,13 @@
     def update(self, iteration, msg=""):
         """Update ProgressBar by iteration number starting at 0 with optional
         message."""
-<<<<<<< HEAD
         if iteration == 0:
             self._swatch.start()
         self._swatch.store()
 
-        self._setbar(iteration + 1)
-        if len(msg) >= 1:
-            self.pBar += " (" + msg + ")"
-        print("\r" + self.pBar, end="")
-        sys.stdout.flush()
-=======
-        if self.nbProgress is not None:
+        if self._nbProgress is not None:
             ## TODO maybe catch if someone don't call with iteration steps == 1, why ever
-            self.nbProgress.update(n=1)
+            self._nbProgress.update(n=1)
         else:
             self._setbar(iteration + 1)
             if len(msg) >= 1:
@@ -102,7 +92,6 @@
             sys.stdout.flush()
         
         ## last iteration here
->>>>>>> 981bc540
         if iteration == self.its-1:
             if self.nbProgress is not None:
                 self.nbProgress.close()
