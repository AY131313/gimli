# -*- coding: utf-8 -*-
"""pyGIMLi - Inversion Frameworks.

Basic inversion frameworks that usually needs a forward operator to run.
"""
import numpy as np
import pygimli as pg

from pygimli.utils import prettyFloat as pf


class Inversion(object):
    """Basic inversion framework.

    Changes to prior Versions (remove me)

        * holds the starting model itself, forward operator only provides a
        method to create the starting model
        fop.createStartModel(dataValues)

    Attributes
    ----------
    verbose : bool
        Give verbose output
    debug : bool
        Give debug output
    startModel : float|array|None
        Holds the current starting model. The starting model can be set via init argument 
        or as propery. If not set explicit, it will be estimated from the forward operator assoiated methods.
        This property will be recalulated for every run call if not set explicit with self.startModel = float|array, or None to reforce autogeneration.
        Note, the run call accept a temporary startModel for the current calucaltion.
    model : array
        Holds the last active model
    maxIter : int [20]
        Maximal interation number.
    stopAtChi1 : bool [True]
        Stop iteration when chi² is one. If set to False the iteration stops
        after maxIter or convergence reached (self.inv.deltaPhiAbortPercent())
    """

    def __init__(self, fop=None, inv=None, **kwargs):
        self._debug = kwargs.pop('debug', False)
        self._verbose = kwargs.pop('verbose', False)

        # If this class or its derived is a Framework the _inv holds another
        # Inversion which allows us (remove me)........
        # this will be probably removed in the future
        self.isFrameWork = False  # check if needed
        self._stopAtChi1 = True

        self._preStep = None
        self._postStep = None

        self._inv = None
        self._fop = None
        self._lam = 20      # lambda regularization 

        ### cache: keep startmodel if set explicit or calculated from FOP, will be recalulated for every run if not set explicit 
        self._startModel = None
        ### flag to keep startModel if set manual by init or self.startModel until self.startModel = None
        self._keepStartModel = False 
        
        self.reset()

        if inv is not None:
            self._inv = inv
            self.isFrameWork = True
        else:
            self._inv = pg.core.RInversion(self._verbose, self._debug)

        self._dataTrans = pg.trans.TransLin()
        self.axs = None  # for showProgress only
        self.maxIter = kwargs.pop('maxIter', 20)

        if fop is not None:
            self.setForwardOperator(fop)

        if "startModel" in kwargs:
            self.startModel = kwargs["startModel"]
        
    def reset(self):
        """Reset function currently called at the beginning of every inversion
        run."""
        # FW: Note that this is called at the beginning of run. I therefore
        # removed the startingModel here to allow explicitly set starting models
        # by the user.
        if self._keepStartModel == False:
            self._startModel = None
        self._model = None
        self._dataVals = None
        self._errorVals = None
        
    @property
    def inv(self):
        return self._inv

    @property
    def fop(self):
        return self._fop

    @fop.setter
    def fop(self, f):
        self.setForwardOperator(f)

    def setForwardOperator(self, fop):
        self._fop = fop
        # we need to initialize the regionmanager by calling it once
        self._fop.regionManager()
        self._inv.setForwardOperator(fop)

    @property
    def verbose(self):
        return self._verbose

    @verbose.setter
    def verbose(self, v):
        self._verbose = v
        self.inv.setVerbose(self._verbose)
        self.fop.setVerbose(self._verbose)

    @property
    def debug(self):
        return self._debug

    @debug.setter
    def debug(self, v):
        self._debug = v
        self.inv.setDoSave(self._debug)

    @property
    def dataTrans(self):
        return self._dataTrans

    @dataTrans.setter
    def dataTrans(self, dt):
        self._dataTrans = dt
        self.inv.setTransData(self._dataTrans)

    @property
    def modelTrans(self):
        return self.fop.modelTrans

    @modelTrans.setter
    def modelTrans(self, mt):
        self.fop.modelTrans = mt  # self._modelTrans # ????

    @property
    def startModel(self):
        """ Gives the current default starting model.

        Returns the current default starting model or
        calls `fop.createStartmodel()` if none is defined.
        """
        if self._startModel is None:
            sm = self.fop.regionManager().createStartModel()
            if len(sm) > 0 and max(abs(np.atleast_1d(sm))) > 0.0:
                self._startModel = sm
                pg.info("Created startmodel from region infos:", sm)
            else:
                pg.verbose("No region infos for startmodel")

        if self._startModel is None:
            sm = self.fop.createStartModel(self.dataVals)
            pg.info("Created startmodel from forward operator:", sm)
            self._startModel = sm
        return self._startModel

    @startModel.setter
    def startModel(self, model):
        """
        model: [float] | float
            Model used as starting model.
            Float value is used as constant model.
        """
        sm = self.convertStartModel(model)
        if sm is None:
            self._keepStartModel = False
        else:
            self._keepStartModel = True
        self._startModel = sm
        
    def convertStartModel(self, model):
        """Convert scalar or array into startmodel with valid range or self.parameterCount, if possible.

        Attributes
        ----------
        model: float|int|array|None

        """
        if model is None:
            return None
        elif isinstance(model, float) or isinstance(model, int):
<<<<<<< HEAD
            # pg.info("Startmodel set from given value.", float(model))
=======
            pg.info("Homogeneous starting model set to:", float(model))
>>>>>>> f9893e14
            return np.ones(self.parameterCount) * float(model)
        elif hasattr(model, '__iter__'):
            if len(model) == self.parameterCount:
                pg.info("Starting model set from given array.", model)
                return model
            else:
                pg.error("Starting model size invalid {0} != {1}.".
                         format(len(model), self.parameterCount))
        return None

    @property
    def model(self):
        """The last active model."""
        if self._model is None:
            if hasattr(self.inv, 'model'):
                # inv is RInversion()
                if len(self.inv.model()) > 0:
                    return self.inv.model()
                else:
                    raise pg.critical(
                        "There was no inversion run so there is no last model")
            else:
                return self.inv.model
        return self._model

    @model.setter
    def model(self, m):
        self._model = m

    @property
    def response(self):
        if len(self.inv.response()) > 0:
            return self.inv.response()
        else:
            raise Exception(
                "There was no inversion run so there is no response yet")

    # backward compatibility
    @property
    def dataErrs(self):
        pg.warn('do not use')
        return self._errorVals

    @dataErrs.setter
    def dataErrs(self, v):
        pg.warn('do not use')
        self._errorVals = v

    @property
    def dataVals(self):
        return self._dataVals

    @dataVals.setter
    def dataVals(self, d):
        """Set mandatory data values.

        Values == 0.0. Will be set to Tolerance
        """
        self._dataVals = d

        if self._dataVals is None:
            pg._y(d)
            pg.critical("Inversion framework needs data values to run")

        # zero can be a valid data value
        #
        # if min(abs(self._dataVals)) < 1e-12:
        #     print(self._dataVals)
        #     pg.warn("Found zero data values. \
        #             Setting them to a TOLERANCE value of 1e-12")
        #     pg.fixZero(self._dataVals, 1e-12)

    @property
    def errorVals(self):
        return self._errorVals

    @errorVals.setter
    def errorVals(self, d):
        """Set mandatory error values.

        Values == 0.0. Will be set to Tolerance
        """
        self._errorVals = d

        if self._errorVals is None:
            pg._y(d)
            pg.critical("Inversion framework needs error values to run")

        if min(abs(self._errorVals)) < 1e-12:
            print(self._errorVals)
            pg.warn(
                "Found zero error values. Setting them to fallback value of 1")
            pg.fixZero(self._errorVals, 1)

    @property
    def parameterCount(self):
        pC = self.fop.regionManager().parameterCount()
        if pC == 0:
            pg.warn("Parameter count is 0")
        return pC

    @property
    def robustData(self):
        return self.inv.robustData()

    @robustData.setter
    def robustData(self, v):
        if self.inv is not None:
            self.inv.setRobustData(v)

    @property
    def maxIter(self):
        return self.inv.maxIter()

    @maxIter.setter
    def maxIter(self, v):
        if self.inv is not None:
            self.inv.setMaxIter(v)

    @property
    def stopAtChi1(self):
        return self._stopAtChi1

    @stopAtChi1.setter
    def stopAtChi1(self, b):
        self._stopAtChi1 = b

    @property
    def minDPhi(self):
        return self.inv.deltaPhiAbortPercent()

    @minDPhi.setter
    def minDPhi(self, dPhi):
        return self.setDeltaChiStop(dPhi)

    @property
    def lam(self):
        return self._lam

    @lam.setter
    def lam(self, lam):
        self._lam = lam
        
    def setDeltaChiStop(self, it):
        self.inv.setDeltaPhiAbortPercent(it)

    def echoStatus(self):
        self.inv.echoStatus()

    def setPostStep(self, p):
        self._postStep = p

    def setPreStep(self, p):
        self._preStep = p

    def setData(self, data):
        # QUESTION_ISNEEDED
        if isinstance(data, pg.DataContainer):
            raise Exception("should not be here .. its Managers job")
            self.fop.setData(data)
        else:
            self.dataVals = data

    def chi2(self, response=None):
        return self.phiData(response) / len(self.dataVals)

    def phiData(self, response=None):
        """ """
        if response is None:
            response = self.response

        dT = self.dataTrans
        dData = (dT.trans(self.dataVals) - dT.trans(response)) / \
            dT.error(self.dataVals, self.errorVals)

        return pg.math.dot(dData, dData)

    def phiModel(self, model=None):
        """ """
        if model is None:
            model = self.model

        rough = self.inv.roughness(model)
        return pg.math.dot(rough, rough)

    def phi(self, model=None, response=None):
        """ """
        phiD = self.phiData(response)
        if self.inv.localRegularization():
            return phiD
        else:
            return phiD + self.phiModel(model) * self.inv.getLambda()

    def relrms(self):
        """Relative root-mean-square misfit of the last run."""
        return self.inv.relrms()

    def absrms(self):
        """Absolute root-mean-square misfit of the last run."""
        return self.inv.absrms()

    def run(self, dataVals, errorVals, **kwargs):
        """Run inversion.

        The inversion will always start from the starting model taken from
        the forward operator.
        If you want to run the inversion from a specified prior model,
        e.g., from a other run, set this model as starting model to the FOP
        (fop.setStartModel).
        Any self.inv.setModel() settings will be overwritten.

        Parameters
        ----------
        dataVals : iterable
            Data values
        errorVals : iterable
            Relative error values. dv / v

        Keyword Arguments
        -----------------
        maxIter : int
            Overwrite class settings for maximal iterations number.
        dPhi : float [1]
            Overwrite class settings for delta data phi aborting criteria.
            Default is 1%
        cType: int[1]
            Temporary global contraint type for all regions.
        startModel: array
            Temporary starting model for the current inversion run.
        lam: float
            Temporary regularization parameter lambda.
        """
        self.reset()
        if self.isFrameWork:
            pg.critical('in use?')
            return self._inv.run(dataVals, errorVals, **kwargs)

        if self.fop is None:
            raise Exception("Need valid forward operator for inversion run.")

        maxIter = kwargs.pop('maxIter', self.maxIter)
        minDPhi = kwargs.pop('dPhi', self.minDPhi)
        showProgress = kwargs.pop('showProgress', False)

        self.verbose = kwargs.pop('verbose', self.verbose)
        self.debug = kwargs.pop('debug', self.debug)
        self.robustData = kwargs.pop('robustData', False)

        lam = kwargs.pop('lam', self.lam)
        self.inv.setLambda(lam)

        if 'cType' in kwargs:
            self.fop.setRegionProperties('*', cType=kwargs['cType'])

        ### This triggers the update of all fop properties, any property setting need to be done before this step
        self.inv.setTransModel(self.fop.modelTrans)

        self.dataVals = dataVals
        self.errorVals = errorVals

        self.inv.setData(self._dataVals)
        self.inv.setRelativeError(self._errorVals)

        # temporary set max iter to one for the initial run call
        maxIterTmp = self.maxIter
        self.maxIter = 1

        startModel = self.convertStartModel(kwargs.pop('startModel', None))
        #### we cannot add the following into kwargs.pop, since someone may call with explicit startModel=None
        if startModel is None:
            startModel = self.startModel
        
        if self.verbose:
            pg.info('Starting inversion.')
            print("fop:", self.inv.fop())
            if isinstance(self.dataTrans, pg.trans.TransCumulative):
                print("Data transformation (cumulative):")
                for i in range(self.dataTrans.size()):
                    print("\t", i, self.dataTrans.at(i))
            else:
                print("Data transformation:", self.dataTrans)
            if isinstance(self.modelTrans, pg.trans.TransCumulative):
                print("Model transformation (cumulative):")
                for i in range(self.modelTrans.size()):
                    if i < 10:
                        print("\t", i, self.modelTrans.at(i))
                    else:
                        print(".", end='')
            else:
                print("Model transformation:", self.modelTrans)

            print("min/max (data): {0}/{1}".format(pf(min(self._dataVals)),
                                                   pf(max(self._dataVals))))
            print("min/max (error): {0}%/{1}%".format(
                pf(100*min(self._errorVals)), pf(100*max(self._errorVals))))
            print("min/max (start model): {0}/{1}".format(
                pf(min(startModel)), pf(max(startModel))))

        # To ensure reproduceability of the run() call, inv.start() will
        # reset self.inv.model() to fop.startModel().
        self.fop.setStartModel(startModel)
        if kwargs.pop("isReference", False):
            self.inv.setReferenceModel(startModel)
            pg.info("Setting starting model as reference!")

        if self.verbose:
            print("-" * 80)
        if self._preStep and callable(self._preStep):
            self._preStep(0, self)

        self.inv.start()
        self.maxIter = maxIterTmp

        if self._postStep and callable(self._postStep):
            self._postStep(0, self)

        if showProgress:
            self.showProgress(showProgress)

        lastPhi = self.phi()
        self.chi2History = [self.chi2()]
        self.modelHistory = [startModel]

        for i in range(1, maxIter):

            if self._preStep and callable(self._preStep):
                self._preStep(i, self)

            if self.verbose:
                print("-" * 80)
                print("inv.iter", i + 1, "... ", end='')

            try:
                self.inv.oneStep()
            except RuntimeError as e:
                print(e)
                pg.error('One step failed. '
                         'Aborting and going back to last model')

            if np.isnan(self.model).any():
                print(self.model)
                pg.critical('invalid model')

            # resp = self.inv.response()  # NOT USED
            chi2 = self.inv.chi2()

            self.chi2History.append(chi2)
            self.modelHistory.append(self.model)

            if showProgress:
                self.showProgress(showProgress)

            if self._postStep and callable(self._postStep):
                self._postStep(i, self)

            # Do we need to check the following before oder after chi2 calc??
            lam *= self.inv.lambdaFactor()
            self.inv.setLambda(lam)
            
            if self.robustData:
                self.inv.robustWeighting()

            if self.inv.blockyModel():
                self.inv.constrainBlocky()

            phi = self.phi()
            dPhi = phi/lastPhi

            if self.verbose:
                print("chi² = {0} (dPhi = {1}%) lam: {2}".format(
                    round(chi2, 2), round((1-dPhi)*100, 2), lam))

            if chi2 <= 1 and self.stopAtChi1:
                print("\n")
                if self.verbose:
                    pg.boxprint(
                        "Abort criterion reached: chi² <= 1 (%.2f)" % chi2)
                break

            # if dPhi < -minDPhi:
            if (dPhi > (1.0 - minDPhi / 100.0)) and i > 2:  # should be minIter
                if self.verbose:
                    pg.boxprint(
                        "Abort criteria reached: dPhi = {0} (< {1}%)".format(
                            round((1-dPhi)*100, 2), minDPhi))
                break

            lastPhi = phi

        # will never work as expected until we unpack kwargs .. any idea for
        # better strategy?
        # if len(kwargs.keys()) > 0:
        #     print("Warning! unused keyword arguments", kwargs)

        self.model = self.inv.model()
        return self.model

    def showProgress(self, style='all'):
        r"""Showing the inversion progress after every iteration. Can show
        models if `drawModel` method exists. The default fallback is plotting
        the :math:`\chi^2` fit as a function of iterations. Called if
        `showProgress=True` is set for the inversion run.
        """

        if self.fop.drawModel is None:
            style = 'convergence' 

        if self.axs is None:
            axs = None
            if style == 'all' or style is True:
                fig, axs = pg.plt.subplots(1, 2)
            else:
                fig, axs = pg.plt.subplots(1, 1)
            self.axs = axs
        ax = self.axs

        if style == 'Model':
            for other_ax in ax.figure.axes:
                # pg._y(type(other_ax).mro())
                if type(other_ax).mro()[0] == type(ax):
                    # only clear Axes not Colorbars
                    other_ax.clear()

            self.fop.drawModel(ax, self.inv.model())
        elif style == 'all':
            # for other_ax in ax[0].figure.axes:
            #     other_ax.clear()
            for _ax in self.axs:
                _ax.clear()
                try:
                    pg.viewer.mpl.twin(_ax).clear()
                except Exception:
                    pass

            self.fop.drawModel(ax[0], self.inv.model(),
                               label='Model')
            self.fop.drawData(ax[1], self._dataVals, self._errorVals,
                              label='Data')
            self.fop.drawData(ax[1], self.inv.response(),
                              label='Response')

            ax[1].text(
                0.99, 0.005, r"Iter: {0}, rrms: {1}%, $\chi^2$: {2}".format(
                    self.inv.iter(), pf(self.inv.relrms()),
                    pf(self.inv.chi2())),
                transform=ax[1].transAxes,
                horizontalalignment='right',
                verticalalignment='bottom',
                fontsize=8)

            ax[1].figure.tight_layout()

        elif style == 'convergence':
            ax.semilogy(self.inv.iter(), self.inv.chi2(), "ro")
            if self.inv.iter() == 1:
                ax.set_xlabel("Iteration")
                ax.set_ylabel("$\chi^2$")
                ax.autoscale(tight=True)
                ax.axhline(y=1, ls="--")

        pg.plt.pause(0.05)


class MarquardtInversion(Inversion):
    """Marquardt scheme, i.e. local damping with decreasing strength."""

    def __init__(self, fop=None, **kwargs):
        super(MarquardtInversion, self).__init__(fop, **kwargs)
        self.stopAtChi1 = False
        self.inv.setLocalRegularization(True)
        self.inv.setLambdaFactor(0.8)
        self.inv.setDeltaPhiAbortPercent(0.5)

    def run(self, dataVals, errorVals, **kwargs):
        r"""Parameters
        ----------
        **kwargs:
            Forwarded to the parent class.
            See: :py:mod:`pygimli.modelling.Inversion`
        """
        self.fop.regionManager().setConstraintType(0)
        self.fop.setRegionProperties('*', cType=0)

        self.model = super(MarquardtInversion, self).run(dataVals,
                                                         errorVals, **kwargs)
        return self.model


class Block1DInversion(MarquardtInversion):
    """
    Attributes
    ----------
    nLayers : int

    """

    def __init__(self, fop=None, **kwargs):
        # pg.warn("move this to the manager")
        super(Block1DInversion, self).__init__(fop=fop, **kwargs)

    def setForwardOperator(self, fop):
        if not isinstance(fop, pg.frameworks.Block1DModelling):
            pg.critical('Forward operator needs to be an instance of '
                        'pg.modelling.Block1DModelling but is of type:', fop)

        return super(Block1DInversion, self).setForwardOperator(fop)

    def fixLayers(self, fixLayers):
        """Fix layer thicknesses.

        Parameters
        ----------
        fixLayers : bool | [float]
            Fix all layers to the last value or set the fix layer
            thickness for all layers
        """
        if fixLayers is False:
            self.fop.setRegionProperties(0, modelControl=1.0)
        elif fixLayers is not None:
            # how do we fix values without modelControl?
            # maybe set the region to be fixed here
            self.fop.setRegionProperties(0, modelControl=1e6)
            if hasattr(fixLayers, '__iter__'):
                if len(fixLayers) != self.fop.nLayers:
                    print("fixLayers:", fixLayers)
                    pg.error("fixlayers needs to have a length of nLayers-1=" +
                             str(self.fop.nLayers-1))
                self.fop.setRegionProperties(0, startModel=fixLayers)

    def setLayerLimits(self, limits):
        """Set min and max layer thickness.

        Parameters
        ----------
        limits : False | [min, max]
        """
        if limits is False:
            self.fop.setRegionProperties(0, limits=[0.0, 0.0], trans='log')
        else:
            self.fop.setRegionProperties(0, limits=limits, trans='log')

    def setParaLimits(self, limits):
        """Set the limits for each parameter region."""
        for i in range(1, 1 + self.fop.nPara):
            if self.fop.nPara == 1:
                self.fop.setRegionProperties(i, limits=limits, trans='log')
            else:
                self.fop.setRegionProperties(i, limits=limits[i-1],
                                             trans='log')

    def run(self, dataVals, errorVals,
            nLayers=None, fixLayers=None, layerLimits=None, paraLimits=None,
            **kwargs):
        r"""

        Parameters
        ----------
        nLayers : int [4]
            Number of layers.
        fixLayers : bool | [thicknesses]
            See: :py:mod:`pygimli.modelling.Block1DInversion.fixLayers`
            For fixLayers=None, preset or defaults are uses.
        layerLimits : [min, max]
            Limits the thickness off all layers.
            For layerLimits=None, preset or defaults are uses.
        paraLimits : [min, max] | [[min, max],...]
            Limits the range of the model parameter. If you have multiple
            parameters you can set them with a list of limits.

        **kwargs:
            Forwarded to the parent class.
            See: :py:mod:`pygimli.modelling.MarquardtInversion`
        """
        if nLayers is not None:
            self.fop.nLayers = nLayers

        if layerLimits is not None:
            self.setLayerLimits(layerLimits)

        if fixLayers is not None:
            self.fixLayers(fixLayers)

        if paraLimits is not None:
            self.setParaLimits(paraLimits)

        self.model = super(Block1DInversion, self).run(dataVals,
                                                       errorVals, **kwargs)
        return self.model


class MeshInversion(Inversion):
    """
    ** UNUSED ** TO BE REMOVED
    Attributes
    ----------

    zWeight

    """

    def __init__(self, fop=None, **kwargs):
        pg.critical('Obsolete .. to be removed.')
        super(MeshInversion, self).__init__(fop=fop, **kwargs)
        self._zWeight = 1.0

    def setForwardOperator(self, fop):
        if not isinstance(fop, pg.frameworks.MeshModelling):
            pg.critical('Forward operator needs to be an instance of '
                        'pg.modelling.MeshModelling but is of type:', fop)

        return super(MeshInversion, self).setForwardOperator(fop)

    def run(self, dataVals, errorVals, mesh=None, zWeight=None, **kwargs):
        """Run inversion with given data and error values"""
        if mesh is not None:
            self.fop.setMesh(mesh)

        # maybe move this to the fop
        if zWeight is None:
            zWeight = self._zWeight
        self.fop.setRegionProperties('*', zWeight=zWeight)
        # maybe move this to the fop

        pg.debug('run with: ', self.fop.regionProperties())
        # more mesh-related inversion attributes to set?

        # ensure the mesh is generated
        self.fop.mesh()  # not a nice way to ensure something

        self.model = super(MeshInversion, self).run(dataVals,
                                                    errorVals, **kwargs)

        return self.model


class PetroInversion(Inversion):
    def __init__(self, petro, fop=None, **kwargs):
        """
        Parameters
        ----------
        """
        pg.critical('Obsolete .. to be removed.')
        if fop is not None:
            if not isinstance(fop, pg.frameworks.PetroModelling):
                fop = pg.frameworks.PetroModelling(fop, petro)

        super(PetroInversion, self).__init__(fop=fop, **kwargs)

    def setForwardOperator(self, fop):
        if not isinstance(fop, pg.frameworks.PetroModelling):
            pg.critical('Forward operator needs to be an instance of '
                        'pg.modelling.PetroModelling but is of type:', fop)

        return super(PetroInversion, self).setForwardOperator(fop)

    def run(self, dataVals, errorVals, **kwargs):
        """
        """
        if 'limits' in kwargs:
            limits = kwargs.pop('limits')

            if len(self.fop.regionManager().regionIdxs()) > 1:
                pg.critical('implement')
            else:
                self.fop.setRegionProperties('*', limits=limits)

        # ensure the mesh is there
        self.fop.mesh()
        return super(PetroInversion, self).run(dataVals, errorVals, **kwargs)


class LCInversion(Inversion):
    """Quasi-2D Laterally constrained inversion (LCI) framework."""

    def __init__(self, fop=None, **kwargs):

        if fop is not None:
            f = pg.frameworks.LCModelling(fop, **kwargs)

        super(LCInversion, self).__init__(f, **kwargs)
        self.dataTrans = pg.trans.TransLog()
        # self.setDeltaChiStop(0.1)

    def prepare(self, dataVals, errorVals, nLayers=4, **kwargs):
        dataVec = pg.RVector()
        for d in dataVals:
            dataVec = pg.cat(dataVec, d)

        errVec = pg.RVector()
        for e in errorVals:
            errVec = pg.cat(errVec, e)

        self.fop.initJacobian(dataVals=dataVals, nLayers=nLayers,
                              nPar=kwargs.pop('nPar', None))

        # self.fop.initJacobian resets prior set startmodels
        if self._startModel is not None:
            self.fop.setStartModel(self._startModel)

        rC = self.fop.regionManager().regionCount()

        if kwargs.pop('disableLCI', False):
            self.inv.setMarquardtScheme(0.7)
            # self.inv.setLocalRegularization(True)
            for r in self.fop.regionManager().regionIdxs():
                self.fop.setRegionProperties(r, cType=0)
        else:
            # self.inv.stopAtChi1(False)
            cType = kwargs.pop('cType', None)
            if cType is None:
                cType = [1] * rC

            zWeight = kwargs.pop('zWeight', None)
            if zWeight is None:
                zWeight = [0.0] * rC

            self.fop.setRegionProperties('*',
                                         cType=cType,
                                         zWeight=zWeight,
                                         **kwargs)
            self.inv.setReferenceModel(self.fop.startModel())

        return dataVec, errVec

    def run(self, dataVals, errorVals, nLayers=4, **kwargs):
        lam = kwargs.pop('lam', 20)
        dataVec, errVec = self.prepare(dataVals, errorVals, nLayers, **kwargs)
        print('#'*50)
        print(kwargs)
        print('#'*50)
        return super(LCInversion, self).run(dataVec, errVec, lam=lam, **kwargs)<|MERGE_RESOLUTION|>--- conflicted
+++ resolved
@@ -190,11 +190,7 @@
         if model is None:
             return None
         elif isinstance(model, float) or isinstance(model, int):
-<<<<<<< HEAD
-            # pg.info("Startmodel set from given value.", float(model))
-=======
             pg.info("Homogeneous starting model set to:", float(model))
->>>>>>> f9893e14
             return np.ones(self.parameterCount) * float(model)
         elif hasattr(model, '__iter__'):
             if len(model) == self.parameterCount:
