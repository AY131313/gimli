--- conflicted
+++ resolved
@@ -56,7 +56,7 @@
         self._fop = None
         self._lam = 20      # lambda regularization
         self.chi2History = []
-        
+
         # cache: keep startmodel if set explicitly or calculated from FOP, will
         # be recalulated for every run if not set explicitly
         self._startModel = None
@@ -611,7 +611,7 @@
                 self.verbose = kwargs.pop('verbose', self.verbose)
                 self.debug = kwargs.pop('debug', self.debug)
                 self.robustData = kwargs.pop('robustData', False)
-                
+
                 if "stopAtChi1" in kwargs:
                     self._stopAtChi1 = kwargs["stopAtChi1"]
 
@@ -652,7 +652,6 @@
                         for i in range(self.inv.transData().size()):
                             print("\t", i, self.inv.transData().at(i))
                     else:
-<<<<<<< HEAD
                         print("Data transformation:", self.inv.transData())
 
                     if isinstance(self.inv.transModel(), pg.trans.TransCumulative):
@@ -673,69 +672,32 @@
                     print("min/max (start model): {0}/{1}".format(
                         pf(min(startModel)), pf(max(startModel))))
 
-                # To ensure reproduceability of the run() call, inv.start() will
+                # To ensure reproducibility of the run() call, inv.start() will
                 # reset self.inv.model() to fop.startModel().
                 self.fop.setStartModel(startModel)
+
                 if kwargs.pop("isReference", False):
                     self.inv.setReferenceModel(startModel)
                     pg.info("Setting starting model as reference!")
-=======
-                        print(".", end='')
-            else:
-                print("Model transformation:", self.inv.transModel())
-
-            print("min/max (data): {0}/{1}".format(pf(min(self._dataVals)),
-                                                   pf(max(self._dataVals))))
-            print("min/max (error): {0}%/{1}%".format(
-                pf(100 * min(self._errorVals)),
-                pf(100 * max(self._errorVals))))
-            print("min/max (start model): {0}/{1}".format(
-                pf(min(startModel)), pf(max(startModel))))
-
-        # To ensure reproduceability of the run() call, inv.start() will
-        # reset self.inv.model() to fop.startModel().
-        self.fop.setStartModel(startModel)
-        if kwargs.pop("isReference", False):
-            self.inv.setReferenceModel(startModel)
-            pg.info("Setting starting model as reference!")
-
-        if self.verbose:
-            print("-" * 80)
-        if self._preStep and callable(self._preStep):
-            self._preStep(0, self)
-
-        # self.inv.start()  # start is reset() and run() so better run?
-        self.inv.setMaxIter(0)
-        self.inv.start()
-        self.maxIter = maxIterTmp
-        if self.verbose:
-            print("inv.iter 0 ... chi² = {:7.2f}".format(self.chi2()))
-            # print("inv.iter 0 ... chi² = {0}".format(round(self.chi2(), 2)))
-
-        if self._postStep and callable(self._postStep):
-            self._postStep(0, self)
-
-        if showProgress:
-            self.showProgress(showProgress)
-
-        lastPhi = self.phi()
-        self.chi2History = [self.chi2()]
-        self.modelHistory = [startModel]
-
-        for i in range(1, maxIter+1):
-            if self._preStep and callable(self._preStep):
-                self._preStep(i, self)
->>>>>>> 06f90dbd
 
                 if self.verbose:
                     print("-" * 80)
                 if self._preStep and callable(self._preStep):
                     self._preStep(0, self)
 
-                self.inv.setMaxIter(0)
-                
-            with pg.tictoc('start'):
-                self.inv.start()
+        if self._postStep and callable(self._postStep):
+            self._postStep(0, self)
+
+        if showProgress:
+            self.showProgress(showProgress)
+
+        lastPhi = self.phi()
+        self.chi2History = [self.chi2()]
+        self.modelHistory = [startModel]
+
+        for i in range(1, maxIter+1):
+            if self._preStep and callable(self._preStep):
+                self._preStep(i, self)
 
             self.maxIter = maxIterTmp
             if self.verbose:
@@ -748,9 +710,8 @@
             if showProgress:
                 self.showProgress(showProgress)
 
-            lastPhi = self.phi()
-            self.chi2History = [self.chi2()]
-            self.modelHistory = [startModel]
+            if self._postStep and callable(self._postStep):
+                self._postStep(i, self)
 
             for i in range(1, maxIter+1):
                 with pg.tictoc('iter'):
@@ -776,13 +737,8 @@
                     if showProgress:
                         self.showProgress(showProgress)
 
-<<<<<<< HEAD
                     if self._postStep and callable(self._postStep):
                         self._postStep(i + 1, self)
-=======
-            if self._postStep and callable(self._postStep):
-                self._postStep(i, self)
->>>>>>> 06f90dbd
 
                     if self.robustData:
                         self.inv.robustWeighting()
