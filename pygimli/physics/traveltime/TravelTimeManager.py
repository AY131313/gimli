#!/usr/bin/env python
# -*- coding: utf-8 -*-

"""Class for managing first arrival travel time inversions"""
import os
import numpy as np

import pygimli as pg
from pygimli.frameworks import MeshMethodManager

from pygimli.utils import getSavePath
from . modelling import TravelTimeDijkstraModelling


class TravelTimeManager(MeshMethodManager):
    """Manager for refraction seismics (traveltime tomography).

    TODO Document main members and use default MethodManager interface
    e.g., self.inv, self.fop, self.paraDomain, self.mesh, self.data
    """

    def __init__(self, data=None, **kwargs):
        """Create an instance of the Traveltime manager.

        Parameters
        ----------
        data: :gimliapi:`GIMLI::DataContainer` | str
            You can initialize the Manager with data or give them a dataset
            when calling the inversion.
        """
        self._useFMM = False
        self.secNodes = 2  # default number of secondary nodes for inversion

        super(TravelTimeManager, self).__init__(data=data, **kwargs)

        self.inv.dataTrans = pg.trans.Trans()

    @property
    def velocity(self):
        """Return velocity vector (the inversion model)."""
        # we can check here if there was an inversion run
        return self.fw.model  # shouldn't it be the inverse?

    def createForwardOperator(self, **kwargs):
        """Create default forward operator for Traveltime modelling.

        Your want your Manager use a special forward operator you can add them
        here on default Dijkstra is used.
        """
        fop = TravelTimeDijkstraModelling(**kwargs)
        return fop

    def load(self, fileName):
        """Load any supported data file."""
        self.data = pg.physics.traveltime.load(fileName)
        return self.data

    def createMesh(self, data=None, **kwargs):
        """Create default inversion mesh.

        Inversion mesh for traveltime inversion does not need boundary region.

        Args
        ----
        data: DataContainer
            Data container to read sensors from.

        Keyword Args
        ------------
        Forwarded to `:py:func:pygimli.meshtools.createParaMesh`
        """
        d = data or self.data

        if d is None:
            pg.critical('Please provide a data file for mesh generation')

        return pg.meshtools.createParaMesh(d.sensors(),
                                           boundary=0, **kwargs)

    def checkData(self, data):
        """Return data from container."""
        if isinstance(data, pg.DataContainer):
            if not data.haveData('t'):
                pg.critical('DataContainer has no "t" values.')
            return data['t']

        return data

    def checkError(self, err, dataVals):
        """Return relative error."""
        if isinstance(err, pg.DataContainer):
            if not err.haveData('err'):
                pg.error('DataContainer has no "err" values. Fallback to 3%')
                return np.ones(err.size()) * 0.03
            return err['err'] / dataVals

        return err

    def applyMesh(self, mesh, secNodes=None, ignoreRegionManager=False):
        """Apply mesh, i.e. set mesh in the forward operator class."""
        if secNodes is None:
            secNodes = self.secNodes

        self.fop._refineSecNodes = secNodes
        if secNodes > 0:
            if ignoreRegionManager:
                mesh = self.fop.createRefinedFwdMesh(mesh)

        self.fop.setMesh(mesh, ignoreRegionManager=ignoreRegionManager)

    def simulate(self, mesh, scheme, slowness=None, vel=None, seed=None,
                 secNodes=2, noiseLevel=0.0, noiseAbs=0.0, **kwargs):
        """Simulate traveltime measurements.

        Perform the forward task for a given mesh, a slowness distribution (per
        cell) and return data (traveltime) for a measurement scheme.

        Parameters
        ----------
        mesh : :gimliapi:`GIMLI::Mesh`
            Mesh to calculate for or use the last known mesh.
        scheme: :gimliapi:`GIMLI::DataContainer`
            Data measurement scheme needs 's' for shot and 'g' for geophone
            data token.
        slowness : array(mesh.cellCount()) | array(N, mesh.cellCount())
            Slowness distribution for the given mesh cells can be:

            * a single array of len mesh.cellCount()
            * a matrix of N slowness distributions of len mesh.cellCount()
            * a res map as [[marker0, res0], [marker1, res1], ...]
        vel : array(mesh.cellCount()) | array(N, mesh.cellCount())
            Velocity distribution for the given mesh cells.
            Will overwrite given slowness.
        secNodes: int [2]
            Number of refinement nodes to increase accuracy of the forward
            calculation.
        noiseLevel: float [0.0]
            Add relative noise to the simulated data. noiseLevel*100 in %
        noiseAbs: float [0.0]
            Add absolute noise to the simulated data in ms.
        seed: int [None]
            Seed the random generator for the noise.

        Keyword Arguments
        -----------------
        returnArray: [False]
            Return only the calculated times.
        verbose: [self.verbose]
            Overwrite verbose level.
        **kwargs
            Additional kwargs ...

        Returns
        -------
        t : array(N, data.size()) | DataContainer
            The resulting simulated travel time values.
            Either one column array or matrix in case of slowness matrix.
        """
        verbose = kwargs.pop('verbose', self.verbose)

        fop = self.fop
        fop.data = scheme
        fop.verbose = verbose

        if mesh is not None:
            self.applyMesh(mesh, secNodes=secNodes, ignoreRegionManager=True)

        if vel is not None:
            slowness = 1/vel

        if slowness is None:
            pg.critical("Need some slowness or velocity distribution for"
                        " simulation.")

        if len(slowness) == self.fop.mesh().cellCount():
            t = fop.response(slowness)
        else:
            print(self.fop.mesh())
            print("slowness: ", slowness)
            pg.critical("Simulate called with wrong slowness array.")

        ret = pg.DataContainer(scheme)
        ret.set('t', t)

        if noiseLevel > 0 or noiseAbs > 0:
            if not ret.allNonZero('err'):
                ret.set('t', t)
                err = noiseAbs + t * noiseLevel
                ret.set('err', err)

            pg.verbose("Absolute error estimates (min:max) {0}:{1}".format(
                min(ret('err')), max(ret('err'))))

            t += pg.randn(ret.size(), seed=seed) * ret('err')
            ret.set('t', t)

        if kwargs.pop('returnArray', False) is True:
            return t

        return ret

    def invert(self, data=None, useGradient=True, vTop=500, vBottom=5000,
               secNodes=2, **kwargs):
        """Invert data.

        Parameters
        ----------
        data : pg.DataContainer()
            Data container with at least SensorIndieces 's g' and
            data values 't' (traveltime in ms) and 'err' (absolute error in ms)
        useGradient: bool [True]
            Use a gradient like starting model suited for standard flat
            earth cases. [Default]
            For cross tomography geometry you should set this to False for a
            non gradient startind model.
        vTop: float
            Top velocity for gradient stating model.
        vBottom: float
            Bottom velocity for gradient stating model.
        secNodes: int [2]
            Amount of secondary nodes used for ensure accuracy of the forward
            operator.

        Keyword Arguments
        -----------------
        ** kwargs:
            Inversion related arguments:
            See :py:mod:`pygimli.frameworks.MeshMethodManager.invert`
        """
        mesh = kwargs.pop('mesh', None)

        self.secNodes = secNodes

        if 'limits' in kwargs:
            if kwargs['limits'][0] > 1:
                tmp = kwargs['limits'][0]
                kwargs['limits'][0] = 1.0 / kwargs['limits'][1]
                kwargs['limits'][1] = 1.0 / tmp
                pg.verbose('Switching velocity limits to slowness limits.',
                           kwargs['limits'])

        if useGradient:
            self.fop._useGradient = [vTop, vBottom]
        else:
            self.fop._useGradient = None

        slowness = super().invert(data, mesh, **kwargs)
        velocity = 1.0 / slowness
        self.fw.model = velocity
        return velocity

    def getRayPaths(self, model=None):
        """Compute ray paths.
        
        If model is not specified, the last calculated Jacobian is used.

        Parameters
        ----------
        model : array
            Velocity model for which to calculate and visualize ray paths (the
            default is model for last Jacobian calculation in self.velocity).

        Returns
        -------
        list of two-column array holding x and y positions
        """
        if model is not None:
            if self.fop.jacobian().size() == 0 or model != self.model:
                self.fop.createJacobian(1/model)
        else:
            model = self.model

        shots = self.fop.data.id("s")
        recei = self.fop.data.id("g")

        segs = []
        nodes = self.fop._core.mesh().positions(withSecNodes=True)
        for s, g in zip(shots, recei):
            wi = self.fop.way(s, g)
            points = nodes[wi]
            segs.append(np.column_stack((pg.x(points), pg.y(points))))

        return segs

    def drawRayPaths(self, ax, model=None, rayPaths=None, **kwargs):
        """Draw the the ray paths for model or last model.

        If model is not specified, the last calculated Jacobian is used.

        Parameters
        ----------
        rayPaths : list of np.array
            x/y column array with ray point positions
        model : array
            Velocity model for which to calculate and visualize ray paths (the
            default is model for last Jacobian calculation in self.velocity).
        ax : matplotlib.axes object
            To draw the model and the path into.
        **kwargs : type
            Additional arguments passed to LineCollection (alpha, linewidths,
            color, linestyles).

        Returns
        -------
        lc : matplotlib.LineCollection
        """
        rayPaths = rayPaths or self.getRayPaths(model=model)

        _ = kwargs.setdefault("color", "w")
        _ = kwargs.setdefault("alpha", 0.5)
        _ = kwargs.setdefault("linewidths", 0.8)

        from matplotlib.collections import LineCollection
        lc = LineCollection(rayPaths, **kwargs)
        ax.add_collection(lc)

        return lc

    def showRayPaths(self, model=None, ax=None, **kwargs):
        """Show the model with ray paths for given model.

        If not model specified, the last calculated Jacobian is taken.

        Parameters
        ----------
        model : array
            Velocity model for which to calculate and visualize ray paths (the
            default is model for last Jacobian calculation in self.velocity).
        ax : matplotlib.axes object
            To draw the model and the path into.
        **kwargs : type
            forward to drawRayPaths

        Returns
        -------
        ax : matplotlib.axes object
        cb : matplotlib.colorbar object (only if model is provided)

        Examples
        --------
        >>> # No reason to import matplotlib
        >>> import pygimli as pg
        >>> from pygimli.physics import TravelTimeManager
        >>> from pygimli.physics.traveltime import createRAData
        >>>
        >>> x, y = 8, 6
        >>> mesh = pg.createGrid(x, y)
        >>> data = createRAData([(0,0)] + [(x, i) for i in range(y)],
        ...                     shotDistance=y+1)
        >>> data.set("t", pg.Vector(data.size(), 1.0))
        >>> tt = TravelTimeManager()
        >>> tt.fop.setData(data)
        >>> tt.applyMesh(mesh, secNodes=10)
        >>> ax, cb = tt.showRayPaths(showMesh=True, diam=0.1)
        """
        if model is None:
            if self.fop.jacobian().size() == 0:
                self.fop.mesh()  # initialize any meshs .. just to be sure is 1
                model = pg.Vector(self.fop.regionManager().parameterCount(),
                                  1.0)
            else:
                model = self.model

        ax, cbar = self.showModel(ax=ax, model=model,
                                  showMesh=kwargs.pop('showMesh', None),
                                  diam=kwargs.pop('diam', None))

        self.drawRayPaths(ax, model=model, **kwargs)

        return ax, cbar

    def rayCoverage(self):
        """Ray coverage, i.e. summed raypath lengths."""
        return self.fop.jacobian().transMult(
            np.ones(self.fop.jacobian().rows()))

    def standardizedCoverage(self):
        """Standardized coverage vector (0|1) using neighbor info."""
        coverage = self.rayCoverage()
        C = self.fop.constraintsRef()
        return np.sign(np.absolute(C.transMult(C * coverage)))

    def showCoverage(self, ax=None, name='coverage', **kwargs):
        """Show the ray coverage in log-scale."""
        if ax is None:
            fig, ax = pg.plt.subplots()

        cov = self.rayCoverage()
        return pg.show(self.fop.paraDomain,
                       pg.log10(cov+min(cov[cov > 0])*.5), ax=ax,
                       coverage=self.standardizedCoverage(), **kwargs)

    def saveResult(self, folder=None, size=(16, 10), verbose=False, **kwargs):
        """Save the results in a specified (or date-time derived) folder.

        Saved items are:
            * Resulting inversion model
            * Velocity vector
            * Coverage vector
            * Standardized coverage vector
            * Mesh (bms and vtk with results)

        Args
        ----
        path: str[None]
            Path to save into. If not set the name is automatically created
        size: (float, float) (16,10)
            Figure size.

        Keyword Args
        ------------
        Will be forwarded to showResults

        Returns
        -------
        str:
            Name of the result path.
        """
        subfolder = self.__class__.__name__
        path = getSavePath(folder, subfolder)

        if verbose:
            pg.info('Saving refraction data to: {}'.format(path))

        np.savetxt(os.path.join(path, 'velocity.vector'),
                   self.velocity)
        np.savetxt(os.path.join(path, 'velocity-cov.vector'),
                   self.rayCoverage())
        np.savetxt(os.path.join(path, 'velocity-scov.vector'),
                   self.standardizedCoverage())

        m = pg.Mesh(self.paraDomain)

        m['Velocity'] = self.paraModel(self.velocity)
        m['Coverage'] = self.rayCoverage()
        m['S_Coverage'] = self.standardizedCoverage()
        m.exportVTK(os.path.join(path, 'velocity'))
        m.saveBinaryV2(os.path.join(path, 'velocity-pd'))
        self.fop.mesh().save(os.path.join(path, 'velocity-mesh'))

        np.savetxt(os.path.join(path, 'chi.txt'), self.inv.chi2History)

<<<<<<< HEAD
        if m.dim() == 2:
            fig, ax = plt.subplots()
            self.showResult(ax=ax, cov=self.standardizedCoverage(), **kwargs)
            fig.set_size_inches(size)
            fig.savefig(os.path.join(path, 'velocity.pdf'), bbox_inches='tight')
            pg.plt.close(fig)
=======
        fig, ax = pg.plt.subplots()
        self.showResult(ax=ax, cov=self.standardizedCoverage(), **kwargs)
        fig.set_size_inches(size)
        fig.savefig(os.path.join(path, 'velocity.pdf'), bbox_inches='tight')
        pg.plt.close(fig)
>>>>>>> 0ddb37fb
        return path<|MERGE_RESOLUTION|>--- conflicted
+++ resolved
@@ -440,18 +440,11 @@
 
         np.savetxt(os.path.join(path, 'chi.txt'), self.inv.chi2History)
 
-<<<<<<< HEAD
         if m.dim() == 2:
             fig, ax = plt.subplots()
             self.showResult(ax=ax, cov=self.standardizedCoverage(), **kwargs)
             fig.set_size_inches(size)
             fig.savefig(os.path.join(path, 'velocity.pdf'), bbox_inches='tight')
             pg.plt.close(fig)
-=======
-        fig, ax = pg.plt.subplots()
-        self.showResult(ax=ax, cov=self.standardizedCoverage(), **kwargs)
-        fig.set_size_inches(size)
-        fig.savefig(os.path.join(path, 'velocity.pdf'), bbox_inches='tight')
-        pg.plt.close(fig)
->>>>>>> 0ddb37fb
+            
         return path