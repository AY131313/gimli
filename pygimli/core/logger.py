--- conflicted
+++ resolved
@@ -46,10 +46,7 @@
     except Exception:
         return '\033[' + c + 'm' + _msg(*args) + __ANSICOLORS__['NC']
 
-<<<<<<< HEAD
-=======
-
->>>>>>> 3f4022a6
+
 def _clsNameFromFrame(fr):
     args, _, _, value_dict = inspect.getargvalues(fr)
     if len(args) and args[0] == 'self':
@@ -327,6 +324,7 @@
                        "' to '" + new + "' and will be removed in v " + ver)
         kwargs[new] = kwargs.pop(old)
 
+
 def renameArg(old, new, kwargs, default, ver=''):
     """Argument old is renamed into new.
     Look in kwargs if the old name is used and return these value or the default.
@@ -339,18 +337,6 @@
     return default
 
 
-def renameArg(old, new, kwargs, default, ver=''):
-    """Argument old is renamed into new.
-    Look in kwargs if the old name is used and return these value or the default.
-    """
-    if old in kwargs:
-        logger.warning(whereAmI(nr=2) + ": argument '{0}' has been renamed to "
-                    "'{1}' and will be removed in v: {2}".format(old, new, ver))
-        kwargs[new] = kwargs.pop(old)
-        return kwargs[new]
-    return default
-
-
 def warnNonEmptyArgs(kwargs):
     if len(kwargs) > 0:
         logger.warning(whereAmI() +
