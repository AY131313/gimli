--- conflicted
+++ resolved
@@ -817,15 +817,10 @@
         for i in range(len(v)):
             v[i] = pgcore.abs(v[i])
         return v
-<<<<<<< HEAD
-    elif hasattr(v, 'values'):
-        return abs(v.values)
-=======
     elif hasattr(v, 'vals'):
         return pg.abs(v.vals)
     elif hasattr(v, 'values'):
         return pg.abs(v.values)
->>>>>>> 1e3a839a
 
     return pgcore.fabs(v)
 
@@ -1113,13 +1108,8 @@
     """Utility function to search docstrings for string `what`."""
     np.lookfor(what, module="pygimli", import_modules=False)
 
-<<<<<<< HEAD
-from .base import (isScalar, isArray, isPos, 
-                   isR3Array, isPosList, isComplex, isMatrix)
-=======
 from .base import (isScalar, isArray, isPos, isR3Array,
                    isPosList, isComplex, isMatrix)
->>>>>>> 1e3a839a
 
 # Import from submodules at the end
 from .mesh import Mesh, MeshEntity, Node
