# -*- coding: utf-8 -*-
"""
Import and extensions of the core Mesh class.
"""
import numpy as np

from math import ceil

from .core import (cat, HexahedronShape, Line, RSparseMapMatrix,
                        Mesh, MeshEntity, Node, Boundary, RVector, RVector3,
                        PolygonFace, TetrahedronShape, TriangleFace)
from .logger import deprecated, error, info, warn, critical, _r

<<<<<<< HEAD
from ..meshtools import mergePLC, exportPLC, interpolateAlongCurve, interpolate

=======
>>>>>>> c3ecd6be
from .base import isScalar, isArray, isPos, isR3Array, isComplex

from ..meshtools import mergePLC, exportPLC, interpolateAlongCurve


def __Mesh_unique_dataKeys(self):
    """Return unique data keys"""
    uniqueNames = {}
    for d in self.dataMap().keys():

        uName = d
        if '_x' in d:
            uName = uName[0:d.find('_x')]

        if '_y' in d or '_z' in d:
            continue

        if '#' in d:
            uName = uName[0:d.find('#')]

        if not uName in uniqueNames:
            uniqueNames[uName] = []

        uniqueNames[uName].append(d)
    return uniqueNames

Mesh.dataKeys = __Mesh_unique_dataKeys


def __Mesh_getData__(self):
    ret = {}
    # print(self)
    for k, v in self.dataMap():
        # print(k, v)
        if '_y' in k or '_z' in k:
            continue
        
        name = k

        if '_x' in name:
            name = k[0:name.find('_x')]
            v = np.asarray([v, self[name + '_y'], self[name + '_z']]).T

        if '#' in name:
            name = name[0:name.find('#')]

            if name not in ret:
                ret[name] = [np.asarray(v)]
            else:
                ret[name].append(np.asarray(v))

            #print('\t', name, ret[name].shape)
        else:
            ret[name] = v
        
    for k , v in ret.items():
        ret[k] = np.asarray(v)
        # print(k, ret[k].shape)

    return ret
        

Mesh.dataDict = __Mesh_getData__


def __Mesh_str(self):
    st = "Mesh: Nodes: " + str(self.nodeCount()) + " Cells: " + str(
        self.cellCount()) + " Boundaries: " + str(self.boundaryCount())

    if (self.secondaryNodeCount() > 0):
        st += " secNodes: " + str(self.secondaryNodeCount())

    if len(list(self.dataMap().keys())) > 0:
        st += "\nMesh contains data:\n"

        data = self.dataDict()
        #uniqueNames = self.dataKeys()

        for d, v in data.items():
            if len(v) > 1:
                st += f'\t{d} :{v.shape}'
            else:
                st += f'\t{d}'

            st += '\n'

        st = st.rstrip(', ')

    return st
Mesh.__repr__ =__Mesh_str


def __addPLCs__(self, other):
    if isR3Array(other):
        m = Mesh(dim=self.dim(), isGeometry=True)
        [m.createNode(n) for n in other]
        other = m

    if self.isGeometry() and other.isGeometry():
        return mergePLC([self, other])
    else:
        error("Addition is only supported for PLCs, i.e. meshs without cells.")
Mesh.__add__ = __addPLCs__


def __MeshEntity_str(self):
    """Give mesh entity infos."""
    s = self.__repr__()
    s += '\tID: ' + str(self.id()) + \
         ', Marker: ' + str(self.marker()) + \
         ', Size: ' + str(self.size()) + '\n'

    if isinstance(self, PolygonFace) and len(self.nodes()) > 5:
        s += '\t' + str(self.nodeCount()) + " Nodes.\n"
    else:
        for n in self.nodes():
            s += '\t' + str(n.id()) + " " + str(n.pos()) + "\n"
    return s
MeshEntity.__str__ =__MeshEntity_str


def __Node_str(self):
    """Give node infos."""
    s = '\tID: ' + str(self.id()) + \
         ', Marker: ' + str(self.marker())
    s += '\t' + str(self.pos()) + '\n'
    return s
Node.__repr__ =__Node_str


def __Mesh_setVal(self, key, val):
    """Index access to the mesh data.

    Multiple arrays via matrix will be saved too.
    """
    def _matchSize(val, v=None):
        if v is not None:
            _v = v
        else:
            _v = val.values

        if len(_v) == self.nodeCount() or \
            len(_v) == self.cellCount() or \
             len(_v) == self.boundaryCount():
            return _v
        else:
            return interpolate(val.mesh, _v.T, self.positions()).T
            # FIXME
            # return np.asarray(val.qpInterpMatrix(self.positions()) * _v)

    ## find values from special objects
    #_r(type(val), hasattr(val, 'history'))

    if hasattr(val, 'history') and hasattr(val, 'values'):
        # print(key, 'history:', len(val.history), len(val.values))

        # print(val.history[0].shape)
        # print(_matchSize(val, val.history[0]).shape)

        v = [_matchSize(val, _v) for _v in val.history]
        v.append(_matchSize(val))
        val = v
        # print(np.asarray(v).shape)
        # print(_matchSize(val).shape)

        # val = np.asarray(v).shape
        # print(len(val), val[0].shape)
        # print(key, len(val), isR3Array(val))
    elif hasattr(val, 'values'):
        _r(key ,val.shape)
        val = _matchSize(val)
        #.eval(mesh.positions())

    # print(key, len(val), isR3Array(val))


    if isR3Array(val):
        return self.addData(key, val)

    if isinstance(val, list) and isinstance(val[0], (RVector, np.ndarray)) or \
        val.ndim == 2 or \
        val.ndim == 3:

        #print(val.ndim)
        maxDigit = ceil(np.log10(len(val)))

        for i, v in enumerate(val):
            #print(i, v, maxDigit, '{}#{}'.format(key, str(i).zfill(maxDigit)))

            self.addData('{}#{}'.format(key, str(i).zfill(maxDigit)),
                         np.asarray(v))
    else:

        try:
            self.addData(key, val)
        except:
            print(key)
            print(val)
            print(val.shape)
            pg.error('Could not add data.')

    #print('keys', self.dataMap.keys())
Mesh.__setitem__ = __Mesh_setVal


def __Mesh_getVal(self, key):
    """Index access to the mesh data"""
    if self.haveData(key):
        return self.data(key)
    else:

        uniqueNames = {}
        for d in self.dataMap().keys():
            #print(d)
            if '_y' in d or '_z' in d:
                continue

            uName = d

            if '_x' in uName:
                uName = uName[0:uName.find('_x')]
                d1 = self.data(d)
                d2 = self.data(d.replace('_x', '_y'))
                d3 = self.data(d.replace('_x', '_z'))
                dat = np.array([d1, d2, d3]).T
            else:
                dat = self.data(d)

            if '#' in uName:
                uName = uName[0:uName.find('#')]

            if not uName in uniqueNames:
                uniqueNames[uName] = []

            uniqueNames[uName].append(dat)

        if key in uniqueNames:
            if len(uniqueNames[key]) == 1:
                return uniqueNames[key][0]
            try:
                return np.array(uniqueNames[key])
            except:
                return uniqueNames[key]

        critical('The mesh does not have the requested data:', key,
                    '. Available:', uniqueNames.keys())


Mesh.__getitem__ = __Mesh_getVal


def __MeshBoundingBox__(self):
    bb = self.boundingBox()
    mi = RVector3([bb.min()[i] for i in range(3)])
    ma = RVector3([bb.max()[i] for i in range(3)])
    return [mi, ma]
Mesh.bb = __MeshBoundingBox__


def __MeshGetCellMarker__(self):
    deprecated(msg='Mesh::cellMarker()', hint='Mesh::cellMarkers()')
    return self.cellMarkers()


def __MeshSetCellMarker__(self, m):
    deprecated(msg='Mesh::setCellMarker()', hint='Mesh::setCellMarkers()')
    return self.setCellMarkers(m)


def __MeshHoleMarkers__(self):
    return self.holeMarker()

Mesh.cellMarker = __MeshGetCellMarker__
Mesh.setCellMarker = __MeshSetCellMarker__
Mesh.holeMarkers = __MeshHoleMarkers__


def __createSecondaryNodes__(self, n=3, verbose=False):
    """Create `n` equally distributed secondary nodes on the mesh boundaries.
    This is useful to increase the accuracy of traveltime calculations.

    Parameters
    ----------
    n : int
        Number of secondary nodes (the default is 3).
    verbose : bool
        Optionally output number of added nodes.

    Returns
    -------
    pg.Mesh
        Copy of the given mesh with secondary nodes.
    """
    self.createNeighborInfos()

    if self.boundary(0).nodeCount() != self.boundary(0).allNodeCount():
        warn("Mesh already contains secondary nodes. Not adding any more.")
    else:
        if self.dim() == 2:
            for b in self.boundaries():
                A = b.node(0).pos()
                B = b.node(1).pos()
                line = Line(A, B)
                for i in range(n):
                    sn = self.createSecondaryNode(line.at((i + 1) / (n + 1)))
                    b.addSecondaryNode(sn)
        elif self.dim() == 3:
            for b in self.boundaries():
                bs = b.shape()
                for sx in range(n):
                    nMax = n
                    if isinstance(b, TriangleFace):
                        nMax = n - sx
                    for sy in range(nMax):
                        if isinstance(b, TriangleFace):
                            pos = bs.xyz([(sx + 1) / (n + 2),
                                          (sy + 1) / (n + 2)])
                        else:
                            pos = bs.xyz([(sx + 1) / (n + 1),
                                          (sy + 1) / (n + 1)])

                        sn = self.createSecondaryNode(pos)
                        b.addSecondaryNode(sn)

            for c in self.cells():
                # add secondary nodes to the edges of 3 Entities

                edges = []
                if isinstance(c.shape(), HexahedronShape):
                    #   7------6
                    #  /|     /|
                    # 4------5 |
                    # | 3----|-2
                    # |/     |/
                    # 0------1
                    edges.append([c.shape().node(0), c.shape().node(1)])
                    edges.append([c.shape().node(1), c.shape().node(2)])
                    edges.append([c.shape().node(2), c.shape().node(3)])
                    edges.append([c.shape().node(3), c.shape().node(0)])

                    edges.append([c.shape().node(0), c.shape().node(4)])
                    edges.append([c.shape().node(1), c.shape().node(5)])
                    edges.append([c.shape().node(2), c.shape().node(6)])
                    edges.append([c.shape().node(3), c.shape().node(7)])

                    edges.append([c.shape().node(4), c.shape().node(5)])
                    edges.append([c.shape().node(5), c.shape().node(6)])
                    edges.append([c.shape().node(6), c.shape().node(7)])
                    edges.append([c.shape().node(7), c.shape().node(4)])
                elif isinstance(c.shape(), TetrahedronShape):
                    edges.append([c.shape().node(0), c.shape().node(1)])
                    edges.append([c.shape().node(0), c.shape().node(2)])
                    edges.append([c.shape().node(0), c.shape().node(3)])

                    edges.append([c.shape().node(1), c.shape().node(2)])
                    edges.append([c.shape().node(2), c.shape().node(3)])
                    edges.append([c.shape().node(3), c.shape().node(1)])
                else:
                    print(c)
                    warn('cell type unknown')

                for e in edges:
                    line = Line(e[0].pos(), e[1].pos())
                    for i in range(n):
                        sn = self.createSecondaryNode(line.at((i+1)/(n+1)),
                                                      tol=1e-6)
                        c.addSecondaryNode(sn)
        else:
            warn("Unknown dimension. Don't know what to do.")

    if verbose:
        info("Added %d secondary nodes." % self.secondaryNodeCount())


def __createMeshWithSecondaryNodes__(self, n=3, verbose=False):
    m = Mesh(self)
    m.createSecondaryNodes(n, verbose)
    return m
Mesh.createSecondaryNodes = __createSecondaryNodes__
Mesh.createMeshWithSecondaryNodes = __createMeshWithSecondaryNodes__


__Mesh_deform__ = Mesh.deform
def __deform__(self, u, magnify=1.0):
    v = None
    dof = self.nodeCount()
    if hasattr(u, 'values'):
        if len(u.values) != self.nodeCount():
            if hasattr(u, 'eval'):
                u = u.eval(self.positions())
        else:
            u = u.values

    if hasattr(u, 'ndim') and u.ndim == 1:
        v = u
    elif len(u) == self.dim():
        if len(u[0]) == dof:
            if self.dim() == 2:
                v = cat(u[0], u[1])
            elif self.dim() == 3:
                v = cat(cat(u[0], u[1]), u[2])
            else:
                v = u[0]
        else:
            print(self)
            print(len(u), len(u[0]))
            error('Size of displacement does not match mesh nodes size.')
    elif len(u) == self.nodeCount() and u.ndim == 2:
        v = u.reshape(self.nodeCount() * u.shape[1], order='F')

    return __Mesh_deform__(self, v, magnify)

Mesh.deform = __deform__

Mesh.exportPLC = exportPLC

# just to keep backward compatibility 20191120
Mesh.createNeighbourInfos = Mesh.createNeighborInfos
Mesh.xmin = Mesh.xMin
Mesh.ymin = Mesh.yMin
Mesh.zmin = Mesh.zMin
Mesh.xmax = Mesh.xMax
Mesh.ymax = Mesh.yMax
Mesh.zmax = Mesh.zMax

def __Boundary_outside__(self):
    """Is the boundary is on the outside of the mesh."""
    return self.leftCell() is not None and self.rightCell() is None

Boundary.outside = __Boundary_outside__

def __Mesh_h__(self):
    return np.array([c.shape().h() for c in self.cells()])
Mesh.h = __Mesh_h__

def __Mesh_findPaths__(self, bounds):
    """Find paths of connected boundaries

    Returns
    -------
    List of list of ids of connected nodes
    """
    import pygimli as pg

    scipy = pg.optImport('scipy')
    scipy.sparse = pg.optImport('scipy.sparse')

    S = pg.core.SparseMapMatrix()
    for b in bounds:
        # S[b.shape().node(0).id(), b.shape().node(1).id()] = 1
        # S[b.shape().node(1).id(), b.shape().node(0).id()] = 1
        S.addVal(b.shape().node(1).id(), b.shape().node(0).id(), 2.0)
        S.addVal(b.shape().node(0).id(), b.shape().node(1).id(), 1.0)

    S = scipy.sparse.dok_matrix(pg.utils.toCOO(S))

    # print(S.shape)
    # print(S)
    paths = []

    def followPath(path, S, rID):
        # print('start', rID)
        row = S[rID]
        while 1:
            cID = list(row.keys())[0][1]
            # print('row', rID, 'col', cID)
            # print('add', cID)
            path.append(cID)
            S.pop((rID, cID))
            S.pop((cID, rID))
            # print('pop-r', (rID, cID))

            col = S[:, cID]

            if len(col) == 1:
                rID = list(col.keys())[0][0]
                path.append(rID)
                # print('add', rID)
                # print('pop-c', (rID, cID))
                S.pop((rID, cID))
                S.pop((cID, rID))
                row = S[rID]
                if len(row) != 1:
                    break
            else:
                break

    ## first look for single starting
    for i in range(S.shape[0]):
        rID = i
        row = S[rID]

        if len(row) == 1:
            #single starting
            path = []
            paths.append(path)
            # starting node
            path.append(rID)
            followPath(path, S, rID)

    ## remaining are closed
    for i in range(S.shape[0]):
        rID = i
        row = S[rID]

        if len(row) == 2:
            path = []
            paths.append(path)
            # starting node
            path.append(rID)
            followPath(path, S, rID)


    return paths
Mesh.findPaths = __Mesh_findPaths__


def __Mesh_cutBoundary__(self, marker, boundaryMarker=None):
    """Cut the mesh along a given inner boundary.

    Cut the mesh along a given boundary and convert this inner boundary to an outer. There will be new nodes to cut the connection between neighbouring cells. The new boundary can have an optional boundaryMarker.

    Restrictions
    ------------
        * 2D p1
        * one connected path at once
        * starting node need to be on an outer boundary
        * end node needs to be inside the mesh

    TODO
    ----
        * remove restrictions

    Arguments
    ---------
    mesh: :gimliapi:`GIMLI::Mesh`
        2D
    marker: int
        Marker for the boundary to be cut.
    boundaryMarker: None
        If set to None, boundaryMarker set to marker.

    Example
    -------
    >>> import pygimli as pg
    >>> import pygimli.meshtools as mt
    >>> plc = mt.createCircle(segments=24)
    >>> l = mt.createLine(start=[0, -1], end=[0, -0.1], boundaryMarker=2)
    >>> mesh = mt.createMesh([plc, l], area=0.1)
    >>> fig, axs= pg.plt.subplots(1, 2)
    >>> ax ,_ = pg.show(mesh, boundaryMarkers=True, ax=axs[0])
    >>> oldNodeCount = mesh.nodeCount()
    >>> print(mesh)
    Mesh: Nodes: 43 Cells: 60 Boundaries: 102
    >>> mesh.cutBoundary(marker=2, boundaryMarker=3)
    >>> print(mesh)
    Mesh: Nodes: 46 Cells: 60 Boundaries: 105
    >>> ## just move the new nodes little rightwards to see the cut
    >>> for n in range(oldNodeCount, mesh.nodeCount()):
    ...     mesh.node(n).setPos(mesh.node(n).pos() + [0.1, 0.0])
    >>> ax, _ = pg.show(mesh, data=range(mesh.cellCount()),
    ...                 boundaryMarkers=True, colorBar=False,
    ...                 showMesh=True, boundaryProps={'lw':2}, ax=axs[1])
    >>> for b in mesh.boundaries():
    ...     if b.marker() != 0:
    ...         c = b.center()
    ...         n = b.norm()
    ...         _ = ax.annotate('', xytext=(c[0], c[1]),
    ...                    xy=((c+n/30.)[0], (c+n/30.)[1]),
    ...                    arrowprops=dict(arrowstyle="-|>", lw=1),
    ...                     )
    """
    import pygimli as pg
    if boundaryMarker is None:
        boundaryMarker = marker

    mesh = self
    def replaceNode_(mesh, c, n1, n2, marker, lastC=None):
        if c is None or n1.id() not in c.ids():
            return
        # pg._y('check in cell', c.id(), n1.id(), n2.id())

        toBeReplaced = []
        for i in range(c.boundaryCount()):
            b = c.boundary(i)
            if b is not None and n1.id() in b.ids():
                # pg._y('\tbound: ', b.id(), ':',
                #         b.node(0).id(), b.node(1).id(), "ma:", b.marker())

                if b.marker() != marker:
                    lC = b.leftCell()
                    rC = b.rightCell()
                    # rcS = None
                    # if rC is not None:
                    #     rcS = rC.id()
                    # lcS = None
                    # if lC is not None:
                    #     lcS = lC.id()

                    # pg._y('\tNeigh: {0} : {1}'.format(lcS, rcS))
                    # pg._r("add:", b.id())
                    toBeReplaced.append(b)

                    if lC != c and lC is not None and lC != lastC:
                        # pg._r("follow up left:", lC.id())
                        replaceNode_(mesh, lC, n1, n2, marker, c)

                    if rC != c and rC is not None and rC != lastC:
                        # pg._r("follow up right:", rC.id())
                        replaceNode_(mesh, rC, n1, n2, marker, c)

        for b in toBeReplaced:
            nIds = [n2.id() if n == n1.id() else n for n in b.ids()]
            # pg._r('replace in boundary', b.id(), ':', n1.id(), n2.id())
            b.setNodes(mesh.nodes(nIds))

        # pg._r('replace in cell:', c.id(), ':', n1.id(), n2.id())
        nIds = [n2.id() if n == n1.id() else n for n in c.ids()]
        c.setNodes(mesh.nodes(nIds))

    paths = mesh.findPaths(mesh.findBoundaryByMarker(marker))
    if len(paths) == 0:
        pg.error("did not found path for marker: {0}".format(marker))

    newNodes = []

    if len(paths[0]) == 0:
        pg.error("did not found path for marker: {0}".format(marker))

    ## step 1 . fix direction along the path
    for i in range(len(paths[0])-1):
        nA1 = mesh.node(paths[0][i])
        nB1 = mesh.node(paths[0][i+1])
        b = pg.core.findBoundary(nA1, nB1)

        if b.node(0) != nA1:
            b.swapNorm()

        lC = b.leftCell()
        rC = b.rightCell()
        if rC is None or lC is None:
            pg.error('Path is not inside the mesh')
            return

    ## add new nodes and decouple cells along the path
    rightCells = []
    for i in range(len(paths[0])-1):

        nA1 = mesh.node(paths[0][i])
        nB1 = mesh.node(paths[0][i+1])
        b = pg.core.findBoundary(nA1, nB1)

        lC = b.leftCell()
        rC = b.rightCell()

        # pg._y(b.node(0).id(), b.node(1).id(), 'N', nA1.id(), nB1.id(), ':', lC.id(), rC.id())

        ### only if on outer boundary .. need check!!
        nA2 = mesh.createNode(nA1.pos(), nA1.marker())
        newNodes.append(nA2)

        # nA2 = newNodes[-1]
        if rC is not None:
            b.setRightCell(None)
            rightCells.append(rC)
            replaceNode_(mesh, rC, nA1, nA2, marker=b.marker())

    newNodes.append(mesh.node(paths[0][-1]))
    for i in range(len(newNodes)-1):
        b = mesh.createBoundary([newNodes[i+1].id(), newNodes[i].id()],
                                marker=boundaryMarker)
        b.setLeftCell(rightCells[i])
Mesh.cutBoundary = __Mesh_cutBoundary__

def __Mesh__align__(self, pnts):
    """Align 2D mesh along 3D coordinates.
        
    Align a xy-mesh along xyz-coordinates. x and y coordinates of the 2D mesh will be interpolated to x and y of pnts, where depth y from the mesh will become z and preserves its values.

    TODO
    ....
        * handle z coordinate if pnts contain z

    Args
    ....
    mesh: :gimliapi:`GIMLI::Mesh`
        2D mesh, assumed to be aligned along x-axis. Depth is y-axis.
    pnts: [[x,y],] | [[dx, x, y],]
        * `shape[1] == 2`: Points that will be interpreted as xyz coordinates. 
        * `shape[1] == 3`: interpreted as dx, x, y. Dx should start with <=0 max dx should be larger than `mesh.xmax() - mesh.xmin()`
    """
    if self.dim() != 2:
        pg.critical("Only 2D meshes can be aligned to 3D coordinates")

    A = None

    pnts = np.asarray(pnts)
    if pnts.ndim == 2:
        if pnts.shape[1] == 2:
            
            A = np.zeros((pnts.shape[0], 3))

            from ..utils import cumDist
            A[:,0] = cumDist(pnts[:,0:2])
            A[:,1] = pnts[:,0]
            A[:,2] = pnts[:,1]
            
        elif pnts.shape[1] == 3:
            A = pnts
        
    if A is None:
        print(pnts)
        pg.critical("Can't, interprete ptns.")

    tn = [n.pos()[0] for n in self.nodes()]
    zn = [n.pos()[1] for n in self.nodes()]
    
    p = interpolateAlongCurve(A[:,1:3], tn, tCurve=A[:,0])

    for i, n in enumerate(self.nodes()):
        n.setPos((p[i][0], p[i][1], zn[i]))

    self.geometryChanged()
    

Mesh.align = __Mesh__align__<|MERGE_RESOLUTION|>--- conflicted
+++ resolved
@@ -11,11 +11,6 @@
                         PolygonFace, TetrahedronShape, TriangleFace)
 from .logger import deprecated, error, info, warn, critical, _r
 
-<<<<<<< HEAD
-from ..meshtools import mergePLC, exportPLC, interpolateAlongCurve, interpolate
-
-=======
->>>>>>> c3ecd6be
 from .base import isScalar, isArray, isPos, isR3Array, isComplex
 
 from ..meshtools import mergePLC, exportPLC, interpolateAlongCurve
