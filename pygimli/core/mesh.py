# -*- coding: utf-8 -*-
"""
Import and extensions of the core Mesh class.
"""
import numpy as np

from math import ceil

from .core import (cat, HexahedronShape, Line, RSparseMapMatrix,
                        Mesh, MeshEntity, Node, Boundary, RVector, RVector3,
                        PolygonFace, TetrahedronShape, TriangleFace)
from .logger import deprecated, error, info, warn, critical, _r

<<<<<<< HEAD
from ..meshtools import mergePLC, exportPLC, interpolate
=======
from ..meshtools import mergePLC, exportPLC, interpolateAlongCurve
>>>>>>> ffe931ba

from .base import isScalar, isArray, isPos, isR3Array, isComplex


def __Mesh_unique_dataKeys(self):
    """Return unique data keys"""
    uniqueNames = {}
    for d in self.dataMap().keys():

        uName = d
        if '_x' in d:
            uName = uName[0:d.find('_x')]

        if '_y' in d or '_z' in d:
            continue

        if '#' in d:
            uName = uName[0:d.find('#')]

        if not uName in uniqueNames:
            uniqueNames[uName] = []

        uniqueNames[uName].append(d)
    return uniqueNames

Mesh.dataKeys = __Mesh_unique_dataKeys


def __Mesh_getData__(self):
    ret = {}
    # print(self)
    for k, v in self.dataMap():
        # print(k, v)
        if '_y' in k or '_z' in k:
            continue
        
        name = k

        if '_x' in name:
            name = k[0:name.find('_x')]
            v = np.asarray([v, self[name + '_y'], self[name + '_z']]).T

        if '#' in name:
            name = name[0:name.find('#')]

            if name not in ret:
                ret[name] = [np.asarray(v)]
            else:
                ret[name].append(np.asarray(v))

            #print('\t', name, ret[name].shape)
        else:
            ret[name] = v
        
    for k , v in ret.items():
        ret[k] = np.asarray(v)
        # print(k, ret[k].shape)

    return ret
        

Mesh.dataDict = __Mesh_getData__


def __Mesh_str(self):
    st = "Mesh: Nodes: " + str(self.nodeCount()) + " Cells: " + str(
        self.cellCount()) + " Boundaries: " + str(self.boundaryCount())

    if (self.secondaryNodeCount() > 0):
        st += " secNodes: " + str(self.secondaryNodeCount())

    if len(list(self.dataMap().keys())) > 0:
        st += "\nMesh contains data:\n"

        data = self.dataDict()
        #uniqueNames = self.dataKeys()

        for d, v in data.items():
            if len(v) > 1:
                st += f'\t{d} :{v.shape}'
            else:
                st += f'\t{d}'

            st += '\n'

        st = st.rstrip(', ')

    return st
Mesh.__repr__ =__Mesh_str


def __addPLCs__(self, other):
    if isR3Array(other):
        m = Mesh(dim=self.dim(), isGeometry=True)
        [m.createNode(n) for n in other]
        other = m

    if self.isGeometry() and other.isGeometry():
        return mergePLC([self, other])
    else:
        error("Addition is only supported for PLCs, i.e. meshs without cells.")
Mesh.__add__ = __addPLCs__


def __MeshEntity_str(self):
    """Give mesh entity infos."""
    s = self.__repr__()
    s += '\tID: ' + str(self.id()) + \
         ', Marker: ' + str(self.marker()) + \
         ', Size: ' + str(self.size()) + '\n'

    if isinstance(self, PolygonFace) and len(self.nodes()) > 5:
        s += '\t' + str(self.nodeCount()) + " Nodes.\n"
    else:
        for n in self.nodes():
            s += '\t' + str(n.id()) + " " + str(n.pos()) + "\n"
    return s
MeshEntity.__str__ =__MeshEntity_str


def __Node_str(self):
    """Give node infos."""
    s = '\tID: ' + str(self.id()) + \
         ', Marker: ' + str(self.marker())
    s += '\t' + str(self.pos()) + '\n'
    return s
Node.__repr__ =__Node_str


def __Mesh_setVal(self, key, val):
    """Index access to the mesh data.

    Multiple arrays via matrix will be saved too.
    """
    def _matchSize(val, v=None):
        if v is not None:
            _v = v
        else:
            _v = val.values

        if len(_v) == self.nodeCount() or \
            len(_v) == self.cellCount() or \
             len(_v) == self.boundaryCount():
            return _v
        else:
            return interpolate(val.mesh, _v.T, self.positions()).T
            # FIXME
            # return np.asarray(val.qpInterpMatrix(self.positions()) * _v)

    ## find values from special objects
    #_r(type(val), hasattr(val, 'history'))

    if hasattr(val, 'history') and hasattr(val, 'values'):
        # print(key, 'history:', len(val.history), len(val.values))

        # print(val.history[0].shape)
        # print(_matchSize(val, val.history[0]).shape)

        v = [_matchSize(val, _v) for _v in val.history]
        v.append(_matchSize(val))
        val = v
        # print(np.asarray(v).shape)
        # print(_matchSize(val).shape)

        # val = np.asarray(v).shape
        # print(len(val), val[0].shape)
        # print(key, len(val), isR3Array(val))
    elif hasattr(val, 'values'):
        _r(key ,val.shape)
        val = _matchSize(val)
        #.eval(mesh.positions())

    # print(key, len(val), isR3Array(val))


    if isR3Array(val):
        return self.addData(key, val)

    if isinstance(val, list) and isinstance(val[0], (RVector, np.ndarray)) or \
        val.ndim == 2:

        #print(val.ndim)
        maxDigit = ceil(np.log10(len(val)))

        for i, v in enumerate(val):
            #print(i, v, maxDigit, '{}#{}'.format(key, str(i).zfill(maxDigit)))

            self.addData('{}#{}'.format(key, str(i).zfill(maxDigit)),
                         np.asarray(v))
    else:
        self.addData(key, val)

    #print('keys', self.dataMap.keys())
Mesh.__setitem__ = __Mesh_setVal


def __Mesh_getVal(self, key):
    """Index access to the mesh data"""
    if self.haveData(key):
        return self.data(key)
    else:

        uniqueNames = {}
        for d in self.dataMap().keys():
            #print(d)
            if '_y' in d or '_z' in d:
                continue

            uName = d

            if '_x' in uName:
                uName = uName[0:uName.find('_x')]
                d1 = self.data(d)
                d2 = self.data(d.replace('_x', '_y'))
                d3 = self.data(d.replace('_x', '_z'))
                dat = np.array([d1, d2, d3]).T
            else:
                dat = self.data(d)

            if '#' in uName:
                uName = uName[0:uName.find('#')]

            if not uName in uniqueNames:
                uniqueNames[uName] = []

            uniqueNames[uName].append(dat)

        if key in uniqueNames:
            if len(uniqueNames[key]) == 1:
                return uniqueNames[key][0]
            try:
                return np.array(uniqueNames[key])
            except:
                return uniqueNames[key]

        critical('The mesh does not have the requested data:', key,
                    '. Available:', uniqueNames.keys())


Mesh.__getitem__ = __Mesh_getVal


def __MeshBoundingBox__(self):
    bb = self.boundingBox()
    mi = RVector3([bb.min()[i] for i in range(self.dim())])
    ma = RVector3([bb.max()[i] for i in range(self.dim())])
    return [mi, ma]
Mesh.bb = __MeshBoundingBox__


def __MeshGetCellMarker__(self):
    deprecated(msg='Mesh::cellMarker()', hint='Mesh::cellMarkers()')
    return self.cellMarkers()


def __MeshSetCellMarker__(self, m):
    deprecated(msg='Mesh::setCellMarker()', hint='Mesh::setCellMarkers()')
    return self.setCellMarkers(m)


def __MeshHoleMarkers__(self):
    return self.holeMarker()

Mesh.cellMarker = __MeshGetCellMarker__
Mesh.setCellMarker = __MeshSetCellMarker__
Mesh.holeMarkers = __MeshHoleMarkers__


def __createSecondaryNodes__(self, n=3, verbose=False):
    """Create `n` equally distributed secondary nodes on the mesh boundaries.
    This is useful to increase the accuracy of traveltime calculations.

    Parameters
    ----------
    n : int
        Number of secondary nodes (the default is 3).
    verbose : bool
        Optionally output number of added nodes.

    Returns
    -------
    pg.Mesh
        Copy of the given mesh with secondary nodes.
    """
    self.createNeighborInfos()

    if self.boundary(0).nodeCount() != self.boundary(0).allNodeCount():
        warn("Mesh already contains secondary nodes. Not adding any more.")
    else:
        if self.dim() == 2:
            for b in self.boundaries():
                A = b.node(0).pos()
                B = b.node(1).pos()
                line = Line(A, B)
                for i in range(n):
                    sn = self.createSecondaryNode(line.at((i + 1) / (n + 1)))
                    b.addSecondaryNode(sn)
        elif self.dim() == 3:
            for b in self.boundaries():
                bs = b.shape()
                for sx in range(n):
                    nMax = n
                    if isinstance(b, TriangleFace):
                        nMax = n - sx
                    for sy in range(nMax):
                        if isinstance(b, TriangleFace):
                            pos = bs.xyz([(sx + 1) / (n + 2),
                                          (sy + 1) / (n + 2)])
                        else:
                            pos = bs.xyz([(sx + 1) / (n + 1),
                                          (sy + 1) / (n + 1)])

                        sn = self.createSecondaryNode(pos)
                        b.addSecondaryNode(sn)

            for c in self.cells():
                # add secondary nodes to the edges of 3 Entities

                edges = []
                if isinstance(c.shape(), HexahedronShape):
                    #   7------6
                    #  /|     /|
                    # 4------5 |
                    # | 3----|-2
                    # |/     |/
                    # 0------1
                    edges.append([c.shape().node(0), c.shape().node(1)])
                    edges.append([c.shape().node(1), c.shape().node(2)])
                    edges.append([c.shape().node(2), c.shape().node(3)])
                    edges.append([c.shape().node(3), c.shape().node(0)])

                    edges.append([c.shape().node(0), c.shape().node(4)])
                    edges.append([c.shape().node(1), c.shape().node(5)])
                    edges.append([c.shape().node(2), c.shape().node(6)])
                    edges.append([c.shape().node(3), c.shape().node(7)])

                    edges.append([c.shape().node(4), c.shape().node(5)])
                    edges.append([c.shape().node(5), c.shape().node(6)])
                    edges.append([c.shape().node(6), c.shape().node(7)])
                    edges.append([c.shape().node(7), c.shape().node(4)])
                elif isinstance(c.shape(), TetrahedronShape):
                    edges.append([c.shape().node(0), c.shape().node(1)])
                    edges.append([c.shape().node(0), c.shape().node(2)])
                    edges.append([c.shape().node(0), c.shape().node(3)])

                    edges.append([c.shape().node(1), c.shape().node(2)])
                    edges.append([c.shape().node(2), c.shape().node(3)])
                    edges.append([c.shape().node(3), c.shape().node(1)])
                else:
                    print(c)
                    warn('cell type unknown')

                for e in edges:
                    line = Line(e[0].pos(), e[1].pos())
                    for i in range(n):
                        sn = self.createSecondaryNode(line.at((i+1)/(n+1)),
                                                      tol=1e-6)
                        c.addSecondaryNode(sn)
        else:
            warn("Unknown dimension. Don't know what to do.")

    if verbose:
        info("Added %d secondary nodes." % self.secondaryNodeCount())


def __createMeshWithSecondaryNodes__(self, n=3, verbose=False):
    m = Mesh(self)
    m.createSecondaryNodes(n, verbose)
    return m
Mesh.createSecondaryNodes = __createSecondaryNodes__
Mesh.createMeshWithSecondaryNodes = __createMeshWithSecondaryNodes__


__Mesh_deform__ = Mesh.deform
def __deform__(self, u, magnify=1.0):
    v = None
    dof = self.nodeCount()
    if hasattr(u, 'values'):
        if len(u.values) != self.nodeCount():
            if hasattr(u, 'eval'):
                u = u.eval(self.positions())
        else:
            u = u.values

    if hasattr(u, 'ndim') and u.ndim == 1:
        v = u
    elif len(u) == self.dim():
        if len(u[0]) == dof:
            if self.dim() == 2:
                v = cat(u[0], u[1])
            elif self.dim() == 3:
                v = cat(cat(u[0], u[1]), u[2])
            else:
                v = u[0]
        else:
            print(self)
            print(len(u), len(u[0]))
            error('Size of displacement does not match mesh nodes size.')
    elif len(u) == self.nodeCount() and u.ndim == 2:
        v = u.reshape(self.nodeCount() * u.shape[1], order='F')

    return __Mesh_deform__(self, v, magnify)

Mesh.deform = __deform__

Mesh.exportPLC = exportPLC

# just to keep backward compatibility 20191120
Mesh.createNeighbourInfos = Mesh.createNeighborInfos
Mesh.xmin = Mesh.xMin
Mesh.ymin = Mesh.yMin
Mesh.zmin = Mesh.zMin
Mesh.xmax = Mesh.xMax
Mesh.ymax = Mesh.yMax
Mesh.zmax = Mesh.zMax

def __Boundary_outside__(self):
    """Is the boundary is on the outside of the mesh."""
    return self.leftCell() is not None and self.rightCell() is None

Boundary.outside = __Boundary_outside__

def __Mesh_h__(self):
    return np.array([c.shape().h() for c in self.cells()])
Mesh.h = __Mesh_h__

def __Mesh_findPaths__(self, bounds):
    """Find paths of connected boundaries

    Returns
    -------
    List of list of ids of connected nodes
    """
    import pygimli as pg

    scipy = pg.optImport('scipy')
    scipy.sparse = pg.optImport('scipy.sparse')

    S = pg.core.SparseMapMatrix()
    for b in bounds:
        # S[b.shape().node(0).id(), b.shape().node(1).id()] = 1
        # S[b.shape().node(1).id(), b.shape().node(0).id()] = 1
        S.addVal(b.shape().node(1).id(), b.shape().node(0).id(), 2.0)
        S.addVal(b.shape().node(0).id(), b.shape().node(1).id(), 1.0)

    S = scipy.sparse.dok_matrix(pg.utils.toCOO(S))

    # print(S.shape)
    # print(S)
    paths = []

    def followPath(path, S, rID):
        # print('start', rID)
        row = S[rID]
        while 1:
            cID = list(row.keys())[0][1]
            # print('row', rID, 'col', cID)
            # print('add', cID)
            path.append(cID)
            S.pop((rID, cID))
            S.pop((cID, rID))
            # print('pop-r', (rID, cID))

            col = S[:, cID]

            if len(col) == 1:
                rID = list(col.keys())[0][0]
                path.append(rID)
                # print('add', rID)
                # print('pop-c', (rID, cID))
                S.pop((rID, cID))
                S.pop((cID, rID))
                row = S[rID]
                if len(row) != 1:
                    break
            else:
                break

    ## first look for single starting
    for i in range(S.shape[0]):
        rID = i
        row = S[rID]

        if len(row) == 1:
            #single starting
            path = []
            paths.append(path)
            # starting node
            path.append(rID)
            followPath(path, S, rID)

    ## remaining are closed
    for i in range(S.shape[0]):
        rID = i
        row = S[rID]

        if len(row) == 2:
            path = []
            paths.append(path)
            # starting node
            path.append(rID)
            followPath(path, S, rID)


    return paths
Mesh.findPaths = __Mesh_findPaths__


def __Mesh_cutBoundary__(self, marker, boundaryMarker=None):
    """Cut the mesh along a given inner boundary.

    Cut the mesh along a given boundary and convert this inner boundary to an outer. There will be new nodes to cut the connection between neighbouring cells. The new boundary can have an optional boundaryMarker.

    Restrictions
    ------------
        * 2D p1
        * one connected path at once
        * starting node need to be on an outer boundary
        * end node needs to be inside the mesh

    TODO
    ----
        * remove restrictions

    Arguments
    ---------
    mesh: :gimliapi:`GIMLI::Mesh`
        2D
    marker: int
        Marker for the boundary to be cut.
    boundaryMarker: None
        If set to None, boundaryMarker set to marker.

    Example
    -------
    >>> import pygimli as pg
    >>> import pygimli.meshtools as mt
    >>> plc = mt.createCircle(segments=24)
    >>> l = mt.createLine(start=[0, -1], end=[0, -0.1], boundaryMarker=2)
    >>> mesh = mt.createMesh([plc, l], area=0.1)
    >>> fig, axs= pg.plt.subplots(1, 2)
    >>> ax ,_ = pg.show(mesh, boundaryMarkers=True, ax=axs[0])
    >>> oldNodeCount = mesh.nodeCount()
    >>> print(mesh)
    Mesh: Nodes: 43 Cells: 60 Boundaries: 102
    >>> mesh.cutBoundary(marker=2, boundaryMarker=3)
    >>> print(mesh)
    Mesh: Nodes: 46 Cells: 60 Boundaries: 105
    >>> ## just move the new nodes little rightwards to see the cut
    >>> for n in range(oldNodeCount, mesh.nodeCount()):
    ...     mesh.node(n).setPos(mesh.node(n).pos() + [0.1, 0.0])
    >>> ax, _ = pg.show(mesh, data=range(mesh.cellCount()),
    ...                 boundaryMarkers=True, colorBar=False,
    ...                 showMesh=True, boundaryProps={'lw':2}, ax=axs[1])
    >>> for b in mesh.boundaries():
    ...     if b.marker() != 0:
    ...         c = b.center()
    ...         n = b.norm()
    ...         _ = ax.annotate('', xytext=(c[0], c[1]),
    ...                    xy=((c+n/30.)[0], (c+n/30.)[1]),
    ...                    arrowprops=dict(arrowstyle="-|>", lw=1),
    ...                     )
    """
    import pygimli as pg
    if boundaryMarker is None:
        boundaryMarker = marker

    mesh = self
    def replaceNode_(mesh, c, n1, n2, marker, lastC=None):
        if c is None or n1.id() not in c.ids():
            return
        # pg._y('check in cell', c.id(), n1.id(), n2.id())

        toBeReplaced = []
        for i in range(c.boundaryCount()):
            b = c.boundary(i)
            if b is not None and n1.id() in b.ids():
                # pg._y('\tbound: ', b.id(), ':',
                #         b.node(0).id(), b.node(1).id(), "ma:", b.marker())

                if b.marker() != marker:
                    lC = b.leftCell()
                    rC = b.rightCell()
                    # rcS = None
                    # if rC is not None:
                    #     rcS = rC.id()
                    # lcS = None
                    # if lC is not None:
                    #     lcS = lC.id()

                    # pg._y('\tNeigh: {0} : {1}'.format(lcS, rcS))
                    # pg._r("add:", b.id())
                    toBeReplaced.append(b)

                    if lC != c and lC is not None and lC != lastC:
                        # pg._r("follow up left:", lC.id())
                        replaceNode_(mesh, lC, n1, n2, marker, c)

                    if rC != c and rC is not None and rC != lastC:
                        # pg._r("follow up right:", rC.id())
                        replaceNode_(mesh, rC, n1, n2, marker, c)

        for b in toBeReplaced:
            nIds = [n2.id() if n == n1.id() else n for n in b.ids()]
            # pg._r('replace in boundary', b.id(), ':', n1.id(), n2.id())
            b.setNodes(mesh.nodes(nIds))

        # pg._r('replace in cell:', c.id(), ':', n1.id(), n2.id())
        nIds = [n2.id() if n == n1.id() else n for n in c.ids()]
        c.setNodes(mesh.nodes(nIds))

    paths = mesh.findPaths(mesh.findBoundaryByMarker(marker))
    if len(paths) == 0:
        pg.error("did not found path for marker: {0}".format(marker))

    newNodes = []

    if len(paths[0]) == 0:
        pg.error("did not found path for marker: {0}".format(marker))

    ## step 1 . fix direction along the path
    for i in range(len(paths[0])-1):
        nA1 = mesh.node(paths[0][i])
        nB1 = mesh.node(paths[0][i+1])
        b = pg.core.findBoundary(nA1, nB1)

        if b.node(0) != nA1:
            b.swapNorm()

        lC = b.leftCell()
        rC = b.rightCell()
        if rC is None or lC is None:
            pg.error('Path is not inside the mesh')
            return

    ## add new nodes and decouple cells along the path
    rightCells = []
    for i in range(len(paths[0])-1):

        nA1 = mesh.node(paths[0][i])
        nB1 = mesh.node(paths[0][i+1])
        b = pg.core.findBoundary(nA1, nB1)

        lC = b.leftCell()
        rC = b.rightCell()

        # pg._y(b.node(0).id(), b.node(1).id(), 'N', nA1.id(), nB1.id(), ':', lC.id(), rC.id())

        ### only if on outer boundary .. need check!!
        nA2 = mesh.createNode(nA1.pos(), nA1.marker())
        newNodes.append(nA2)

        # nA2 = newNodes[-1]
        if rC is not None:
            b.setRightCell(None)
            rightCells.append(rC)
            replaceNode_(mesh, rC, nA1, nA2, marker=b.marker())

    newNodes.append(mesh.node(paths[0][-1]))
    for i in range(len(newNodes)-1):
        b = mesh.createBoundary([newNodes[i+1].id(), newNodes[i].id()],
                                marker=boundaryMarker)
        b.setLeftCell(rightCells[i])
Mesh.cutBoundary = __Mesh_cutBoundary__

def __Mesh__align__(self, pnts):
    """Align 2D mesh along 3D coordinates.
        
    Align a xy-mesh along xyz-coordinates. x and y coordinates of the 2D mesh will be interpolated to x and y of pnts, where depth y from the mesh will become z and preserves its values.

    TODO
    ....
        * handle z coordinate if pnts contain z

    Args
    ....
    mesh: :gimliapi:`GIMLI::Mesh`
        2D mesh, assumed to be aligned along x-axis. Depth is y-axis.
    pnts: [[x,y],] | [[dx, x, y],]
        * `shape[1] == 2`: Points that will be interpreted as xyz coordinates. 
        * `shape[1] == 3`: interpreted as dx, x, y. Dx should start with <=0 max dx should be larger than `mesh.xmax() - mesh.xmin()`
    """
    if self.dim() != 2:
        pg.critical("Only 2D meshes can be aligned to 3D coordinates")

    A = None

    pnts = np.asarray(pnts)
    if pnts.ndim == 2:
        if pnts.shape[1] == 2:
            A = np.zeros((3, pnts.shape[0]))
            A[0] = pg.utils.cumDist(pnts)
            A[1] = pnts[:,0]
            A[2] = pnts[:,1]
            
        elif pnts.shape[1] == 3:
            A = pnts
        
    if A is None:
        print(pnts)
        pg.critical("Can't, interprete ptns")

    tn = [n.pos()[0] for n in self.nodes()]
    zn = [n.pos()[1] for n in self.nodes()]

    p = interpolateAlongCurve(A[:,1:3], tn, tCurve=A[:,0])

    for i, n in enumerate(self.nodes()):
        n.setPos((p[i][0], p[i][1], zn[i]))

Mesh.align = __Mesh__align__<|MERGE_RESOLUTION|>--- conflicted
+++ resolved
@@ -11,11 +11,7 @@
                         PolygonFace, TetrahedronShape, TriangleFace)
 from .logger import deprecated, error, info, warn, critical, _r
 
-<<<<<<< HEAD
-from ..meshtools import mergePLC, exportPLC, interpolate
-=======
-from ..meshtools import mergePLC, exportPLC, interpolateAlongCurve
->>>>>>> ffe931ba
+from ..meshtools import mergePLC, exportPLC, interpolateAlongCurve, interpolate
 
 from .base import isScalar, isArray, isPos, isR3Array, isComplex
 
