--- conflicted
+++ resolved
@@ -54,15 +54,9 @@
     False
     """
     if N is None:
-<<<<<<< HEAD
+        if isinstance(v, (tuple,list)):
+            return isScalar(v[0])
 
-        if isinstance(v, (tuple,list)):
-=======
-        
-        if isinstance(v, (tuple, list)):
->>>>>>> 76ae3953
-            return isScalar(v[0])
-            
         return (hasattr(v, '__iter__') and \
             not isinstance(v, (str))) and v.ndim == 1
 
