"""Management of pygimli user configuration file."""

import json
import os
import sys

from .logger import info, debug

from .core import pgcore

# pyGIMLi default configuration
rc = {
    'lang': 'eng', # 'eng', 'german', 'de', 'ger'
    'unitStyle': 2,
    # 1: german style: 'value in unit'
    # 2: default style: 'value (unit)'
    'view3D': 'auto',
    'pyvista.backend': 'client',
    # auto: Use pyvista if installed or set it to 'fallback' to force fallback mode
    'globalCache': True,
    # call pg.wait() before the terminal script ends if there are pending 
    # mpl widgets and your backend this supports
    'waitOnExit': True,
    'matplotlib': 'ipympl',
}


def getCPUCount():
    """Return number of processors on multiple platoforms."""
    return pgcore.numberOfCPU()
    # Windows
    if os.name == 'nt':
        return int(os.getenv('NUMBER_OF_PROCESSORS'))
    # Linux
    elif sys.platform == 'linux2':
        retv = 0
        with open('/proc/cpuinfo', 'rt') as cpuinfo:
            for line in cpuinfo:
                if line[:9] == 'processor':
                    retv += 1
        return retv

    # Please add similar hacks for MacOSX, Solaris, Irix,
    # FreeBSD, HPUX, etc.
    else:
        raise RuntimeError('unknown platform')


def getConfigPath():
    r"""Return the user space path for configuration files.

    - Windows: 'C:\Documents and Settings\username\Appdata\pygimli'
    - Linux: '~/.config/pygimli' (if not overwritten by $XDG_CONFIG_HOME)
    - Mac: '~/Library/Preferences/pygimli'

    See Also
    --------
    pygimli.getCachePath
    """
    appname = "pygimli"
    system = sys.platform

    if system == "win32":
        path = os.path.join(os.environ['APPDATA'])
    elif system == "darwin":
        path = os.path.expanduser('~/Library/Preferences/')
    else:
        path = os.getenv('XDG_CONFIG_HOME', os.path.expanduser("~/.config"))

    return os.path.join(path, appname)


__configpath = getConfigPath()
__configfile = os.path.join(__configpath, "config.json")


if os.path.isfile(__configfile):
<<<<<<< HEAD
=======
    #info("Loading user configuration file at " + __configfile)
>>>>>>> d1ab58ee
    with open(__configfile) as cfg:
        debug("Loading user configuration file at " + __configfile)
        userrc = json.load(cfg)

    # Check if user config holds all keys and update if necessary
    if len(userrc.keys()) != len(rc.keys()):
<<<<<<< HEAD
        for key in rc:
            if key not in userrc:
                debug("Updating user configuration with", key, "=", rc[key])
                userrc[key] = rc[key]
=======
        #print(userrc)
        rc.update(userrc)
        #print(rc)
        info("Updating user configuration.")
        # # for key in rc:
        #     if key not in userrc:
        #         info("Updating user configuration with", key, "=", rc[key])
        #         userrc[key] = rc[key]
>>>>>>> d1ab58ee
        with open(__configfile, "w") as cfg:
            json.dump(rc, cfg, indent=4, sort_keys=True)
    rc.update(userrc)
else:
    info("Creating default user configuration file at " + __configfile)
    os.makedirs(os.path.join(__configpath, "pygimli"), exist_ok=True)
    with open(__configfile, "w") as cfg:
        json.dump(rc, cfg, indent=4, sort_keys=True)
<|MERGE_RESOLUTION|>--- conflicted
+++ resolved
@@ -75,22 +75,13 @@
 
 
 if os.path.isfile(__configfile):
-<<<<<<< HEAD
-=======
     #info("Loading user configuration file at " + __configfile)
->>>>>>> d1ab58ee
     with open(__configfile) as cfg:
         debug("Loading user configuration file at " + __configfile)
         userrc = json.load(cfg)
 
     # Check if user config holds all keys and update if necessary
     if len(userrc.keys()) != len(rc.keys()):
-<<<<<<< HEAD
-        for key in rc:
-            if key not in userrc:
-                debug("Updating user configuration with", key, "=", rc[key])
-                userrc[key] = rc[key]
-=======
         #print(userrc)
         rc.update(userrc)
         #print(rc)
@@ -99,7 +90,6 @@
         #     if key not in userrc:
         #         info("Updating user configuration with", key, "=", rc[key])
         #         userrc[key] = rc[key]
->>>>>>> d1ab58ee
         with open(__configfile, "w") as cfg:
             json.dump(rc, cfg, indent=4, sort_keys=True)
     rc.update(userrc)
