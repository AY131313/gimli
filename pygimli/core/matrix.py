# -*- coding: utf-8 -*-
"""Some matrix specialization."""

import time
import numpy as np

from .core import pgcore

from .core import (CMatrix, CSparseMapMatrix, CSparseMatrix,
                   RSparseMapMatrix, RSparseMatrix, ElementMatrix,
                   IVector, MatrixBase, R3Vector, RVector)

from .logger import critical, warn, error
from .base import isArray


# make core matrices (now in pgcore, later pg.core) available here for brevity
# useful aliases
IdentityMatrix = pgcore.IdentityMatrix

Matrix = pgcore.RMatrix
SparseMatrix = pgcore.RSparseMatrix
SparseMapMatrix = pgcore.RSparseMapMatrix
BlockMatrix = pgcore.RBlockMatrix

# General Monkeypatch core classes
__Matrices = [pgcore.MatrixBase,
              #pgcore.RSparseMatrix,
              #pgcore.RSparseMapMatrix,
              #pgcore.CSparseMatrix,
              #pgcore.CSparseMapMatrix,
              #pgcore.RBlockMatrix,
              #pgcore.IdentityMatrix
              ]

for m in __Matrices:
    m.ndim = 2
    m.__len__ = lambda self: self.rows()
    m.shape = property(lambda self: (self.rows(), self.cols()))
<<<<<<< HEAD
    
    ## To allow for ignoring np.*.__mul__ in case A has the __rmul__ function
    ## see test TestMatrixMethods.testSparseMatrixBasics
    m.__array_ufunc__ = None
=======
    ## To allow for ignoring np.*.__mul__ in case A has the __rmul__ function
    ## see test TestMatrixMethods.testSparseMatrixBasics, TestRVectorMethods.testUFunc
    m.__array_ufunc__ = None
    m.__rmul__ = lambda self: critical('not yet implemented')

>>>>>>> 7382677d

pgcore.RMatrix.dtype = float
pgcore.CMatrix.dtype = complex
pgcore.RSparseMapMatrix.dtype = float
pgcore.CSparseMapMatrix.dtype = complex
pgcore.RSparseMatrix.dtype = float
pgcore.CSparseMatrix.dtype = complex


def __RMatrix_str(self):
    import pygimli as pg
    s = str(type(self)).split('.')[-1].split("'")[0] + ": " + str(self.rows()) + " x " + str(self.cols())

    if self.rows() < 10:
        s += '\n'

        for row in self:
            for v in row:
                s += pg.pf(v).rjust(8)
            s+='\n'
    return s

def __CMatrix_str(self):
    s = "CMatrix: " + str(self.rows()) + " x " + str(self.cols())

    if self.rows() < 10:
        s += '\n'
        for v in range(self.rows()):
            s += self[v].__str__() + '\n'
    return s


def __ElementMatrix_str(self):
    """Show entries of an ElementMatrix."""
    import pygimli as pg
    self.integrate()

    if self.mat().cols() == 0 and self.mat().rows() == 0:
        return 'Empty ElementMatrix\n'

    maxRowID = int(np.log10(max(self.rowIDs())))+2

    if hasattr(self, 'multR') and self.multR is not None:
        if (pg.isScalar(self.multR) and self.multR != 1.0) or \
            pg.isPos(self.multR) or \
            pg.isArray(self.multR) or\
            pg.isMatrix(self.multR):
            s = '\n ' + f' multR = {self.multR} (applied)' + '\n ' + ' ' * maxRowID
        elif pg.isScalar(self.multR, 1.0):
            s = '\n ' + ' ' * maxRowID
        else:
            s = '\n ' + f' multR = {self.multR} (unknown how to apply)' + '\n ' + ' ' * maxRowID
    else:
        self.multR = 1
        s = '\n ' + ' ' * maxRowID

    # print(self.mat())
    # print(self.colIDs())
    # print(self.rowIDs())
    for i in range(self.mat().cols()):
        s += str(self.colIDs()[i]).rjust(9)
    s += '\n'

    s += '  ' + '-' * self.mat().cols()*(9 + maxRowID) + '-\n'

    for i in range(self.mat().rows()):
        s += str(self.rowIDs()[i]).rjust(maxRowID) + " :"
        if isinstance(self.multR, (int, float)):
            for v in self.row_RM(i):
                s += pg.pf(v*self.multR).rjust(9)
        elif pg.isPos(self.multR):
            if self.mat().cols() == len(self.multR):
                for v in self.row_RM(i)*self.multR:
                    s += pg.pf(v).rjust(9)
            else:
                print(self.row_RM)
                print(self.multR)
                pg.critical('invalid element multR.')
        elif pg.isArray(self.multR, self.mat.cols()):
            for v in self.row_RM(i)*self.multR:
                s += pg.pf(v).rjust(9)

        elif pg.isMatrix(self.multR):
            if pg.isArray(self.multR.flatten(), self.mat().cols()):
                for v in self.row(i)*self.multR.flatten():
                    s += pg.pf(v).rjust(9)
            else:
                print(self.row)
                print(self.multR)
                pg.critical('invalid matrix element multR.')

        elif self.multR is not None:
            print(self.mat())
            print(self.multR)
            pg.critical('invalid element multR.')
        else:
            for v in self.row(i):
                s += pg.pf(v).rjust(9)
        s += '\n'
    return s


pgcore.RMatrix.__repr__ = __RMatrix_str
pgcore.RDenseMatrix.__repr__ = __RMatrix_str
pgcore.CMatrix.__repr__ = __CMatrix_str
pgcore.ElementMatrix.__repr__ = __ElementMatrix_str


# for copy by reference objects we need to keep the owner objects alive, i.e. increase the reference counter 
__ElementMatrix_mat = pgcore.ElementMatrix.mat
def __ElementMatrix_mat_GC__(self):
    R = __ElementMatrix_mat(self)
    R.owner = self
    return R
pgcore.ElementMatrix.mat = __ElementMatrix_mat_GC__

# temporary object for debugging 
__TElementMatrix_mat = pgcore.TestEM.mat
def __TElementMatrix_mat_GC__(self):
    R = __TElementMatrix_mat(self)
    R.owner = self
    return R
pgcore.TestEM.mat = __TElementMatrix_mat_GC__


__DenseMatrix_row = pgcore.RDenseMatrix.row
def __DenseMatrix_row_GC__(self, i):
    R = __DenseMatrix_row(self, i)
    R.owner = self
    return R
pgcore.RDenseMatrix.row = __DenseMatrix_row_GC__


def __CopyRMatrixTranspose__(self):
    return pgcore.RMatrix(np.array(self).T)
pgcore.RMatrix.T = property(__CopyRMatrixTranspose__)

def __CopyRDenseMatrixTranspose__(self):
    return pgcore.RDenseMatrix(np.array(self).T)
pgcore.RDenseMatrix.T = property(__CopyRDenseMatrixTranspose__)


def __SparseMatrix_str(self):
    """Show entries of an ElementMatrix."""
    import pygimli as pg

    S = pg.utils.toSparseMapMatrix(self)
    if S.cols() == 0 and S.rows() == 0:
        return 'Empty ElementMatrix\n'

    s = "{0} size = {1} x {2}, nVals = {3}".format(type(self),
                                       S.rows(), S.cols(), S.nVals())

    if S.cols() < 20:
        s += '\n'

        M = pg.utils.toDense(self)
        for mi in M:
            for v in mi:
                if (abs(v) < 1e-12 and abs(v) > 0):
                    s += ('+'+pg.pf(v)).rjust(9)
                elif (abs(v)< 1e-12 and abs(v) < 0):
                    s += ('-'+pg.pf(v)).rjust(9)
                else:
                    s += pg.pf(v).rjust(9)
            s += '\n'
    return s

pgcore.RSparseMatrix.__repr__ =__SparseMatrix_str
pgcore.RSparseMapMatrix.__repr__ =__SparseMatrix_str


def __stdVectorRSparseMapMatrix_Mult__(self, b):
    ret = None
    if isinstance(b, list):
        # ret = np.array([pgcore.mult(self, bi) for bi in b]).T
        # print(ret)

        br = b[0]
        for i in range(1, len(b)):
            br = pgcore.cat(br, b[i])

        ret = pgcore.stdVectorR3Vector()
        pgcore.mult(self, br, ret)

    elif isinstance(b, np.ndarray) and b.ndim == 2:
        ret = pgcore.stdVectorR3Vector()
        pgcore.mult(self, b.flatten('F'), ret)

    elif isArray(b):
        ret = pgcore.stdVectorRVector()
        pgcore.mult(self, b, ret)

    else:
        print(b)
        pg.critical("Don't know how to convert b")

    return ret
pgcore.stdVectorRSparseMapMatrix.__mul__ = __stdVectorRSparseMapMatrix_Mult__


def __RVector_format(self, f):
    print(f)
    return str(self)

pgcore.RVector.__format__ = __RVector_format


# Special Monkeypatch core classes
# keep original method
__BlockMatrix_addMatrix__ = pgcore.RBlockMatrix.addMatrix

def __BlockMatrix_addMatrix_happy_GC__(self, M, row=None, col=None,
                                       scale=1.0, transpose=False):
    """Add an existing matrix to this block matrix and return a unique index.

    As long row and col are None, the Matrix will not be used until a matrix
    entry is has been added.

    Monkeypatched version to increase the reference counter of M to keep the
    garbage collector happy.

    TODO
    ----
        * Add numpy matrices or convertable
        * Transpose is only for 1d arrays. Needed for matrices?

    Parameters
    ----------
    M: pg.matrix.Matrix | pg.Vector | 1d iterable
        Matrix to add to the block.
    row: long
        Starting row index.
    col: long
        Starting column index.
    scale: float[1.0]
        Scale all matrix entries.
    transpose: bool [False]
        Transpose the matrix.
    """
    if M.ndim == 1:
        if transpose is False:
            _M = SparseMapMatrix(list(range(len(M))), [0]*len(M), M)
        else:
            warn('BlockMatrix add (transpose==True) ... Move me to core')
            _M = SparseMapMatrix([0]*len(M), list(range(len(M))), M)
        M = _M
    else:
        if transpose is True:
            if isinstance(M, pgcore.RSparseMapMatrix):
                warn('BlockMatrix add (transpose==True) ... Move me to core')
                v = pgcore.RVector()
                i = pgcore.IndexArray([0])
                j = pgcore.IndexArray([0])
                M.fillArrays(v, i, j)
                M = SparseMapMatrix(j, i, v)
            else:
                critical("don't know yet how to add transpose matrix of type",
                         type(M))

    if not hasattr(self, '__mats__'):
        self.__mats__ = []
    self.__mats__.append(M)

    matrixID = __BlockMatrix_addMatrix__(self, M)

    if row is not None and col is not None:
        self.addMatrixEntry(matrixID, row, col, scale)

    return matrixID


def __BlockMatrix_str__(self):
    string = ("pg.matrix.BlockMatrix of size %d x %d consisting of %d "
              "submatrices.")
    return string % (self.rows(), self.cols(), len(self.entries()))


pgcore.RBlockMatrix.addMatrix = __BlockMatrix_addMatrix_happy_GC__
pgcore.RBlockMatrix.add = __BlockMatrix_addMatrix_happy_GC__
pgcore.RBlockMatrix.__repr__ = __BlockMatrix_str__
pgcore.RBlockMatrix.ndim = 2
# pgcore.CBlockMatrix.addMatrix = __BlockMatrix_addMatrix_happy_GC__
# pgcore.CBlockMatrix.add = __BlockMatrix_addMatrix_happy_GC__


def __SparseMatrixEqual__(self, T):
    """Compare two SparseMatrices"""
    from pygimli.utils import sparseMatrix2Array

    if self.shape[0] != T.shape[0] or self.shape[1] != T.shape[1]:
        warn(f'Compare sizes invalid {self.shape} vs. {T.shape}: ')
        return False

    rowsA, colsA, valsA = sparseMatrix2Array(self, indices=True, getInCRS=True)
    rowsB, colsB, valsB = sparseMatrix2Array(T, indices=True, getInCRS=True)

    if len(valsA) != len(valsB):
        warn(f'Compare value sizes invalid: {len(valsA)}, {len(valsB)}')
        return False

    meanA = np.mean(abs(valsA))
    nAB = np.linalg.norm(valsA-valsB)

    if np.isnan(nAB):
        print(valsA)
        print(valsB)
        error('norm(A-B) is nan')

    if pgcore.deepDebug() == -1:
        print(self, T)
        print('diff rows:', np.linalg.norm(np.array(rowsA)-np.array(rowsB)))
        print('diff cols:', np.linalg.norm(np.array(colsA)-np.array(colsB)))

        print(f'|A-B|={nAB}', f'mean(A)={meanA} mean(B)={np.mean(abs(valsB))}')

        print(f'nAB/meanA = {nAB/meanA}')

    if meanA > 1e-10:
        return np.all(rowsA == rowsB) and np.all(colsA == colsB) and nAB/meanA < 1e-12
    else:
        return nAB < 1e-12

pgcore.RSparseMatrix.__eq__ = __SparseMatrixEqual__
pgcore.RSparseMapMatrix.__eq__ = __SparseMatrixEqual__


def __SparseMatrixCopy__(self):
    """Create a copy."""
    return pgcore.RSparseMatrix(self)

pgcore.RSparseMatrix.copy = __SparseMatrixCopy__


def __SparseMapMatrixCopy__(self):
    """Create a copy."""
    return pgcore.RSparseMapMatrix(self)

pgcore.RSparseMapMatrix.copy = __SparseMapMatrixCopy__<|MERGE_RESOLUTION|>--- conflicted
+++ resolved
@@ -37,18 +37,11 @@
     m.ndim = 2
     m.__len__ = lambda self: self.rows()
     m.shape = property(lambda self: (self.rows(), self.cols()))
-<<<<<<< HEAD
-    
-    ## To allow for ignoring np.*.__mul__ in case A has the __rmul__ function
-    ## see test TestMatrixMethods.testSparseMatrixBasics
-    m.__array_ufunc__ = None
-=======
     ## To allow for ignoring np.*.__mul__ in case A has the __rmul__ function
     ## see test TestMatrixMethods.testSparseMatrixBasics, TestRVectorMethods.testUFunc
     m.__array_ufunc__ = None
     m.__rmul__ = lambda self: critical('not yet implemented')
 
->>>>>>> 7382677d
 
 pgcore.RMatrix.dtype = float
 pgcore.CMatrix.dtype = complex
