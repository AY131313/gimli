--- conflicted
+++ resolved
@@ -363,10 +363,6 @@
         w.createBoundary(w.nodes([w.createNode(n.pos()).id() for n in b2.nodes()]),  marker=2)
 
         #print(w.boundaryMarkers())
-<<<<<<< HEAD
-
-        m = mt.createMesh(w)
-=======
         #pg.show(w, markers=True, showMesh=True)
         # w.exportPLC('pad.poly')
         
@@ -374,27 +370,14 @@
         # print(mesh)
         # mesh.exportBoundaryVTU('b.vtu')
         pg.show(mesh, markers=True, showMesh=True)
->>>>>>> 2b1a27ff
 
         # mesh.exportBoundaryVTU('b.vtu')
-<<<<<<< HEAD
-        np.testing.assert_array_equal(pg.unique(pg.sort(m.boundaryMarkers())),
-                                      [0, 1, 2])
-
-        #pg.show(m, m.cellMarkers())
-        # print(mesh)
-        # mesh.exportBoundaryVTU('b.vtu')
-        #pg.show(mesh)
-
-   
-=======
         self.assertEqual(w.boundaryCount(), 7)
 
         np.testing.assert_array_equal(pg.unique(pg.sort(mesh.boundaryMarkers())),
                                       [0, 1, 2])
 
-    
->>>>>>> 2b1a27ff
+   
     def test_cube_cube_halfside(self):
         """Add half size cube on another cube"""
         D=1
