--- conflicted
+++ resolved
@@ -214,11 +214,7 @@
         n = [-D/6, D/2, -H/2]
         m.createNode(n)
         self.assertEqual(m.boundary(0).nodeCount(), 5)
-<<<<<<< HEAD
-                
-=======
-
->>>>>>> 7d464107
+        
     def test_cubeBasics(self):
         plc = mt.createCube()
         for i, b in enumerate(plc.boundaries()):
@@ -390,10 +386,6 @@
             pg.unique(pg.sort(mesh.boundaryMarkers())),
             [0, 1, 2])
 
-<<<<<<< HEAD
-   
-=======
->>>>>>> 7d464107
     def test_cube_cube_halfside(self):
         """Add half size cube on another cube"""
         D = 1
@@ -433,13 +425,8 @@
         # c2 = mt.createCube([D, D/4, D], pos=[0, 0.0, D], marker=2)
 
         plc = mt.merge([c1, c2])
-<<<<<<< HEAD
         #plc.exportPLC('ccq')
         #pg.show(plc)
-=======
-        plc.exportPLC('ccq')
-        # pg.show(plc)
->>>>>>> 7d464107
 
         self.assertEqual(plc.nodeCount(), 16)
         self.assertEqual(plc.boundaryCount(), 11)
@@ -553,12 +540,8 @@
         # mt.exportPLC(m, 'tmp.poly')
         # mesh = mt.createMesh(m)
         # pg.show(mesh)
-<<<<<<< HEAD
-        # test fail! segfaults tetgen .. fixme
-=======
         #
         # incomplete!!! Fix me, tetgen segfaults
->>>>>>> 7d464107
         pass
 
     def test_appendTetrahedron(self):
