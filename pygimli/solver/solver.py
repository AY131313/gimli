#!/usr/bin/env python
# -*- coding: utf-8 -*-
"""TODO DOCUMENT ME"""
from copy import deepcopy
#needed? from lib2to3.pytree import Base

import numpy as np
import numpy.matlib
import pygimli as pg


def parseDictKey_(key, markers):
    return parseMarkersDictKey(key, markers)


def parseMarkersDictKey(key, markers):
    """ Parse dictionary key of type str to marker list.

    Utility function to parse a dictionary key string into a valid list of
    markers containing in a given markers list.

    Parameters
    ----------
    key: str | int | [int]
        Supported are
        - int: single markers
        - '*': all markers
        - 'm1': Single marker
        - 'm1,m2': Comma separated list
        - ':': Slice wildcard
        - 'start:stop:step': Slice like syntax
        - list of integers (not a dict key but nice for convenience)

    markers: [int]
        List of integers, e.g., cell or boundary markers

    Returns
    -------
    mas: [int]
        List of integers described by key
    """
    markers = pg.unique(markers)
    mas = None

    if isinstance(key, str):
        if key == '*':
            return markers

        if ',' in key:
            mas = [int(k) for k in key.split(',')]
        elif ':' in key:
            sse = key.split(':')

            start = markers[0]
            stop = markers[-1] + 1
            step = 1

            if len(sse) > 0:
                try:
                    start = int(sse[0])
                except BaseException:
                    pass
            if len(sse) > 1:
                try:
                    stop = int(sse[1])
                except BaseException:
                    pass
            if len(sse) > 2:
                try:
                    step = int(sse[2])
                except BaseException:
                    pass

            mas = list(range(start, stop, step))
        else:
            mas = [int(key)]
    elif isinstance(key, (int, float)):
        mas = [int(key)]
    else:
        mas = key

    return [m for m in mas if m in markers]


def boundaryIdsFromDictKey(mesh, key, outside=True):
    """Find all boundaries matching a dictionary keys

    Attribute
    ---------
    mesh: :gimliapi:`GIMLI::Mesh`
    key: str|int
        Representation for boundary marker. Will be parsed by
        :py:mod:`pygimli.solver.solver.parseMarkersDictKey`
    outside: bool [True]
        Only select outside boundaries.

    Returns
    -------
    dict: {marker, [boundary.id()]}
    """
    mas = pg.solver.parseMarkersDictKey(key, mesh.boundaryMarkers())
    ret = dict()
    for m in mas:
        for i in pg.find(mesh.boundaryMarkers() == m):
            if m not in ret:
                ret[m] = []
            if outside is True and not mesh.boundary(i).outside():
                continue
            ret[m].append(i)
    return ret


def cellValues(mesh, arg, **kwargs):
    """Get a value for each cell.

    Returns an array or vector of length mesh.cellCount() based on arg.
    The preferable arg is a dictionary for the cell markers and the appropriate
    cell values. The designated value can be calculated using a
    callable(cell, **kwargs), which is called on demand.

    Parameters
    ----------
    mesh: :gimliapi:`GIMLI::Mesh`
        Used if arg is callable

    arg: float | int | complex | ndarray | iterable | callable | dict
        Argument to be parsed as cell data.
        If arg is a dictionary, its key will be interpreted as cell marker:

        Dictionary is {key: value, }. Value can be float, int, complex or ndarray. The latter for anistropic or elastic tensors.
        Key can be integer for the cell marker or a str, which will be interpreted as wildcard, splice or list. See examples or parseDictKey_.
        String keys will be interpreted before integer keys, the latter will overwite the first, i.e. you can fill all with wildcard '*' and specify others with integers.

        Iterable of length mesh.nodeCount() to be interpolated to cell centers.

    userData : class
        Used if arg is callable

    Returns
    -------
    ret : :gimliapi:`GIMLI::RVector` | ndarray(mesh.cellCount(), xx )
        Array of desired length filled with the appropriate values.

    Examples
    --------
    >>> import pygimli as pg
    >>>
    >>> mesh = pg.createGrid(x=range(5))
    >>> mesh.setCellMarkers([1, 1, 2, 2])
    >>> print(mesh.cellCount())
    4
    >>> print(pg.solver.cellValues(mesh, [1, 2, 3, 4]))
    [1, 2, 3, 4]
    >>> print(pg.solver.cellValues(mesh, {1:1.0, 2:10}))
    [ 1.  1. 10. 10.]
    >>> print(pg.solver.cellValues(mesh, {':':2.0}))
    [2. 2. 2. 2.]
    >>> print(pg.solver.cellValues(mesh, {'0:2':3.0}))
    [3.0 3.0 None None]
    >>> print(pg.solver.cellValues(mesh, {'*':1.0, '2':2.0}))
    [1. 1. 2. 2.]
    >>> print(pg.solver.cellValues(mesh, {2:2.0, '*':1.0}))
    [1. 1. 2. 2.]
    >>> print(pg.solver.cellValues(mesh, np.ones(mesh.nodeCount())))
    4 [1.0, 1.0, 1.0, 1.0]
    >>> print(np.array(pg.solver.cellValues(mesh, {'1:3' : np.diag([1.0, 2.0])})))
    [[[1. 0.]
      [0. 2.]]
    <BLANKLINE>
     [[1. 0.]
      [0. 2.]]
    <BLANKLINE>
     [[1. 0.]
      [0. 2.]]
    <BLANKLINE>
     [[1. 0.]
      [0. 2.]]]
    >>> print(np.array(pg.solver.cellValues(mesh, {':' : pg.core.CMatrix(2, 2)})))
    [[[0.+0.j 0.+0.j]
      [0.+0.j 0.+0.j]]
    <BLANKLINE>
     [[0.+0.j 0.+0.j]
      [0.+0.j 0.+0.j]]
    <BLANKLINE>
     [[0.+0.j 0.+0.j]
      [0.+0.j 0.+0.j]]
    <BLANKLINE>
     [[0.+0.j 0.+0.j]
      [0.+0.j 0.+0.j]]]
    >>> print(pg.solver.cellValues(mesh, {'1,2':1 + 1j*2.0}))
    [1.+2.j 1.+2.j 1.+2.j 1.+2.j]
    >>> def cellVal(c, b=1):
    ...     return c.center()[0]*b
    >>> t = pg.solver.cellValues(mesh, {':' : cellVal})
    >>> print([t[c.id()](c) for c in mesh.cells()])
    [0.5, 1.5, 2.5, 3.5]
    """
    if isinstance(arg, dict):

        try:
            val = list(arg.values())[0]
        except BaseException:
            pg.error("Can't interpret empty dictionary:", arg)
            val = 1.0

        ret = [None] * mesh.cellCount()

        ### fill all with wildcard first
        for key, val in arg.items():
            if isinstance(key, str) and key == '*':
                mas = parseDictKey_(key, mesh.cellMarkers())

                for m in mas:
                    for i in pg.find(mesh.cellMarkers() == m):
                        ret[i] = val

        ### fill all string keys
        for key, val in arg.items():
            if isinstance(key, str) and not key == '*':
                mas = parseDictKey_(key, mesh.cellMarkers())

                for m in mas:
                    for i in pg.find(mesh.cellMarkers() == m):
                        ret[i] = val

        ### fill all integer keys
        for key, val in arg.items():
            if isinstance(key, int):
                for i in pg.find(mesh.cellMarkers() == key):
                    ret[i] = val

        return np.array(ret)

    # if arg have already the correct size
    if hasattr(arg, '__len__'):
        if len(arg) == mesh.cellCount():
            return arg
        if len(arg) == mesh.nodeCount():
            return pg.interpolate(mesh, arg, mesh.cellCenters())

    # if arg if scalar or global data type, ndarray or Matrix but not the right
    # size assume global tensor
    if isinstance(arg, np.ndarray) or \
        isinstance(arg, pg.core.RMatrix) or \
        isinstance(arg, pg.core.CMatrix) or \
        isinstance(arg, float) or \
        isinstance(arg, int) or \
        isinstance(arg, complex):
        return [arg]*mesh.cellCount()

    return parseArgToArray(arg,
                           nDof=mesh.cellCount(),
                           mesh=mesh, **kwargs)


def parseArgToArray(arg, nDof, mesh=None, userData={}):
    """
    Parse array related arguments to create a valid value array.

    Parameters
    ----------
    arg : float | int | iterable | callable
        The target array value that will be converted to an array.

        If arg is a callable with it must fulfill:

        :: arg(cell|node|boundary, userData={})

        Where MeshEntity is one of
        :gimliapi:`GIMLI::Cell` ,
        :gimliapi:`GIMLI::Node` or
        :gimliapi:`GIMLI::Boundary`
        depending on nDof, where nDof is mesh.cellCount(),
        mesh.nodeCount() or mesh.boundaryCount(),
        respectively.

    nDof : int | [int]
        Desired array size.

    mesh : :gimliapi:`GIMLI::Mesh`
        Used if arg is callable

    userData : class
        Used if arg is callable

    Returns
    -------

    ret : :gimliapi:`GIMLI::RVector`
        Array of desired length filled with the appropriate values.
    """
    # pg.warn('check if obsolete: parseArgToArray')
    if not hasattr(nDof, '__len__'):
        nDof = [nDof]

    try:
        return pg.Vector(nDof[0], float(arg))
    except BaseException:
        pass

    if hasattr(arg, '__len__'):
        if isinstance(arg, np.ndarray):
            if len(arg) == nDof[0]:
                return arg
            else:
                raise Exception('Given array does not have requested (' +
                                str(nDof) + ') size (' +
                                str(len(arg)) + ')')

        for n in nDof:
            if len(arg) == n:
                return arg

        try:
            # [marker, val] || [[marker, val]]
            return parseMapToCellArray(arg, mesh)
        except BaseException:
            raise Exception("Array 'arg' has the wrong size: " +
                            str(len(arg)) + " != " + str(nDof))
    elif hasattr(arg, '__call__'):
        ret = pg.Vector(nDof[0], 0.0)

        if not mesh:
            raise Exception("Please provide a mesh for the callable"
                            "argument to parse ")

        if nDof[0] == mesh.nodeCount():
            for n in mesh.nodes():
                if userData:
                    ret[n.id()] = arg(node=n, userData=userData)
                else:
                    ret[n.id()] = arg(node=n)
        elif nDof[0] == mesh.cellCount():
            for c in mesh.cells():
                if userData:
                    ret[c.id()] = arg(cell=c, userData=userData)
                else:
                    ret[c.id()] = arg(cell=c)
        elif nDof[0] == mesh.boundaryCount():
            for b in mesh.boundaries():
                if userData:
                    ret[b.id()] = arg(boundary=b, userData=userData)
                else:
                    ret[b.id()] = arg(boundary=b)
        else:
            raise Exception("Cannot parse callable argument " + str(nDof) +
                            " nodes: " + str(mesh.nodeCount()) +
                            " cells: " + str(mesh.cellCount()))

        return ret
    raise Exception("Cannot parse argument type " + str(type(arg)))


def generateBoundaryValue(boundary, arg, time=0.0, userData={},
                          expectList=False, nCoeff=1):
    """Generate a value for the given Boundary.

    TODO
    ----
        * support for complex vals

    Parameters
    ----------
    boundary: :gimliapi:`GIMLI::Boundary` or list of ..
        The related boundary.
    expectList: bool[False]
        Allow list values for Robin BC.
    arg: convertible | iterable | callable or list of ..
        - convertible into float
        - iterable of minimum length = boundary.id()
        - callable generator function

        If arg is a callable it must fulfill:

        :: arg(boundary=:gimliapi:`GIMLI::Boundary`, time=0.0, userData={})

        The callable function arg have to return appropriate values for all
        nodes of the boundary or one value for all nodes (scalar field only).
        Value can be scalar or vector field value, e.g., return force values
        for all nodes at a boundary to return an ndarray((nodes, dims)), e.g.
        'lambda _b: np.array([[forc_x, forc_y, forc_z] for n in _b.nodes()]).T'

    Returns
    -------
    val: [float]
        Value for all nodes of the boundary.
    """
    val = 0.

    if callable(arg):
        kwargs = dict()
        if time != 0.0 and time is not None:
            kwargs['time'] = time
        if userData is not None and userData.keys():
            kwargs['userData'] = userData
        try:
            # val(boundary, time=0, userData={})
            val = arg(boundary, **kwargs)

        except BaseException as e:
            print(arg, "(", kwargs, ")")
            pg.critical("Wrong arguments for callback function.", e)

    elif hasattr(arg, '__len__'):
        if callable(arg[0]):
            kwargs = arg[1]
            if time != 0.0 and time is not None:
                kwargs['time'] = time
            val = arg[0](boundary=boundary, **kwargs)
        else:
            val = arg
    else:
        try:
            val = float(arg)
        except ValueError:
            print(arg, val)
            pg.error("can't create boundary values.")

    # transform val into list of length nodeCount

    if expectList is True:
        if np.array(val).ndim != 2:
            val = np.atleast_1d(val)

    if isinstance(boundary, pg.core.Node):
        return val

    if nCoeff == 1 and expectList is False:
        if isinstance(val, float):
            val = np.ones(boundary.nodeCount(), dtype=float) * val
        if len(val) != boundary.nodeCount():
            print(val)
            pg.critical("Boundary value can not be generated for nCoeff=1 val:", val,)
    else:
        val = np.atleast_2d(val)
        # pg._y(val)
        if len(val) != boundary.nodeCount() or val.shape[1] != nCoeff:
            val = np.tile(val, (boundary.nodeCount(), 1))

    return val


def parseArgPairToBoundaryArray(pair, mesh):
    """
    Parse boundary related pair argument to create a list of
    [ :gimliapi:`GIMLI::Boundary`, value|callable ].

    Parameters
    ----------
    pair: tuple
        - [marker, arg]
        - [marker, [callable, *kwargs]]
        - [marker, [arg_x, arg_y, arg_z]]
        - [boundary, arg]
        - ['*', arg]
        - [node, arg]
        - [[marker, ...], arg] (REMOVE ME because of bad design)
        - [[boundary,...], arg]  (REMOVE ME because of bad design)
        - [marker, callable, *kwargs] (REMOVE ME because of bad design)
        - [[marker, ...], callable, *kwargs]  (REMOVE ME because of bad design)

        arg will be parsed by
        :py:mod:`pygimli.solver.solver.generateBoundaryValue`
        and distributed to each boundary.
        Callable functions will be executed at run time.
        '*' is interpreted as all boundary elements with one neighboring cell
    mesh: :gimliapi:`GIMLI::Mesh`
        Used to find boundaries by marker.

    Returns
    -------
    bc: list()
        [:gimliapi:`GIMLI::Boundary`, value|callable]
    """
    bc = []
    bounds = []
    if isinstance(pair[1], list):
        #  [marker, [callable, *kwargs]]
        if callable(pair[1][0]):
            pair = [pair[0]] + pair[1]

    if pair[0] == '*':
        mesh.createNeighborInfos()
        for b in mesh.boundaries():
            if b.leftCell() is not None and b.rightCell() is None:
                bounds.append(b)
    elif isinstance(pair[0], int):
        bounds = mesh.findBoundaryByMarker(pair[0])
    elif isinstance(pair[0], pg.core.Node):
        bc.append(pair)
        return bc

    for b in bounds:
        val = None
        if len(pair) > 2:
            val = pair[1:]
        else:
            val = pair[1]
        bc.append([b, val])

        # print('-'*50)
        # print(b, pair[1], callable(pair[1]))
        # print('+'*50)
        # if callable(pair[1]):
        #     # don't execute the callable here
        #     # we want to call them at runtime
        #     if len(pair) > 2:
        #         val = pair[1:]
        #     else:
        #         val = pair[1]
        # else:
        #     this will be executed
        #     val = generateBoundaryValue(b, pair[1])

    # print('#'*30)
    return bc


def parseArgToBoundaries(args, mesh):
    """
    Parse boundary related arguments to create a valid boundary value list:
    [ :gimliapi:`GIMLI::Boundary`, value|callable ]

    TODO
    ----
    - callable dynamic at runtime

    Parameters
    ----------
    args : dict, float, callable
        Dictionary is preferred (key=value|callable).
        If args is just a callable or float every outer boundary is processed
        with args.

        List pairs will be removed or not correct parsed for vector valued
        problems. Callable will be evaluated at runtime. See examples.
        Else see :py:mod:`pygimli.solver.solver.parseArgPairToBoundaryArray`

    mesh : :gimliapi:`GIMLI::Mesh`
        Used to find boundaries by marker

    Returns
    -------
    boundaries : list()
        [ :gimliapi:`GIMLI::Boundary`, value|callable ]

    Examples
    --------
    >>> # no need to import matplotlib. pygimli show does
    >>> import pygimli as pg
    >>> import pygimli.meshtools as mt
    >>> plc = mt.createWorld([0, 0], [1, -1], worldMarker=0)
    >>> ax, _ = pg.show(plc, boundaryMarker=True)
    >>> mesh = mt.createMesh(plc)
    >>> # all four outer boundaries get value = 1.0
    >>> b = pg.solver.parseArgToBoundaries(1.0, mesh)
    >>> print(len(b))
    4
    >>> # all edges with marker 1 get value = 1.0
    >>> b = pg.solver.parseArgToBoundaries({1: 1.0}, mesh)
    >>> print(len(b))
    1
    >>> # same as above with marker 2 get value 2
    >>> b = pg.solver.parseArgToBoundaries({'1': 1.0, 2 : 2.0}, mesh)
    >>> print(len(b))
    2
    >>> # same as above with marker 3 get value 3
    >>> b = pg.solver.parseArgToBoundaries({1:1., 2:2., 3:3.}, mesh)
    >>> print(len(b))
    3
    >>> # Boundary values for vector valued problem
    >>> b = pg.solver.parseArgToBoundaries({1:[1.0, 1.0]}, mesh)
    >>> print(len(b), b[0][1])
    1 [1.0, 1.0]
    >>> # edges with marker 1 and 2 get value 1
    >>> b = pg.solver.parseArgToBoundaries({'1,2':1.0}, mesh)
    >>> print(len(b))
    2
    >>> b = pg.solver.parseArgToBoundaries({'1, 2, 3': 1.0}, mesh)
    >>> print(len(b))
    3
    >>> b = pg.solver.parseArgToBoundaries({'1:4':1.0, 4:4.0}, mesh)
    >>> print(len(b))
    4
    >>> b = pg.solver.parseArgToBoundaries({mesh.node(0):0.0}, mesh)
    >>> print(len(b))
    1
    >>> def bCall(boundary):
    ...     u = []
    ...     for i, n in enumerate(boundary.nodes()):
    ...         u.append(i)
    ...     return u
    >>> b = pg.solver.parseArgToBoundaries({1:bCall}, mesh)
    >>> print(len(b),b[0][1](b[0][0]))
    1 [0, 1]
    >>> def bCall(boundary, a1, a2):
    ...     return a1 + a2
    >>> b = pg.solver.parseArgToBoundaries({1: [bCall, {'a1':2, 'a2':3}]}, mesh)
    >>> print(len(b), b[0][1][0](b[0][0], **b[0][1][1]))
    1 5
    >>> b = pg.solver.parseArgToBoundaries({1: [bCall, {'a1':1, 'a2':2}],
    ...                                     2: [bCall, {'a1':3, 'a2':4}]}, mesh)
    >>> print(len(b), b[0][1][0](b[0][0], **b[0][1][1]))
    2 3
    >>> b = pg.solver.parseArgToBoundaries({'1,2': [bCall, {'a1':4, 'a2':5}]}, mesh)
    >>> print(len(b), b[1][1][0](b[1][0], **b[1][1][1]))
    2 9
    >>> pg.wait()
    """
    boundaries = list()

    if isinstance(args, dict):

        # try:
        #     val = list(args.values())[0]
        # except BaseException as _:
        #     return boundaries
        #     pg.error("Can't interpret empty dictionary:", args)

        for key, val in args.items():
            if isinstance(key, pg.core.stdVectorNodes) or \
               isinstance(key, list) and isinstance(key[0], pg.core.Node):
                for n in key:
                    boundaries += parseArgPairToBoundaryArray([n, val], mesh)

            elif isinstance(key, str) and key != '*':
                markers = parseDictKey_(key, mesh.boundaryMarkers())

                for m in markers:
                    boundaries += parseArgPairToBoundaryArray([m, val], mesh)
            else:
                boundaries += parseArgPairToBoundaryArray([key, val], mesh)

        return boundaries

    if hasattr(args, '__call__') or isinstance(args, float) or \
            isinstance(args, int):
        return parseArgToBoundaries({'*': args}, mesh)

    else:
        raise Exception('cannot interpret boundary token', args)

    return boundaries


def _bcIsForVectorValues(bc, mesh):
    """Guess if boundary condition is supposed to be for vector valued problems
    """
    verbose = False

    def testForV3(t):
        if verbose:
            print("test for v3", t)
        try:
            if callable(t):
                test = t(mesh.boundary(0))
            else:
                test = t

            if verbose:
                print("test for v3 test", test)

            if hasattr(test, '__iter__'):
                test = np.array(test)
                # call(b): [v_i] in R with i==1..nodeCount() -> scalar values
                # call(b): [v_i] in R³ with i==1..nodeCount() -> value values
                if len(test) == mesh.boundary(0).nodeCount():
                    if len(test[0]) == mesh.dim():
                        return True

                if test.ndim == 2 and len(test[0]) == mesh.dim():
                    return True
        except BaseException as e:
            if verbose:
                print(e)
        return False

    for key, _bVal in bc.items():
        if key == 'Robin':
            continue

        if verbose:
            print("test vector values for:", _bVal)

        if isinstance(_bVal, list):
            if isinstance(_bVal[0], list):
                # [[nodeID, [x, y, z]], [nodeID, [x, y, z]]]
                if testForV3(_bVal[0][1]):
                    return True
            else:
                # [nodeID, [x, y, z]]
                if testForV3(_bVal[1]):
                    return True

        elif isinstance(_bVal, dict):
            # {key, bc}
            for key, test in _bVal.items():
                if testForV3(test):
                    return True

        else:
            # [x, y, z] = call(boundary)
            if testForV3(_bVal):
                return True

    return False


def parseMapToCellArray(attributeMap, mesh, default=0.0):
    """
    Parse a value map to cell attributes.

    A map should consist of pairs of marker and value.
    A marker is an integer and corresponds to the cell.marker().

    Parameters
    ----------
    mesh : :gimliapi:`GIMLI::Mesh`
        For each cell of mesh a value will be returned.

    attributeMap : list | dict
        List of pairs [marker, value] ] || [[marker, value]],
        or dictionary with marker keys

    default : float [0.0]
        Fill all unmapped attributes to this default.

    Returns
    -------
    att : array
        Array of length mesh.cellCount()
    """
    # pg.warn('check if obsolete: parseMapToCellArray')
    att = pg.Vector(mesh.cellCount(), default)

    if isinstance(attributeMap, dict):
        raise Exception("Please implement me!")
    elif hasattr(attributeMap, '__len__'):
        if not hasattr(attributeMap[0], '__len__'):
            # assuming [marker, value]
            attributeMap = [attributeMap]

        for pair in attributeMap:
            if hasattr(pair, '__len__'):
                idx = pg.find(mesh.cellMarkers() == pair[0])
                if len(idx) == 0:
                    pg.warn("parseMapToCellArray: cannot find marker " +
                            str(pair[0]) + " within mesh.")
                else:
                    # print('---------------------')
                    # print(att, idx, pair[1], type(pair[1]), float(pair[1]))
                    if isinstance(pair[1], complex):
                        if not isinstance(att, pg.CVector):
                            att = pg.math.toComplex(att)
                        att.setVal(val=pair[1], ids=idx)
                    else:
                        att.setVal(val=float(pair[1]), ids=idx)
            else:
                raise Exception("Please provide a list of [int, value] pairs" +
                                str(pair))
    else:
        print("attributeMap: ", attributeMap)
        raise Exception("Cannot interpret attributeMap!")

    return att


def grad(mesh, u, r=None):
    r"""
    Return the discrete interpolated gradient :math:`\mathbf{v}`
    for a given scalar field :math:`\mathbf{u}`.

    .. math::
        \mathbf{v}(\mathbf{r}_{\mathcal{C}})
        &=
        \nabla u(\mathbf{r}_{\mathcal{N}})
        \\
        (\mathbf{v_x}(\mathbf{r}_{\mathcal{C}}),
         \mathbf{v_y}(\mathbf{r}_{\mathcal{C}}),
         \mathbf{v_z}(\mathbf{r}_{\mathcal{C}}))^{\text{T}}
        &=
        \left(\frac{\partial u}{\partial x},
         \frac{\partial u}{\partial y},
         \frac{\partial u}{\partial z}\right)^{\text{T}}

    With :math:`\mathcal{N}=\cup_{i=0}^{N} \text{Node}_i`,
    :math:`\mathcal{C}=\cup_{j=0}^{M} \text{Cell}_j`,
    :math:`\mathbf{u}=\{u(\mathbf{r}_{i})\}\in I\!R` and
    :math:`\mathbf{r}_{i} = (x_i, y_i, z_i)^{\text{T}}`

    The discrete scalar field
    :math:`\mathbf{u}(\mathbf{r}_{\mathcal{N}})`
    need to be defined for each node position :math:`\mathbf{r}_{\mathcal{N}}`.
    The resulting vector field :math:`\mathbf{v}(\mathbf{r}_{\mathcal{C}})`
    is defined for each cell center position :math:`\mathbf{r}_{\mathcal{C}}`.
    If you need other positions than the cell center,
    provide an appropriate array of coordinates :math:`\mathbf{r}`.

    Parameters
    ----------
    mesh : :gimliapi:`GIMLI::Mesh`
        Discretization base, interpolation will be performed via finite element
        base shape functions.
    u : array | callable
        Scalar field per mesh node position or an appropriate
        callable([[x,y,z]])
    r : ndarray((M, 3)) [mesh.cellCenter()]
        Alternative target coordinates :math:`\mathbf{r} for the resulting
        gradient field. i.e., the positions where the vector field is defined.
        Default are all cell centers.

    Returns
    -------
    v : ndarray((M, 3))
        Resulting vector field defined on
        :math:`\mathbf{v}(\mathbf{r}_{\mathcal{C}})`.
        M is number of cells or length of given alternative coordinates r.

    Examples
    --------
    >>> import numpy as np
    >>> import matplotlib.pyplot as plt
    >>> import pygimli as pg
    >>> fig, ax = plt.subplots()
    >>> mesh = pg.createGrid(x=np.linspace(0, 1, 20), y=np.linspace(0, 1, 20))
    >>> u = lambda p: pg.x(p)**2 * pg.y(p)
    >>> _ = pg.show(mesh, u(mesh.positions()), ax=ax)
    >>> _ = pg.show(mesh, [2.*pg.y(mesh.cellCenters())*pg.x(mesh.cellCenters()),
    ...             pg.x(mesh.cellCenters())**2], ax=ax)
    >>> _ = pg.show(mesh, pg.solver.grad(mesh, u), ax=ax, color='w',
    ...             linewidth=0.4)
    >>> plt.show()
    """
    if r is None:
        r = mesh.cellCenters()

    uv = u
    if callable(u) and not isinstance(u, pg.Vector):
        uv = u(mesh.positions())

    if len(uv) == mesh.cellCount():
        uv = pg.meshtools.cellDataToNodeData(mesh, uv)

    v = np.ndarray((len(r), 3))

    for i, _ in enumerate(v):
        c = mesh.findCell(r[i])
        if c:
            v[i] = c.grad(r[i], uv)

    return v


def div(mesh, v):
    r"""Return the discrete interpolated divergence field.

        Return the discrete interpolated divergence field. :math:`\mathbf{u}`
        for each cell for a given vector field :math:`\mathbf{v}`.
        First order integration via boundary center.

    .. math::
        d(cells) & = \nabla\cdot\vec{v} \\
        d(c_i) & = \sum_{j=0}^{N_B}\vec{v}_{B_j} \cdot \vec{n}_{B_j}

    Parameters
    ----------
    mesh : :gimliapi:`GIMLI::Mesh`
        Discretization base, interpolation will be performed via finite element
        base shape functions.

    V : array(N,3) | R3Vector
        Vector field at cell centers or boundary centers

    Returns
    -------
    d : array(M)
        Array of divergence values for each cell in the given mesh.

    Examples
    --------
    >>> import pygimli as pg
    >>> import numpy as np
    >>> v = lambda p: p
    >>> mesh = pg.createGrid(x=np.linspace(0, 1, 4))
    >>> print(pg.math.round(pg.solver.div(mesh, v(mesh.boundaryCenters())), 1e-5))
    3 [1.0, 1.0, 1.0]
    >>> print(pg.math.round(pg.solver.div(mesh, v(mesh.cellCenters())), 1e-5))
    3 [0.5, 1.0, 0.5]
    >>> mesh = pg.createGrid(x=np.linspace(0, 1, 4),
    ...                      y=np.linspace(0, 1, 4))
    >>> print(pg.math.round(pg.solver.div(mesh, v(mesh.boundaryCenters())), 1e-5))
    9 [2.0, 2.0, 2.0, 2.0, 2.0, 2.0, 2.0, 2.0, 2.0]
    >>> divCells = pg.solver.div(mesh, v(mesh.cellCenters()))
    >>> # divergence from boundary values are exact where the divergence from
    >>> # interpolated cell center values are wrong due to interpolation to the boundary
    >>> print(sum(divCells))
    12.0
    >>> mesh = pg.createGrid(x=np.linspace(0, 1, 4),
    ...                      y=np.linspace(0, 1, 4),
    ...                      z=np.linspace(0, 1, 4))
    >>> print(sum(pg.solver.div(mesh, v(mesh.boundaryCenters()))))
    81.0
    >>> divCells = pg.solver.div(mesh, v(mesh.cellCenters()))
    >>> print(sum(divCells))
    54.0
    """
    mesh.createNeighborInfos()
    d = None
    if hasattr(v, '__len__'):
        if len(v) == mesh.boundaryCount():
            d = mesh.divergence(v)
        elif len(v) == mesh.nodeCount():
            d = mesh.divergence(pg.meshtools.nodeDataToBoundaryData(mesh, v))
        elif len(v) == mesh.cellCount():
            CtB = mesh.cellToBoundaryInterpolation()
            d = mesh.divergence(np.array([CtB*pg.x(v),
                                          CtB*pg.y(v),
                                          CtB*pg.z(v)]).T)
        else:
            print(len(v), mesh)
            raise BaseException("implement me")
    elif callable(v):
        raise BaseException("implement me")

    return d


def divergence(mesh, func=None, normMap=None, order=1):
    """Divergence for callable function func((x,y,z)).

    MOVE THIS to a better place

    Divergence for callable function func((x,y,z)).
    Return sum div over boundary.

    Parameters
    ----------

    Returns
    -------
    """
    if func is None:
        func = lambda r: r

    diverg = 0
    directionCheck = False

    if mesh.cellCount() > 0:
        directionCheck = True

    bNorms = None
    if normMap is not None:
        bNorms = np.zeros((mesh.boundaryCount(), 2))
        for pair in normMap:
            bounds = mesh.findBoundaryByMarker(pair[0])
            for b in bounds:
                bN = [0.0, 0.0]
                if not isinstance(pair[1][0], str):
                    bN[0] = pair[1][0]
                if not isinstance(pair[1][1], str):
                    bN[1] = pair[1][1]

                bNorms[b.id()] = bN

    for b in mesh.boundaries():

        if directionCheck:
            if b.leftCell() is None and b.rightCell() is None:
                # print(b.id(), b.leftCell(), b.rightCell())
                sw = pg.core.Stopwatch(True)
                mesh.createNeighborInfos()
                print("NeighborInfos()", sw.duration(True))
                # return gauss(grid, F)

            # don't calc for inner boundaries
            if b.leftCell() is not None and b.rightCell() is not None:
                continue

        divS = 0
        shape = b.shape()

        if order == 1:
            if bNorms is not None:
                divS = shape.norm().dot(bNorms[b.id()]) * shape.domainSize()
            else:
                divS = shape.norm().dot(
                    func(shape.center())) * shape.domainSize()
        else:
            weights = pg.core.IntegrationRules.instance().weights(shape, order)
            abscissa = pg.core.IntegrationRules.instance().abscissa(shape,
                                                                    order)

            for i, p in enumerate(abscissa):
                rPos = shape.xyz(p)
                divS += shape.norm().dot(func(rPos)) * \
                    weights[i] * shape.domainSize()

        if directionCheck and b.leftCell() is None:
            divS *= -1
            # raise Exception("invalid mesh: left is None .. every
            # boundary need leftCell")

        diverg += divS

    return diverg


def triDiagToeplitz(dom, a, l, r, start=0, end=-1):
    """Create tri-diagonal Toeplitz matrix."""
    A = pg.matrix.SparseMapMatrix(dom, dom)

    if end == -1:
        end = dom

    for i in range(start, end):
        A.addVal(i, i, a)
        if i > start:
            A.addVal(i, i - 1, l)

        if i < end - 1:
            A.addVal(i, i + 1, r)
    return A


def identity(dom, start=0, end=-1, scale=1):
    """Create identity matrix."""
    A = pg.matrix.SparseMapMatrix(dom, dom)

    if end == -1:
        end = dom

    for i in range(start, end):
        if hasattr(scale, '__len__'):
            A.addVal(i, i, scale[i])
        else:
            A.addVal(i, i, scale)
    return A


def showSparseMatrix(mat, full=False):
    """Show the content of a sparse matrix.

    Parameters
    ----------
    mat: :gimliapi:`GIMLI::SparseMatrix` | :gimliapi:`GIMLI::SparseMapMatrix`
        Matrix to be shown.
    full: bool [False]
        Show as dense matrix.
    """
    if isinstance(mat, pg.matrix.SparseMapMatrix):
        m_ = pg.matrix.SparseMatrix(mat)
        return showSparseMatrix(m_, full)
    else:
        rows = mat.vecRowIdx()
        cols = mat.vecColPtr()
        vals = mat.vecVals()

        matD = None
        if full is True:
            matD = pg.Matrix(mat.rows(), mat.cols())

        for i in range(mat.rows()):
            for j in range(cols[i], cols[i + 1]):
                if full:
                    matD[i, rows[j]] = vals[j]
                else:
                    if vals[j] != 0:
                        print(i, rows[j], vals[j])

        if full is True:
            print(np.array(matD))


class LinSolver(object):
<<<<<<< HEAD
    """Proxy class for the solution of linear systems of equations."""
=======
    """Proxy class for the direct solution of linear systems of equations."""

>>>>>>> c991bc6f
    def __init__(self, mat=None, solver=None, verbose=False, **kwargs):
        """Init the solver class with Matrix and starts factorization.

        Args
        ----
        solver: str
            If solver is none decide form Matrix type
        """
<<<<<<< HEAD
=======
        self._m = None  # hold local copy if we need to convert the matrix
>>>>>>> c991bc6f
        self.verbose = verbose
        
        self._m = None ## hold local copy if we need to convert the matrix first
        self._x = None ## hold local copy for result
        self._solver = None ## (str) 'pg', 'scipy', ...
        self.factorTime = 0.0
        self.solvingTime = 0.0
        self.solverStr= ''
        self._factorized = False
        self._desiredArrayType = np.array

        # callback for solving
        self._solveCB = None

        if solver is None:
            if isinstance(mat, pg.matrix.MatrixBase):
                solver = 'PG'
            elif isinstance(mat, np.ndarray):
                solver = 'numpy'
                pg.critical("Not yet implemented!")
            else:
                from scipy.sparse import spmatrix
                if isinstance(mat, spmatrix):
                    solver = 'SciPy'

        if solver.lower() == 'pg':
            self.solverStr = 'PG'
        elif solver.lower() == 'scipy':
            self.solverStr = 'SciPy'
        else:
            pg.critical('inuse?')
            self.solverStr = solver
            
        self._solveCB = getattr(self, f'solve_{self.solverStr}')
        self._factorizeCB = getattr(self, f'factorize_{self.solverStr}')
        
        if self.verbose:
            pg.info("Solving with {0}".format(self.solverStr))

        if mat is not None:
            self.factorize(mat)

    def isFactorized(self):
        return self._factorized

    def factorize(self, mat):
        """Factorize matrix mat."""
        pg.tic(key='LinSolver.factorize')

        self._factorizeCB(mat)
        self._factorized = True

        self.factorTime = pg.dur(key='LinSolver.factorize', reset=True)

        if self.verbose:
            pg.info("Matrix factorization:", self.factorTime)

    def solve(self, b):
        """ """
        pg.tic(key='LinSolver.solve')

        x = self._solveCB(b)

        self.solverTime = pg.dur(key='LinSolver.solve', reset=True)
        if self.verbose:
            pg.info("Matrix solve:", self.solverTime)
        return x

    def factorize_PG(self, mat):
        """"""
        self._m = pg.utils.toSparseMatrix(mat)
        self._desiredArrayType = pg.Vector
        self._solver = pg.core.LinSolver(self._m, verbose=self.verbose)

    def solve_PG(self, b):
        """"""
        self._x = pg.Vector()
        self._solver.solve(self._convertRHS(b), self._x)
        return self._x

    def factorize_SciPy(self, mat):
        """"""
        self._m = pg.utils.toCSC(mat)

        scipy = pg.optImport('scipy', 'Used for sparse linear solver.')

        from scipy.sparse.linalg import factorized

        self._desiredArrayType = np.array
        self._solver = factorized(self._m)

    def solve_SciPy(self, b):
        """"""
        self._x = self._solver(self._convertRHS(b))
        return self._x

    def __call__(self, b):
        """short cut to self.solve(b)"""
        return self.solve(b)

    def _convertRHS(self, b):
        """Convert right hand side vector into the desired format."""
        if not isinstance(b, type(self._desiredArrayType(0))):
            return self._desiredArrayType(b)
        return b


def linSolve(mat, b, solver=None, verbose=False, **kwargs):
    r"""Direct solution after :math:`\textbf{x}` using core LinSolver.

    .. math::
        \textbf{A}\textbf{x} = \textbf{b}

    If :math:`\textbf{A}` is symmetric, sparse and positive definite.

    Parameters
    ----------
    mat : :gimliapi:`GIMLI::RSparseMatrix`|:gimliapi:`GIMLI::RSparseMapMatrix`|
        numpy.array
        System matrix. Need to be symmetric, sparse and positive definite.

    b : iterable array
        Right hand side of the equation.

    solver : str [None]
        Try to choose a solver, 'pg' for pygimli core cholmod or umfpack.
        'np' for numpy linalg or scipy.sparse.linalg.
        Automatic choosing if solver is None depending on matrixtype.

    verbose : bool [False]
        Be verbose.

    Returns
    -------
    x : :gimliapi:`GIMLI::RVector`
        Solution vector
    """
    # TODO!! refactor with LinSolver
    swatch = pg.Stopwatch()
    reorder = kwargs.pop('reorder', False)
    # perm = None

    # determine the solver if none set
    if solver is None:
        if isinstance(mat, pg.matrix.MatrixBase):
            solver = 'pg'
        elif isinstance(mat, np.ndarray):
            solver = 'numpy'
        else:
            from scipy.sparse import spmatrix
            if isinstance(mat, spmatrix):
                solver = 'scipy'

    if solver == 'pg':
        # core proxy to cholmod and LDL for float and umfpack for complex
        if reorder is True:
            pg.warning(
                'Matrix reordering for pg core solver not yet implemented')
        _m = pg.utils.toSparseMatrix(mat)

        solver = pg.core.LinSolver(_m, verbose=verbose)

        if verbose:
            pg.info("Solving with {0}".format(solver.solverName()))
            pg.info("Matrix factorization:", swatch.duration(restart=True))

        x = solver.solve(b)

        if verbose:
            pg.info("Matrix solution:", swatch.duration())

    elif solver == 'numpy':
        if verbose:
            pg.info("Solving with np.linalg.solve")

        x = np.linalg.solve(mat, b)

    elif solver == 'scipy':
        # pg._r(swatch.duration(restart=True))
        _m = pg.utils.toCSR(mat)
        # pg._r('convert', swatch.duration(restart=True))

        scipy = pg.optImport('scipy', 'Used for sparse linear solver.')
        # pg._r('import', swatch.duration(restart=True))

        from scipy.sparse.linalg import spsolve

        if verbose:
            pg.info("Solving with scipy.sparse.spsolve")

        if reorder is True and 0:

            def permCOO(M, perm):
                # M.indices = perm.take(M.indices)
                # M = M.tocsc()
                # M.indices = perm.take(M.indices)
                # return M.tocsr()

                return M[np.ix_(perm, perm)]

                # print(M.row.shape, M.col.shape)
                # rowP = perm[M.row]
                # colP = perm[M.col]
                # print(rowP.shape, colP.shape)
                # MP = scipy.sparse.coo_matrix((M.data, (rowP, colP)),
                #                              shape=M.shape)
                # return MP

            # perm = scipy.sparse.csgraph.reverse_cuthill_mckee(_m)
            # pg._r('reverse_cuthill_mckee', swatch.duration(restart=True))

            # ax, _ = pg.show(_m)
            # _m = permCOO(_m, perm)
            # _m = permCOO(_m.tocoo(), perm).tocsr()
            # pg.show(_m, ax=ax, color='green')

            # pg._r('perm matrix', swatch.duration(restart=True))

            # x = spsolve(_m, b.array())[perm]

            # x = spsolve(_m, b.array()[perm])#[perm]
            # x = x[perm]
        else:
            x = spsolve(_m, b)

        # pg._r(swatch.duration())
    return x


def applyDirichlet(mat, rhs, uDirIndex, uDirichlet):
    """This should be moved directly into the core"""

    if mat is not None:
        if rhs is not None:
            uDir = pg.Vector(mat.rows(), 0.0)
            uDir.setVal(uDirichlet, uDirIndex)
            rhs -= mat * uDir

        for i in uDirIndex:
            mat.cleanRow(i)
            mat.cleanCol(i)
            mat.setVal(i, i, 1.0)

    if rhs is not None:
        rhs[uDirIndex] = uDirichlet
        # rhs.setVal(uDirichlet, uDirIndex)


def getDirichletMap(mat, boundaryPairs, time=0.0, userData={},
                    nodePairs=None, dofOffset=0, nCoeff=1, dofPerCoeff=None):
    """Get map of index: dirichlet value

    Apply Dirichlet boundary condition to the system matrix S and rhs vector.
    The right hand side values for h can be given for each boundary
    element individually by setting proper boundary pair arguments.

    .. math::
        u(\textbf{r}, t) = h
        \quad\text{for}\quad\textbf{r}\quad\text{on}\quad\delta\Omega=
        \Gamma_{\text{Dirichlet}}

    Parameters
    ----------
    mat: :gimliapi:`GIMLI::RSparseMatrix`
        System matrix of the system equation.
    boundaryPair: list()
        List of pairs [:gimliapi:`GIMLI::Boundary`, h].
        The value :math:`h` will assigned to the nodes of the boundaries.
        Later assignment overwrites prior.

        :math:`h` need to be a scalar value (float or int) or
        a value generator function that will be executed at runtime.
        See :py:mod:`pygimli.solver.solver.parseArgToBoundaries`
        and :ref:`tut:modelling_bc` for example syntax,
    nodePairs: list() | callable
        List of pairs [nodeID, uD].
        The value uD will assigned to the nodes given there ids.
        This node value settings will overwrite any prior settings due to
        boundaryPair.
    time: float
        Will be forwarded to value generator.
    userData: class
        Will be forwarded to value generator.
    dofOffset: int[0]
        Offset for matrix index.
    """
    if not hasattr(boundaryPairs, '__getitem__'):
        raise BaseException("Boundary pairs need to be a list of "
                            "[boundary, value]")

    # uDirNodes = []   # []
    uDirVal = dict()  # {nID: val}

    def _genVecUd(n, ud, dofOffset, nCoeff=1, dofPerCoeff=None):
        ret = {}
        if callable(ud):
            pg.error("callable node pairs need to be implemented.")

        if isinstance(n, pg.core.Node):
            idx = dofOffset + n.id()
        else:
            idx = dofOffset + n

        if hasattr(ud, '__iter__'):
            # vector valued problem
            if dofPerCoeff is None:
                if mat.shape[0] % len(ud) != 0:
                    print(mat)
                    print(mat.shape, len(ud))
                    pg.error("Matrix size missmatch for vector valued problem")
                else:
                    dofPerCoeff = mat.shape[0] // len(ud)

            if nCoeff == 1:
                nCoeff = len(ud)

            for i in range(nCoeff):
                if ud[i] is not None:
                    ret[idx + i * dofPerCoeff] = ud[i]
        else:
            if nCoeff > 1:
                print('nCoeff:', nCoeff, 'ud:', ud, 'idx:', idx)
                pg.error('number of coefficents > 1 but uDirichlet is scalar.')

            if ud is not None:
                ret[idx] = ud
        return ret

    for pair in boundaryPairs:
        ent = pair[0]
        val = pair[1]
        # print('**', ent, val)
        uD = generateBoundaryValue(ent, val, time, userData, nCoeff=nCoeff)
        # print('\t', uD)

        if uD is not None:

            if isinstance(ent, pg.core.Node):
                uDirVal.update(_genVecUd(ent, uD, dofOffset))
            else:
                if isinstance(uD, float):
                    pg.critical(uD)
                    uD = [uD] * ent.nodeCount()
                if len(uD) == ent.nodeCount():
                    # print('uD', uD, nCoeff, dofPerCoeff)
                    for i, n in enumerate(ent.nodes()):
                        uDirVal.update(_genVecUd(n, uD[i], dofOffset,
                                                 nCoeff=nCoeff,
                                                 dofPerCoeff=dofPerCoeff))
                else:
                    pg.error('Dirichlet values per boundary need to have '
                             'length of boundary.nodeCount()')

    if nodePairs is not None:
        # print("nodePairs", nodePairs)

        if len(nodePairs) == 2 and isinstance(nodePairs[0], int):
            # assume a single Node [NodeId, val]
            nodePairs = [nodePairs]

        for [n, val] in nodePairs:
            uDirVal.update(_genVecUd(n, val, dofOffset,
                           nCoeff=nCoeff, dofPerCoeff=dofPerCoeff))

    return uDirVal


def assembleDirichletBC(mat, boundaryPairs, rhs=None, time=0.0, userData={},
                        nodePairs=None,
                        dofOffset=0, nCoeff=1, dofPerCoeff=None):
    r"""Apply Dirichlet boundary condition.

    Args
    ----
    rhs: :gimliapi:`GIMLI::RVector`
        Right hand side vector of the system equation will bet set to
        :math:`u_{\text{D}}`
    """
    uDirVal = getDirichletMap(mat, boundaryPairs, time=time,
                              userData=userData,
                              nodePairs=nodePairs,
                              dofOffset=dofOffset,
                              nCoeff=nCoeff,
                              dofPerCoeff=dofPerCoeff)

    # pg._g(list(uDirVal.keys()), list(uDirVal.values()))
    if not uDirVal.keys():
        return

    applyDirichlet(mat, rhs, list(uDirVal.keys()), list(uDirVal.values()))
    return uDirVal


def assembleNeumannBC(rhs, boundaryPairs, nDim=1, time=0.0, userData={},
                      dofOffset=0, nCoeff=1, dofPerCoeff=None):
    r"""Apply Neumann condition to the system matrix S.

    Apply Neumann condition to the system matrix S.
    The right hand side values for g can be given for each boundary
    element individually by setting proper boundary pair arguments.

    .. math::
        \frac{\partial u(\textbf{r}, t)}{\partial\textbf{n}}
        = \textbf{n}\nabla u(\textbf{r}, t) = g
        \quad\text{for}\quad\textbf{r}\quad\text{on}\quad\delta\Omega=\Gamma_{\text{Neumann}}

    Parameters
    ----------
    rhs: :py:mod:`Vector`
        Right hand side vector of length node count.
    boundaryPair : list()
        List of pairs [ :gimliapi:`GIMLI::Boundary`, g ].
        The value :math:`g` will assigned to the nodes of the boundaries.
        Later assignment overwrites prior.

        :math:`g` need to be a scalar value (float or int) or
        a value generator function that will be executed at run time.

        See :py:mod:`pygimli.solver.solver.parseArgToBoundaries`
        and :ref:`tut:modelling_bc` for example syntax,
    nDim: int [1]
        Number of dimensions for vector valued problems. The rhs array need to
        have the correct size, i.e., number of Nodes * mesh.dimension()
    time: float
        Will be forwarded to value generator.
    userData: class
        Will be forwarded to value generator.
    dofOffset: int[0]
        Offset for matrix index.
    """
    if rhs is None:
        raise BaseException("Neumann Boundary condition needs rhs vector.")
    if not hasattr(boundaryPairs, '__getitem__'):
        raise BaseException("Boundary pairs need to be a list of "
                            "[boundary, value]")

    Se = pg.matrix.ElementMatrix()

    dof = len(rhs) // nDim

    for pair in boundaryPairs:
        boundary = pair[0]
        val = pair[1]
        # print('+++++', boundary)
        # print('\t', val)
        g = generateBoundaryValue(boundary, val, time, userData, nCoeff=nCoeff)
        # print('\t', g)

        # if a is not None:
        #     pg.warning('Scaling of Neumann values necessary? Check!')
        #     try:
        #         g *= a[boundary.leftCell().id()]
        #     except BaseException as e:
        #         print(boundary.leftCell())
        #         print(boundary.leftCell().id())
        #         print(len(a))
        #         pg.warn('Insufficient cell information.')

        if g is not None:
            Se.u(boundary)
            for dim in range(nDim):
                if nDim == 1:
                    gd = g
                else:
                    if isinstance(g, list) and len(g) == nDim:
                        gd = g[dim]
                    else:
                        gd = g.T[dim]

                idx = Se.ids() + dim*dof + dofOffset

                if isinstance(gd, float) and gd == 0:
                    continue
                if hasattr(gd, '__iter__') and not np.any(gd):
                    continue

                # print(nDim, g, gd)
                if isinstance(rhs, pg.Vector):
                    # print(Se)
                    # pg.info(sum(Se.row(0)))
                    # pg.info(Se.row(0), gd, idx)
<<<<<<< HEAD
                    rhs.addVal(Se.row_RM(0) * gd, idx)
                    #rhs.setVal(Se.row(0) * gd, idx)
                    # rhs.add(Se, g)
                else:
                    # check
                    #pg.error('check')
                    rhs[idx] += Se.row_RM(0) * gd
=======
                    rhs.addVal(Se.row(0) * gd, idx)
                    # rhs.setVal(Se.row(0) * gd, idx)
                    # rhs.add(Se, g)
                else:
                    # check
                    # pg.error('check')
                    rhs[idx] += Se.row(0) * gd
>>>>>>> c991bc6f

                    # for i, j in enumerate(Se.ids()):
                    #     rhs[j + dim*dof] += Se.row(0)[i] * gd


def assembleRobinBC(mat, boundaryPairs, rhs=None, time=0.0, userData={},
                    dofOffset=0, nCoeff=1, dofPerCoeff=None):
    r"""Apply Robin boundary condition.

    Apply Robin boundary condition to the system matrix and the rhs vector

    .. math::
        \frac{\partial u(\textbf{r}, t)}{\partial\textbf{n}}
        & = \alpha(u_0-u) \quad\text{or} \\
        \beta\frac{\partial u(\textbf{r}, t)}{\partial\textbf{n}}
        + \alpha u
        & = \gamma \\
        & \quad\text{for}\quad\textbf{r}\quad\text{on}\quad\delta\Omega=
        \Gamma_{\text{Robin}}\\

    Parameters
    ----------
    mat: :gimliapi:`GIMLI::SparseMatrix`
        System matrix of the system equation.
    boundaryPair: list()
        List of pairs [:gimliapi:`GIMLI::Boundary`, :math:`a, u_0` |
                       :math:`\alpha, \beta, \gamma`].
        The values will assigned to the nodes of the boundaries.
        Later assignment overwrites prior.

        Values can be a single value for :math:`\alpha` or :math:`a`,
        two values will be interpreted as :math:`a, u_0`,
        and three values will be :math:`\alpha, \beta, \gamma`.
        Also generator (callable) is possible which will be executed at runtime
        See :py:mod:`pygimli.solver.solver.parseArgToBoundaries`
        :ref:`tut:modelling_bc` or testing/test_FEM.py for example syntax.
    time: float
        Will be forwarded to value generator.
    userData: dict
        Will be forwarded to value generator.
    dofOffset: int[0]
        Offset for matrix index.
    """
    if not hasattr(boundaryPairs, '__getitem__'):
        raise BaseException("Boundary pairs need to be a list of "
                            "[boundary, value]")

    S_Dir = pg.matrix.ElementMatrix()
    S_Neu = pg.matrix.ElementMatrix()

    # if isinstance(rhs, np.ndarray):
    #     rhs = pg.Vector(rhs)

    for pair in boundaryPairs:
        boundary = pair[0]
        val = pair[1]
        # print('val:', val)
        # du/dn = a(u0-u) || \beta du/dn + \alpha u = \gamma
        # combines to Matrix + au = RHS + au0

        u0 = None
        a = generateBoundaryValue(boundary, val, time, userData,
                                  expectList=True, nCoeff=nCoeff)

        try:
            if a.ndim == 2 and len(a) == boundary.nodeCount():
                a = a[0]
        except BaseException:
            # expecting [[a| a, u0 | a b g]_i] for i in boundary.nodes()
            print(boundary)
            print(a)
            print(a.ndim)
            pg.error("Can't interprete robin value.")

        if hasattr(a, '__iter__'):
            if len(a) == 1:
                a = a[0]
            elif len(a) == 2:
                u0 = a[1]
                a = a[0]
            elif len(a) == 3:
                alpha, beta, gamma = a[0], a[1], a[2]
                # a = [alpha, beta, gamma]
                if alpha != 0:
                    u0 = gamma/alpha
                else:
                    pg.warn('Robin boundary condition parmeter alpha is zero, '
                            'falling back to Neumann condition.')
                    u0 = 0.0
                if beta != 0:
                    a = alpha/beta
                else:
                    pg.warn('Robin boundary condition parmeter beta is zero, '
                            'please consider using Dirichlet instead.')
                    a = 0.0

        if a is not None and a != 0.0:
            S_Dir.u2(boundary)
            mat.add(S_Dir, scale=a)
            # Sp *= p
            # S += Sp
        if u0 is not None and u0 != 0.0:
            S_Neu.u(boundary)
            rhs.add(S_Neu, a * u0)


def assembleBC(bc, mesh, mat, rhs, time=None, userData={}, dofOffset=0,
               nCoeff=1):
    r"""Shortcut to apply all boundary conditions.

    Shortcut to apply all boundary conditions will only forward to
    appropriate assemble functions.

    Parameters
    ----------

    Returns
    -------
    map{id: uDirichlet}: Map of index to Dirichlet value.

    None
    """
    # we can't iterate because we want the following fixed order
    dirichletMap = {}
    bct = dict(bc)
    nDim = 1
    if mat is not None:
        if mat.rows() == mesh.nodeCount() * mesh.dim():
            nDim = mesh.dim()

    if 'Neumann' in bct:
        assembleNeumannBC(rhs, parseArgToBoundaries(bct.pop('Neumann'), mesh),
                          nDim=nDim, time=time, userData=userData,
                          dofOffset=dofOffset,
                          nCoeff=nCoeff, dofPerCoeff=mesh.nodeCount())
    if 'Robin' in bct:
        assembleRobinBC(mat, parseArgToBoundaries(bct.pop('Robin'), mesh),
                        rhs=rhs, time=time, userData=userData,
                        dofOffset=dofOffset,
                        nCoeff=nCoeff, dofPerCoeff=mesh.nodeCount())
    if 'Dirichlet' in bct:
        uD = assembleDirichletBC(
            mat, parseArgToBoundaries(bct.pop('Dirichlet'), mesh),
            rhs=rhs, time=time, userData=userData,
            dofOffset=dofOffset,
            nCoeff=nCoeff, dofPerCoeff=mesh.nodeCount())
        dirichletMap.update(uD)

    if 'Nodes' in bct:
        # 'Nodes' : [list(Nodes), callable(Node)] ## for selected Nodes
        # 'Nodes' : callable(Node) ## for all nodes
        bc = bct.pop('Nodes')
        if isinstance(bc, list):
            nodes = bc[0]
            val = bc[1]
        else:
            nodes = mesh.nodes()
            val = bc

        nP = []
        if callable(val):
            for n in nodes:
                nP.append([n.id(), val(n)])
        else:
            pg.critical("Nodes boundary need a callable(Node)")

        uD = assembleDirichletBC(
            mat, [], nodePairs=nP,
            rhs=rhs, time=time, userData=userData, dofOffset=dofOffset,
            nCoeff=nCoeff, dofPerCoeff=mesh.nodeCount())
        dirichletMap.update(uD)

    if 'Node' in bct:
        uD = assembleDirichletBC(
            mat, [], nodePairs=bct.pop('Node'),
            rhs=rhs, time=time, userData=userData, dofOffset=dofOffset,
            nCoeff=nCoeff, dofPerCoeff=mesh.nodeCount())
        dirichletMap.update(uD)

    if len(bct.keys()) > 0:
        pg.warn("Unknown boundary condition[s]" +
                str(bct.keys()) + " will be ignored")

    return dirichletMap


def assembleLoadVector(mesh, f, userData={}):
<<<<<<< HEAD
    r"""Assemble the load vector. See createLoadVector.
    Maybe we will remove this
    """
    pg.deprecate('createLoadVector') # 20200115
=======
    r"""Assemble the load vector. See createLoadVector."""
    pg.deprecate('createLoadVector')  # 20200115
>>>>>>> c991bc6f
    return createLoadVector(mesh, f, userData)


def createForceVector(mesh, f, userData={}):
    """ Create a right hand side vector for vector valued solutions.

    Parameters
    ----------
    f: [ convertable ]
        List of rhs side options. Must be convertable to createLoadVector.
        See :py:mod:`createLoadVector`
    rhs: np.array()
        Squeezed vector of length mesh.nodeCount() * mesh.dimensions()

    """
    if not isinstance(f, list):
        pg.error("Create Force Vector need list of attribute f with an entry "
                 "for each dimension.")

    rhs = np.zeros(mesh.nodeCount() * mesh.dim())

    for i in range(mesh.dim()):
        rhs[i*mesh.nodeCount():(i+1)*mesh.nodeCount()] = \
            createLoadVector(mesh, f[i], userData)

    # rhs.reshape(mesh.nodeCount() * mesh.dim()) #contiguity not guarantied
    return rhs


def createLoadVector(mesh, f=1.0, userData={}):
    """Create right hand side vector based on the given mesh and load values
    (scalar solution) or force vectors (vector value solution).

    Create right hand side based on the given mesh and load or force
    values.

    TODO
    ----
    - Callable for vector valued problems
    - Callable called dynamic on demand

    Parameters
    ----------
    f: float[1.0], array, callable(cell, [userData]), [f_x, f_y, f_z]

        - float will be assumed as constant for all cells
        like rhs = rhs(np.ones(mesh.cellCount() * f),
        - array of length mesh.cellCount() will be processed as load value for
        each cell: rhs = rhs(f),
        - array of length mesh.nodeCount() is assumed to be already processed
          correct: rhs = f
        - callable is evaluated on once for each cell and need to return a load
        value for each cell and can have  optional a userData dictionary:
        `f_cell = f(cell, [userData={}])`
        rhs = rhs(f(c, userData) for c in mesh.cells())
        - list with length of mesh.dimension() of float or array entries will
        create a squeezed rhs for vector valued problems
        rhs = squeeze([rhs(f[0]), rhs(f[1]), rhs(f[2])])

    Returns
    -------
    rhs: pg.Vector(mesh.nodeCount())
        Right-hand side load vector for scalar values or squeezed vector values
    """
    # f is dict('Node':callable, 'Cell': callable)
    if isinstance(f, dict):
        if 'Node' in f:
            fn = []
            if callable(f['Node']):
                for n in mesh.nodes():
                    fn.append(f['Node'](n, **userData))
            if hasattr(fn[0], '__iter__'):
                # result is vector valued
                return createLoadVector(mesh, [fi for fi in np.array(fn).T],
                                        userData=userData)

            return createLoadVector(mesh, fn, userData=userData)

        elif 'Cell' in f:
            pg.error('Implement me!, createLoadVector()')

    # fix for the lazy
    if isinstance(f, int):
        f = float(f)

    # f is list [fx, fy, [fz]] for vector problems
    if isinstance(f, list):
        if len(f) == mesh.dim():
            return createForceVector(mesh, f, userData=userData)

    # f is list of array [f_0, f_1, ..., f_n] for scalar problems
    if isinstance(f, list) or hasattr(f, 'ndim'):
        if isinstance(f, list):
            rhs = np.zeros((len(f), mesh.nodeCount()))
            for i, fi in enumerate(f):
                userData['i'] = i
                rhs[i] = createLoadVector(mesh, fi, userData)
            return rhs

        elif f.ndim == 2:
            # assume rhs [n, nNodes] array is already a valid
            if len(f[0]) == mesh.nodeCount():
                return f

    rhs = pg.Vector(mesh.nodeCount(), 0)

    fArray = None

    if hasattr(f, '__len__'):
        if len(f) == mesh.cellCount():
            # scalar values for each cell
            fArray = f
        elif len(f) == mesh.nodeCount():
            # scalar values for each node
            fArray = f
        elif len(f) == mesh.nodeCount() * mesh.dim():
            # vector values for each node
            # maybe just for special cases with allready processed rhs
            return f

    elif callable(f) and not isinstance(f, pg.Vector):
        fArray = pg.Vector(mesh.cellCount())
        for c in mesh.cells():
            if userData is not None and userData.keys():
                fArray[c.id()] = f(c, userData)
            else:
                fArray[c.id()] = f(c)

    if fArray is None:
        fArray = cellValues(mesh, f, userData=userData)

    if len(fArray) == mesh.cellCount():
        b_l = pg.matrix.ElementMatrix()

        for c in mesh.cells():
            if fArray[c.id()] != 0.0:
                b_l.u(c)
                rhs.add(b_l, fArray[c.id()])

#            print("test reference solution:")
#            rhsRef = pg.Vector(mesh.nodeCount(), 0)
#            for c in mesh.cells():
#                b_l.u(c)
#                for i, idx in enumerate(b_l.idx()):
#                    rhsRef[idx] += b_l.row(0)[i] * fArray[c.id()]
#            np.testing.assert_allclose(rhs, rhsRef)
#            print("Remove revtest in assembleLoadVector after check")

    elif len(fArray) == mesh.nodeCount():
        # nodal values
        fA = pg.Vector(fArray)
        b_l = pg.matrix.ElementMatrix()
        for c in mesh.cells():
            b_l.u(c)
            # rhs.addVal(b_l.row(0) * fArray[b_l.idx()], b_l.idx())
            rhs.add(b_l, fA)

        # print("test reference solution:")
        # rhsRef = pg.Vector(mesh.nodeCount(), 0)
        # for c in mesh.cells():
        #     b_l.u(c)
        #     for i, idx in enumerate(b_l.idx()):
        #         rhsRef[idx] += b_l.row(0)[i] * fA[idx]

        # np.testing.assert_allclose(rhs, rhsRef)
        # print("Remove revtest in assembleLoadVector after check",
        #       sum(rhs), sum(rhsRef))

            # rhs = pg.Vector(fArray)
    else:
        raise Exception("Load vector have the wrong size: " +
                        str(len(fArray)))

    return rhs


def createStiffnessMatrix(mesh, a=None, isVector=False):
    r"""Create the Stiffness matrix.

    Calculates the Stiffness matrix :math:`{\bf S}` for the given mesh scaled
    with the per cell values a.

    ..math::
            ...

    Parameters
    ----------
    mesh : :gimliapi:`GIMLI::Mesh`
        Arbitrary mesh to calculate the stiffness for.
        Type of base and shape functions depends on the cell types.

    a : iterable of type float, int, complex, RMatrix, CMatrix
        Per cell values., e.g., physical parameter. Length of a need to be
        mesh.cellCount(). If None given default is 1.

    isVector : bool [False]
        We want to solve for vector valued problems. Resulting SparseMatrix is
        a SparseMapMatrix and have the dimension
        (nNodes * nDims, nNodes * nDims) with nNodes = mesh.nodeCount() and
        nDims = mesh.dimension().

    Returns
    -------
    A : :gimliapi:`GIMLI::[C]SparseMatrix` | [C]SparseMapMatrix
        Stiffness matrix, with real or complex values.
    """
    if mesh.cellCount() == 0:
        print(mesh)
        raise Exception("Mesh invalid")

    if a is None:
        a = pg.Vector(mesh.cellCount(), 1.0)

    A = None

    if isVector is False:
        if isinstance(a[0], float) or \
           isinstance(a[0], int) or \
           isinstance(a[0], np.float64):
            A = pg.matrix.SparseMatrix()
            A.fillStiffnessMatrix(mesh, a)
            return A

        dof = 0
        nDof = mesh.nodeCount()
    else:
        dof = mesh.nodeCount()
        nDof = mesh.nodeCount() * mesh.dimension()

    # if vector or scalar(Complex)
    if pg.isComplex(a[0]):
        isComplex = True
        A = pg.matrix.CSparseMapMatrix(nDof, nDof)
    else:
        isComplex = False
        A = pg.matrix.SparseMapMatrix(nDof, nDof)

    al = pg.core.ElementMatrix(dof=dof)

    if len(a) != mesh.cellCount():
        pg.error('Number of cell values need to match cell count')

    for c in mesh.cells():
        if isComplex is True:
            # al.gradU2(c, 1.0)
            al.ux2uy2uz2(c)
            A.add(al, scale=a[c.id()])
        else:
            if pg.isScalar(a[c.id()]):
                al.gradU2(c, a[c.id()])
                A.add(al)
            else:
                if hasattr(a[c.id()], 'voigtNotation'):
                    vN = a[c.id()].voigtNotation
                else:
                    vN = False

                # al.gradU2(c, a[c.id()], voigtNotation=vN)
                al.gradU2(c, np.array(a[c.id()]), voigtNotation=vN)
                A.add(al)

    # if isComplex is True:
    #     return pg.matrix.CSparseMatrix(A)

    return pg.utils.toSparseMatrix(A)


def createMassMatrix(mesh, b=None):
    r"""Create the mass matrix.

    Calculates the Mass matrix (Finite element identity matrix) the given mesh.

    ..math::
            ...

    Parameters
    ----------
    mesh : :gimliapi:`GIMLI::Mesh`

        Arbitrary mesh to calculate the mass element matrix.
        Type of base and shape functions depends on the cell types.

    b : array
        Per cell values. If None given default is 1.

    Returns
    -------
    A : :gimliapi:`GIMLI::RSparseMatrix`
        Mass element matrix
    """

    # need callable here
    if b is None:
        b = pg.Vector(mesh.cellCount(), 1.0)
    elif not hasattr(b, '__iter__'):
        b = pg.Vector(mesh.cellCount(), b)

    B = pg.matrix.SparseMatrix()
    B.fillMassMatrix(mesh, b)
    return B

    # create matrix structure regarding the mesh
    # B.buildSparsityPattern(mesh)
    # define a local element matrix
    # B_l = pg.matrix.ElementMatrix()
    # for c in mesh.cells():
    #    B_l.u2(c)
    # # check if b[i] == B*b
    #    B_l *= b[c.id()]
    #    B += B_l
    # return B


def intDomain(u, mesh=None):
    r"""Return integral over nodal solution :math:`u`.

    .. math::
        \int_{\Omega} u

    TODO
    ----
        * refactor
        * better name?
        * Documentation
    """
    if mesh is not None:
        r = createLoadVector(mesh)
        return sum(r*u)
    pg.critical('Need a mesh to calculate the integral over domain')


def _feNorm(u, mat):
    """Create a norm within a Finite Element space.

    Create the Finite Element Norm with a preassembled system matrix.
    """
    if u.ndim == 2:
        u1 = np.array(u).T.reshape(u.shape[0]*u.shape[1])
        # same like:
        # u1 = pg.cat(u[:,0], u[:,1])
        return np.sqrt(pg.math.dot(u1, mat.mult(u1)))
    return np.sqrt(pg.math.dot(u, mat.mult(u)))


def normL2(u, mat=None, mesh=None):
    r"""Create Lebesgue (L2) norm for finite element space.

<<<<<<< HEAD
    Find the L2 Norm for a solution in the finite element space. :math:`u` exact solution
    :math:`{\bf M}` Mass matrix, i.e., Finite element identity matrix.
=======
    Find the L2 Norm for a solution for the finite element space. :math:`u`
    exact solution     :math:`{\bf M}` Mass matrix, i.e., Finite element
    identity matrix.
>>>>>>> c991bc6f

    .. math::

        L2(f(x)) = || f(x) ||_{L^2} & = (\int |f(x)|^2 \mathrm{d}\:x)^{1/2} \\
                                    & \approx h (\sum |f(x)|^2 )^{1/2} \\
        L2(u) = || u ||_{L^2} & = (\int |u|^2 \mathrm{d}\:x)^{1/2} \\
                              & \approx (\sum M (u))^{1/2} \\
        e_{L2_rel} = \frac{L2(u)}{L2(u)} & =
                               \frac{(\sum M(u))^{1/2}}{(\sum M u)^{1/2}}

    The error for any approximated solution :math:`u_h` correlates to the L2
    norm of 'L2Norm(u - u_h, M)'. If you like relative values, you can also
    normalize this error with 'L2Norm(u - u_h, M) / L2Norm(u, M)*100'.

    Parameters
    ----------
    u: iterable
        Node based value to compute the L2 norm for.

    mat: Matrix
        Mass element matrix.

    mesh: :gimliapi:`GIMLI::Mesh`
        Mesh with the FE space to generate M if necessary.

    Returns
    -------
    ret: float
        :math:`L2(u)` norm.

    """
    if isinstance(mat, pg.Mesh):
        mesh = mat
        mat = None

    if mat is None and mesh is not None:
        mat = createMassMatrix(mesh)

    if mat is None:
        pg.warning("No Stiffness matrix or a mesh here, to calculate L2-Norm. "
                   "Returning algebraic l2.")

        # M is Identity matrix
        return np.sqrt(np.dot(u, u))

    return _feNorm(u, mat)


def normH1(u, mat=None, mesh=None):
    r"""Create (H1) norm for the finite element space.

    Parameters
    ----------
    u : iterable
        Node based value to compute the H1 norm for.

    mat : Matrix
        Stiffness matrix.

    mesh : :gimliapi:`GIMLI::Mesh`
        Mesh with the FE space to generate S if necessary.

    Returns
    -------
    ret : float
        :math:`H1(u)` norm.

    """
    if isinstance(mat, pg.Mesh):
        mesh = mat
        mat = None

    if mat is None and mesh is not None:
        mat = pg.solver.createStiffnessMatrix(mesh)

    if mat is None:
        raise Exception("Need Stiffness matrix or mesh to calculate H1 norm")

    return _feNorm(u, mat)


def solve(mesh, **kwargs):
    r"""Solve partial differential equation.

    This is a syntactic sugar convenience function for solving partial
    differential equation on a given mesh.
    Using the best guess method for the given parameter.
    Currently only Finite Element calculation using
    :py:mod:`pygimli.solver.solveFiniteElements`

    TODO
    :py:mod:`pygimli.solver.solveFiniteVolume`

    """
    return solveFiniteElements(mesh, **kwargs)


def solveFiniteElements(mesh, a=1.0, b=None, f=0.0, bc=None,
                        times=None, c=1.0, userData={},
                        verbose=False, **kwargs):
    r"""Solve partial differential equation with Finite Elements.

    This is a syntactic sugar convenience function for using the Finite Element
    functionality of the library core to solve partial differential equation
    (PDE) that match the following form:

    .. math::

        c \frac{\partial u}{\partial t} & = \nabla\cdot(a \nabla u)
        + b u + f(\mathbf{r},t)~~|~~\Omega_{\text{Mesh}}\\
        u & = h~~|~~\Gamma_{\text{Dirichlet}}\\
        \frac{\partial u}{\partial \mathbf{n}} & =
        g~~|~~\Gamma_{\text{Neumann}}\\
        \alpha u + \beta\frac{\partial u}{\partial \mathbf{n}} & =
        \gamma~~|~~\Gamma_{\text{Robin}}\\
        \frac{\partial u}{\partial \mathbf{n}} & =
        \alpha(u_0-u)~~|~~\Gamma_{\text{Robin}}

    for the scalar :math:`u(\mathbf{r}, t)` or vector
    :math:`\mathbf(u)(\mathbf{r}, t)` solution at each node of a given mesh.
    The Domain :math:`\Omega` and the Boundary :math:`\Gamma` are defined
    through the mesh with appropriate boundary marker.

    Note, to ensure vector solution either set vector forces or at least on
    vector component boundary condition.

    TODO:

        * unsteady ub and dub
        * 'Infinity' Boundary condition (u vanishes at infinity)
        * 'Cauchy' Boundary condition
        (guaranties u and du on same boundary, will never work here because the
        problem becomes ill posed and would need some inverse strategy to
        solve.)
        * Example for
            * elastic parameter
            * anisotropic (float/complex)
            * dynamic boundary conditions
            * dynamic load vector
            * nonlinearity

    Parameters
    ----------
    mesh: :gimliapi:`GIMLI::Mesh`
        Mesh represents spatial discretization of the calculation domain
    a: value | array | callable(cell, userData)
        Cell values of type float or complex can be scalar, anisotropy matrix
        or elastic tensor.
    b: value | array | callable(cell, userData) [None]
        Cell values. None means the term is unused.
    c: value | array | callable(cell, userData) [None]
        Scale the unsteady term, only for times is not None.
    f: value | array(cells) | array(nodes) | callable(args, kwargs)
        force values, for vector fields use (n x dim) values.
    bc: dict()
        Dictionary of boundary conditions.
        Current supported boundary conditions by dictionary keys:
        'Dirichlet', 'Neumann', 'Robin', 'Node'.

        The dictionary can contain multiple "key: Arg"
        Arg will be parsed by
        :py:mod:`pygimli.solver.solver.parseArgPairToBoundaryArray`

        If the dictionary key is 'Node' then fixed values for single node
        indices can by be given. e.g., bc={'Node': [nodeID, value]}.
        Note this is only a shortcut for
        bc={'Dirichlet': [mesh.node(nodeID), value]}.
    times: array [None]
        Solve as time dependent problem for the given times.

    Keyword Arguments
    -----------------
    **kwargs
        u0: value | array | callable(pos, userData)
            Node values
        theta: float [1]
            - :math:`theta = 0` means explicit Euler, maybe stable for
            :math:`\Delta t \quad\text{near}\quad h`
            - :math:`theta = 0.5`, Crank-Nicolson scheme, maybe instable
            - :math:`theta = 2/3`, Galerkin scheme
            - :math:`theta = 1`, implicit Euler

            If unsure choose :math:`\theta = 0.5 + \epsilon` (probably stable).
        dynamic: bool [False]
            Boundary conditions for time depending problems will be considered
            dynamic for each time step.
        stats: bool
            Give some statistics.
        progress: bool
            Give some calculation progress.
        assembleOnly: bool
            Stops after matrix asssemblation.
            Returns the system matrix A and the rhs vector.
        fixPureNeumann: bool [auto]
            If set or detected automatic, we add the additional condition:
            :math:`\int_domain u dv = 0` making elliptic problems well-posed.
        rhs: iterable
            Pre assembled rhs. Will preferred on any f settings.
        ws: dict
            The WorkSpace is a dictionary that will get
            some temporary data during the calculation.
            Any keyvalue 'u' in the dictionary is used for the resulting array.
        vectorValued: bool (False)
            Solution forced to vector valued, in case the auto detection fails

    Returns
    -------
    u: array
        Returns the solution u either 1,n array for stationary problems or
        for m,n array for m time steps

    See also
    --------
        :ref:`tut:modelling` and :py:mod:`pygimli.solver.solve`

    Examples
    --------
    >>> import pygimli as pg
    >>> from pygimli.meshtools import polytools as plc
    >>> from pygimli.viewer.mpl import drawField, drawMesh
    >>> import matplotlib.pyplot as plt
    >>> world = plc.createWorld(start=[-10, 0], end=[10, -10],
    ...                         marker=1, worldMarker=False)
    >>> c1 = plc.createCircle(pos=[0.0, -5.0], radius=3.0, area=.1, marker=2)
    >>> mesh = pg.meshtools.createMesh([world, c1], quality=34.3)
    >>> u = pg.solver.solveFiniteElements(mesh, a={1: 100.0, 2: 1.0},
    ...                                   bc={'Dirichlet':{4: 1.0, 2: 0.0}})
    >>> fig, ax = plt.subplots()
    >>> pc = drawField(ax, mesh, u)
    >>> drawMesh(ax, mesh)
    >>> plt.show()
    """
    if bc is None:
        bc = {}

    workSpace = kwargs.pop('ws', dict())
    debug = kwargs.pop('debug', False)
    stats = kwargs.pop('stats', False)

    mesh.createNeighborInfos()
    if verbose:
        print("Mesh: ", str(mesh))

    # scalar solution default
    vectorValues = False
    dof = mesh.nodeCount()

    # check if force vector is a vector
    rhs = kwargs.pop('rhs', createLoadVector(mesh, f, userData=userData))

    # pg._g('###############')
    if len(rhs) > dof or kwargs.pop('vectorValued',
                                    _bcIsForVectorValues(bc, mesh)):
        if verbose:
            print("Solve vector valued.")
        vectorValues = True
        dof = mesh.nodeCount() * mesh.dimension()

    # pg._g('###############', dof)
    rhs.resize(dof)

    swatch = pg.core.Stopwatch(True)

    # check for material parameter
#   a = parseArgToArray(a, nDof=mesh.cellCount(), mesh=mesh, userData=userData)
    a = cellValues(mesh, a, userData=userData)
    isComplex = False
    if pg.utils.isComplex(a):
        isComplex = True
        rhs = np.array(rhs, dtype=complex)

    S = createStiffnessMatrix(mesh, a, isVector=vectorValues)
    M = None

    if b is not None and b != 0:
        b = cellValues(mesh, b, userData=userData)
        M = createMassMatrix(mesh, b)
        # pg.warn("check me")
        A = S - M
    else:
        A = S

    if times is None:

        if len(list(bc.items())) == 0 or \
           (len(list(bc.items())) == 1 and list(bc.keys())[0] == 'Neumann'):
            pn = True
        else:
            pn = False

        fixPureNeumann = kwargs.pop('fixPureNeumann', pn)

        assembleBC(bc, mesh, A, rhs, time=None, userData=userData)

        u = None
        if 'u' in workSpace:
            u = workSpace['u']

        singleForce = True

        if hasattr(rhs, 'ndim'):
            if rhs.ndim == 2:
                singleForce = False
                if u is None:
                    u = np.zeros(rhs.shape)
        else:
            if isinstance(a[0], complex):
                if u is None:
                    u = pg.CVector(rhs.size(), 0.0)
                rhs = pg.math.toComplex(rhs)
            else:
                if u is None:
                    u = pg.Vector(rhs.size(), 0.0)

        if fixPureNeumann is True:
            pg.info('Fixing pure Neumann boundary condition by forcing: '
                    'intDomain(u, mesh) = 0')
            r = createLoadVector(mesh)

            A = pg.BlockMatrix()
            A.add(S, 0, 0)
            A.add(r, 0, mesh.nodeCount())
            A.add(r, mesh.nodeCount(), 0, transpose=True)

            rhs = pg.cat(rhs, pg.Vector(1, 0))

        assembleTime = swatch.duration(True)

        if stats:
            stats.assembleTime = assembleTime

        if verbose:
            print("Assembling time: ", assembleTime)

        workSpace['Stiffness matrix'] = S
        workSpace['Mass matrix'] = M
        workSpace['System matrix'] = A
        workSpace['rhs'] = rhs

        if 'assembleOnly' in kwargs:
            return A, rhs

        if fixPureNeumann:
            if singleForce:
                uc = pg.solver.linSolve(A, rhs, 'scipy')
                u = uc[0:mesh.nodeCount()]
            else:
                pg.critical(
                    'Non-single force for pure Neumann not yet implemented')
        else:
            solver = pg.core.LinSolver(False)
            solver.setMatrix(A, 0)

            if singleForce:
                if isComplex is True:
                    # clean this up
                    rhs = pg.core.toComplex(rhs.real, rhs.imag)
                    u = solver.solve(rhs).array()
                else:
                    u = solver.solve(rhs)
            else:
                for i, r in enumerate(rhs):
                    u[i] = solver.solve(r)

        solverTime = swatch.duration(True)
        if verbose:
            if stats:
                stats.solverTime = solverTime
            print("Solving time: ", solverTime)

        if len(kwargs.keys()) > 0:
            pg.warn("Unused arguments", *kwargs)
        return u

    else:  # times given
        pg.solver.checkCFL(times, mesh, max(a))

        if debug:
            print("start TL", swatch.duration())

        if c != 1.0:
            c = cellValues(mesh, c, userData=userData)

        M = createMassMatrix(mesh, c)
        F = createLoadVector(mesh, f)

        u0 = np.zeros(dof)
        if 'u0' in kwargs:
            u0 = parseArgToArray(kwargs['u0'], dof, mesh, userData)

        progress = None
        if 'progress' in kwargs:
            from pygimli.utils import ProgressBar
            progress = ProgressBar(its=len(times), width=40, sign='+')

        theta = kwargs.pop('theta', 1.0)
        dynamic = kwargs.pop('dynamic', False)

        if not dynamic:
            S = createStiffnessMatrix(mesh, a)
            assembleBC(bc, mesh, S, F, time=0.0, userData=userData)
            return crankNicolson(times, S, M, f=F,
                                 u0=u0, theta=theta,
                                 progress=progress)

        rhs = np.zeros((len(times), dof))
        # no time dependency for rhs so far ... TODO
        rhs[:] = F  # this is slow: optimize

        if debug:
            print("rhs", swatch.duration())
        U = np.zeros((len(times), dof))
        U[0, :] = u0

        # init state
        u = pg.Vector(dof, 0.0)

        if debug:
            print("u0", swatch.duration())

        measure = 0.
        for n in range(1, len(times)):
            swatch.reset()

            dt = times[n] - times[n-1]

            # previous timestep
            # print "i: ", i, dt, U[i - 1]

            swatch.reset()
            # (A + a*B)u is fastest,
            # followed by A*u + (B*u)*a and finally A*u + a*B*u and
            br = (M + (dt * (theta - 1.)) * S) * U[n - 1] + \
                dt * ((1.0 - theta) * rhs[n - 1] + theta * rhs[n])

            # print ('a',swatch.duration(True))
            # br = M * U[n - 1] - (A * U[n - 1]) * (dt*(1.0 - theta)) + \
            # dt * ((1.0 - theta) * rhs[n - 1] + theta * rhs[n])

            # print ('br',swatch.duration(True))

            # br = M * U[n - 1] - (dt*(1.0 - theta)) * A * U[n - 1] + \
            # dt * ((1.0 - theta) * rhs[n - 1] + theta * rhs[n])
            # print ('c',swatch.duration(True))

            measure += swatch.duration()

            A = M + S * dt * theta

            assembleBC(bc, mesh, A, br, time=times[n], userData=userData)

            if 'assembleOnly' in kwargs:
                return A, br

            # u = S/b
            t_prep = swatch.duration(True)
            solver = pg.core.LinSolver(A, verbose)
            solver.solve(br, u)

            if 'plotTimeStep' in kwargs:
                kwargs['plotTimeStep'](u, times[n])

            U[n, :] = np.asarray(u)

            if progress:
                progress.update(n, 't_prep: {0}ms t_step {1}s'.format(
                    pg.pf(t_prep*1000),
                    pg.pf(swatch.duration())))
        if debug:
            print("Measure(" + str(len(times)) + "): ",
                  measure, measure / len(times))
        return U


def checkCFL(times, mesh, vMax, verbose=False):
    """Check Courant-Friedrichs-Lewy condition.

    For advection and flow problems. CFL Number should be lower then 1 to
    ensure stability.

    Parameters
    ----------
    """
    if pg.isScalar(times):
        dt = times
    else:
        dt = times[1] - times[0]

    dx = min(mesh.h())
    # min(entity.shape().h()
    # if mesh.dimension() == 1:
    #     dx = min(mesh.cellSizes())
    # else:
    #     dx = min(mesh.boundarySizes())
    c = vMax * dt / dx

    if c > 1:
        pg.warn("Courant-Friedrichs-Lewy Number:", c,
                "but should be lower 1 to ensure movement inside a cell "
                "per timestep. ("
                "vMax =", vMax,
                "dt =", dt,
                "dx =", dx,
                "dt <", dx/vMax,
                " | N > ", int(dt/(dx/vMax))+1, ")")
    if verbose:
        pg.info("Courant-Friedrichs-Lewy Number:", c)
    return c


def crankNicolson(times, S, I, f=None,
                  u0=None, theta=1.0, dirichlet=None,
                  solver=None, progress=None, swatches=None):
    """Generic Crank Nicolson solver for time dependend problems.

    Limitations so far:
        S = Needs to be constant over time (i.e. no change in coefficients)
        f = constant over time (would need assembling in every step)

    Args
    ----
    times: iterable(float)
        Timeteps to solve for. Give at least 2. Calculates len(times)-1 time steps. If times is not equidistant the matrix factorization is done for every time step.
    S: Matrix
        System matrix holds your discrete equations and boundary conditions
    I: Matrix
        Identity matrix (FD, FV) or Masselementmatrix (FE) to handle solution
        vector
    u0: iterable [None]
        Starting condition. zero or None if not given
    f: iterable (float) [None]
        External forces. Note f might also contain compensation values due to
        algebraic Dirichlet correction of S
    theta: float [1.0]
        * 0: Backward difference scheme (implicit)
        * 1: Forward difference scheme (explicit)
        strong time steps dependency .. will be unstable for to small values
        * 0.5: probably best tradeoff but can also be unstable
    dirichlet: dirichlet generator
        Genertor object to applay dirichlet boundary conditions
    solver: LinSolver [None]
        Provide a pre configured solver if you want some special.
    progress: Progress [None]
        Provide progress object if you want to see some.

    Returns
    -------
    np.ndarray:
        Solution for each time steps. First result step is input u0.
    """
    if len(times) < 2:
        raise BaseException("We need at least 2 times for "
<<<<<<< HEAD
                            "Crank-Nicolsen time discretization." + str(len(times)))

    try: swatches('CN prep').start()
    except: pass
    
    # print(swatches)
=======
                            "Crank-Nicolsen time discretization." +
                            str(len(times)))
    # sw = pg.core.Stopwatch(True)
>>>>>>> c991bc6f
    timeAssemble = []
    timeSolve = []
    timeMeasure = False

    if progress:
        timeMeasure = True

    dof = S.rows()

    rhs = np.zeros((len(times), dof))
    if f is not None:
        rhs[:] = f

    u = np.zeros((len(times), dof))

    if u0 is not None and not pg.isScalar(u0, 0):
        u[0, :] = u0

    if theta == 0:
        A = I.copy()

    if isinstance(solver, str):
        solver = pg.solver.LinSolver(solver=solver)
    if solver is None:
        solver = pg.solver.LinSolver(solver='scipy')

    try: swatches('CN prep').store()
    except: pass
    
    dt = 0.0
    for n in range(1, len(times)):
        
        newDt = times[n] - times[n-1]
        if timeMeasure:
            pg.tic(key='CrankNicolsonLoop')

        if newDt < 1e-8 :
            pg.critical('Cannot find delta t for times', times)

        if abs(newDt - dt) > 1e-8:
<<<<<<< HEAD
            try: swatches('CN factorize').start()
            except: pass
            ## new dt, so we need to factorize the matrix again
=======
            # new dt, so we need to factorize the matrix again
>>>>>>> c991bc6f
            dt = newDt
            # pg.info('dt', dt)

            A = I + S * (dt * theta)

            if dirichlet is not None:
                dirichlet.apply(A)

            solver.factorize(A)

            St = None
            
            try: swatches('CN factorize').store()
            except: pass

        try: swatches('CN build').start()
        except: pass

        if theta == 0:
            if St is None:
                St = I - S * dt  # cache what's possible
            b = St * u[n-1] + dt * rhs[n-1]
        elif theta == 1:
            b = I * u[n-1] + dt * rhs[n]
        else:
            if St is None:
                St = I - S * (dt*(1.-theta))  # cache what's possible
            b = St * u[n-1] + dt * ((1.0 - theta) * rhs[n-1] + theta * rhs[n])

        try: swatches('CN build').store()
        except: pass

        try: swatches('CN dirichlet').start()
        except: pass
        if dirichlet is not None:
            dirichlet.apply(b)
        try: swatches('CN dirichlet').store()
        except: pass

        if timeMeasure:
            timeAssemble.append(pg.dur(key='CrankNicolsonLoop', reset=True))

        try: swatches('CN solve').start()
        except: pass

        u[n, :] = solver(b)
    
        try: swatches('CN solve').store()
        except: pass

        if timeMeasure:
            timeSolve.append(pg.dur(key='CrankNicolsonLoop'))

        if progress:
            progress.update(
                n, 't_prep: ' + pg.pf(timeAssemble[-1]*1000) + 'ms ' +
                't_step: ' + pg.pf(timeSolve[-1]*1000) + 'ms')

        # if verbose and (n % verbose == 0):
        #     # print(min(u[n]), max(u[n]))
        #     print("timesteps:", n, "/", len(times),
        #           'runtime:', sw.duration(), "s",
        #           'assemble:', np.mean(timeAssemble),
        #           'solve:', np.mean(timeSolve))
    return u


class RungeKutta(object):
    """TODO DOCUMENT ME"""
    rk4a = [0.0,
            -567301805773.0/1357537059087.0,
            -2404267990393.0/2016746695238.0,
            -3550918686646.0/2091501179385.0,
            -1275806237668.0/842570457699.0]
    rk4b = [1432997174477.0/9575080441755.0,
            5161836677717.0/13612068292357.0,
            1720146321549.0/2090206949498.0,
            3134564353537.0/4481467310338.0,
            2277821191437.0/14882151754819.0]
    rk4c = [0.0,
            1432997174477.0/9575080441755.0,
            2526269341429.0/6820363962896.0,
            2006345519317.0/3224310063776.0,
            2802321613138.0/2924317926251.0]

    def __init__(self, solver, verbose=False):
        """TODO DOCUMENT_ME"""
        self.solver = solver
        self.verbose = verbose
        self.order = 5
        self.dt = None
        self.time = 0
        self.tMax = None
        self.u = None
        self.resU = None
        self.nSteps = 0

    def run(self, u0, dt, tMax=1):
        """TODO DOCUMENT_ME"""
        self.start(u0, dt, tMax)

        for _ in range(self.nSteps):
            self.step()

        return self.u

    def start(self, u0, dt, tMax=1):
        """TODO DOCUMENT_ME"""
        self.nSteps = int(np.ceil(tMax/dt))
        self.dt = dt
        self.time = 0
        self.tMax = tMax
        self.u = deepcopy(u0)
        self.resU = deepcopy(u0)

        if isinstance(self.resU, list):
            for r in self.resU:
                r *= 0.0
        else:
            self.resU *= 0.0

    def step(self):
        """TODO DOCUMENT ME"""
        if self.time + self.dt > self.tMax:
            self.dt = self.tMax - self.time

        if self.order == 1:
            # explicit Euler
            k1 = self.solver.explicitRHS(self.u,
                                         self.time)
            self.u += self.dt * k1

        elif self.order == 3:
            k1 = self.solver.explicitRHS(self.u, self.time)
            k1 = self.u + self.dt * k1

            k2 = self.solver.explicitRHS(k1, self.time)
            k2 = (3*self.u + k1 + self.dt*k2)/4

            k3 = self.solver.explicitRHS(k2, self.time)

            self.u = (self.u + 2*k2 + 2*self.dt*k3)/3

        elif self.order == 4:
            # classical 4 step Runge-Kutta rk4
            k1 = self.solver.explicitRHS(self.u,
                                         self.time)
            k2 = self.solver.explicitRHS(self.u + self.dt/2 * k1,
                                         self.time + self.dt/2)
            k3 = self.solver.explicitRHS(self.u + self.dt/2 * k2,
                                         self.time + self.dt/2)
            k4 = self.solver.explicitRHS(self.u + self.dt * k3,
                                         self.time + self.dt)
            self.u += 1./6. * self.dt * (k1 + 2.0 * k2 + 2.0 * k3 + k4)

        elif self.order == 5:
            # low storage Version of rk4
            for jRK in range(5):
                tLocal = self.time + self.rk4c[jRK] * self.dt

                rhs = self.solver.explicitRHS(self.u, tLocal)

                if isinstance(self.resU, list):
                    for i in range(len(self.resU)):
                        self.resU[i] = self.rk4a[jRK] * self.resU[i] + \
                            self.dt * rhs[i]

                        self.u[i] += self.rk4b[jRK] * self.resU[i]
                else:
                    self.resU = self.rk4a[jRK] * self.resU + self.dt * rhs
                    self.u += self.rk4b[jRK] * self.resU

        self.time += self.dt
        return self.u


if __name__ == "__main__":
    pass<|MERGE_RESOLUTION|>--- conflicted
+++ resolved
@@ -1072,12 +1072,7 @@
 
 
 class LinSolver(object):
-<<<<<<< HEAD
     """Proxy class for the solution of linear systems of equations."""
-=======
-    """Proxy class for the direct solution of linear systems of equations."""
-
->>>>>>> c991bc6f
     def __init__(self, mat=None, solver=None, verbose=False, **kwargs):
         """Init the solver class with Matrix and starts factorization.
 
@@ -1086,10 +1081,6 @@
         solver: str
             If solver is none decide form Matrix type
         """
-<<<<<<< HEAD
-=======
-        self._m = None  # hold local copy if we need to convert the matrix
->>>>>>> c991bc6f
         self.verbose = verbose
         
         self._m = None ## hold local copy if we need to convert the matrix first
@@ -1571,7 +1562,6 @@
                     # print(Se)
                     # pg.info(sum(Se.row(0)))
                     # pg.info(Se.row(0), gd, idx)
-<<<<<<< HEAD
                     rhs.addVal(Se.row_RM(0) * gd, idx)
                     #rhs.setVal(Se.row(0) * gd, idx)
                     # rhs.add(Se, g)
@@ -1579,15 +1569,6 @@
                     # check
                     #pg.error('check')
                     rhs[idx] += Se.row_RM(0) * gd
-=======
-                    rhs.addVal(Se.row(0) * gd, idx)
-                    # rhs.setVal(Se.row(0) * gd, idx)
-                    # rhs.add(Se, g)
-                else:
-                    # check
-                    # pg.error('check')
-                    rhs[idx] += Se.row(0) * gd
->>>>>>> c991bc6f
 
                     # for i, j in enumerate(Se.ids()):
                     #     rhs[j + dim*dof] += Se.row(0)[i] * gd
@@ -1775,15 +1756,10 @@
 
 
 def assembleLoadVector(mesh, f, userData={}):
-<<<<<<< HEAD
     r"""Assemble the load vector. See createLoadVector.
     Maybe we will remove this
     """
     pg.deprecate('createLoadVector') # 20200115
-=======
-    r"""Assemble the load vector. See createLoadVector."""
-    pg.deprecate('createLoadVector')  # 20200115
->>>>>>> c991bc6f
     return createLoadVector(mesh, f, userData)
 
 
@@ -2131,14 +2107,8 @@
 def normL2(u, mat=None, mesh=None):
     r"""Create Lebesgue (L2) norm for finite element space.
 
-<<<<<<< HEAD
     Find the L2 Norm for a solution in the finite element space. :math:`u` exact solution
     :math:`{\bf M}` Mass matrix, i.e., Finite element identity matrix.
-=======
-    Find the L2 Norm for a solution for the finite element space. :math:`u`
-    exact solution     :math:`{\bf M}` Mass matrix, i.e., Finite element
-    identity matrix.
->>>>>>> c991bc6f
 
     .. math::
 
@@ -2691,18 +2661,12 @@
     """
     if len(times) < 2:
         raise BaseException("We need at least 2 times for "
-<<<<<<< HEAD
                             "Crank-Nicolsen time discretization." + str(len(times)))
 
     try: swatches('CN prep').start()
     except: pass
     
     # print(swatches)
-=======
-                            "Crank-Nicolsen time discretization." +
-                            str(len(times)))
-    # sw = pg.core.Stopwatch(True)
->>>>>>> c991bc6f
     timeAssemble = []
     timeSolve = []
     timeMeasure = False
@@ -2743,13 +2707,9 @@
             pg.critical('Cannot find delta t for times', times)
 
         if abs(newDt - dt) > 1e-8:
-<<<<<<< HEAD
             try: swatches('CN factorize').start()
             except: pass
             ## new dt, so we need to factorize the matrix again
-=======
-            # new dt, so we need to factorize the matrix again
->>>>>>> c991bc6f
             dt = newDt
             # pg.info('dt', dt)
 
