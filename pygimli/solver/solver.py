#!/usr/bin/env python
# -*- coding: utf-8 -*-
"""TODO DOCUMENT ME"""
from copy import deepcopy
#needed? from lib2to3.pytree import Base

import numpy as np
#import numpy.matlib
import pygimli as pg


def parseDictKey_(key, markers):
    return parseMarkersDictKey(key, markers)


def parseMarkersDictKey(key, markers):
    """ Parse dictionary key of type str to marker list.

    Utility function to parse a dictionary key string into a valid list of
    markers containing in a given markers list.

    Parameters
    ----------
    key: str | int | [int]
        Supported are
        - int: single markers
        - '*': all markers
        - 'm1': Single marker
        - 'm1,m2': Comma separated list
        - ':': Slice wildcard
        - 'start:stop:step': Slice like syntax
        - list of integers (not a dict key but nice for convenience)

    markers: [int]
        List of integers, e.g., cell or boundary markers

    Returns
    -------
    mas: [int]
        List of integers described by key
    """
    markers = pg.unique(markers)
    mas = None

    if isinstance(key, str):
        if key == '*':
            return markers

        if ',' in key:
            mas = [int(k) for k in key.split(',')]
        elif ':' in key:
            sse = key.split(':')

            start = markers[0]
            stop = markers[-1] + 1
            step = 1

            if len(sse) > 0:
                try:
                    start = int(sse[0])
                except BaseException:
                    pass
            if len(sse) > 1:
                try:
                    stop = int(sse[1])
                except BaseException:
                    pass
            if len(sse) > 2:
                try:
                    step = int(sse[2])
                except BaseException:
                    pass

            mas = list(range(start, stop, step))
        else:
            mas = [int(key)]
    elif isinstance(key, (int, float)):
        mas = [int(key)]
    else:
        mas = key

    return [m for m in mas if m in markers]


def boundaryIdsFromDictKey(mesh, key, outside=True):
    """Find all boundaries matching a dictionary key.

    Attributes
    ----------
    mesh: :gimliapi:`GIMLI::Mesh`

    key: str|int
        Representation for boundary marker. Will be parsed by
        :py:mod:`pygimli.solver.solver.parseMarkersDictKey`
    outside: bool [True]
        Only select outside boundaries.

    Returns
    -------
    dict: {marker, [boundary.id()]}
    """
    mas = pg.solver.parseMarkersDictKey(key, mesh.boundaryMarkers())
    ret = dict()
    for m in mas:
        for i in pg.find(mesh.boundaryMarkers() == m):
            if m not in ret:
                ret[m] = []
            if outside is True and not mesh.boundary(i).outside():
                continue
            ret[m].append(i)
    return ret


def cellValues(mesh, arg, **kwargs):
    """Get a value for each cell.

    Returns an array or vector of length mesh.cellCount() based on arg.
    The preferable arg is a dictionary for the cell markers and the appropriate
    cell values. The designated value can be calculated using a
    callable(cell, **kwargs), which is called on demand.

    Attributes
    ----------
    mesh: :gimliapi:`GIMLI::Mesh`
        Used if arg is callable

    arg: float | int | complex | ndarray | iterable | callable | dict
        Argument to be parsed as cell data.
        If arg is a dictionary, its key will be interpreted as cell marker:

<<<<<<< HEAD
        Dictionary is {key: value, }. Value can be float, int, complex or ndarray. The latter for anistropic or elastic tensors.
        Key can be integer for the cell marker or a str, which will be interpreted as wildcard, splice or list. See examples or parseDictKey_.
        String keys will be interpreted before integer keys, the latter will overwite the first, i.e. you can fill all with wildcard '*' and specify others with integers.
=======
        Dictionary is key: value. Value can be float, int, complex or ndarray.
        The last for anistropic or elastic tensors.

        Key can be integer for cell marker or str, which will be interpreted as
        splice or list.
        See examples or `py:mod:pygimli.solver.parseMarkersDictKey`.
>>>>>>> 7d464107

        Iterable of length mesh.nodeCount() to be interpolated to cell centers.

    userData: class
        Used if arg is callable

    Returns
    -------
    ret: :gimliapi:`GIMLI::RVector` | ndarray(mesh.cellCount(), xx )
        Array of desired length filled with the appropriate values.

    Examples
    --------
    >>> import pygimli as pg
    >>> mesh = pg.createGrid(x=range(5))
    >>> mesh.setCellMarkers([1, 1, 2, 2])
    >>> print(mesh.cellCount())
    4
    >>> print(pg.solver.cellValues(mesh, [1, 2, 3, 4]))
    [1, 2, 3, 4]
    >>> print(pg.solver.cellValues(mesh, {1:1.0, 2:10}))
    [ 1.  1. 10. 10.]
    >>> print(pg.solver.cellValues(mesh, {':':2.0}))
    [2. 2. 2. 2.]
    >>> print(pg.solver.cellValues(mesh, {'0:2':3.0}))
    [3.0 3.0 None None]
    >>> print(pg.solver.cellValues(mesh, {'*':1.0, '2':2.0}))
    [1. 1. 2. 2.]
    >>> print(pg.solver.cellValues(mesh, {2:2.0, '*':1.0}))
    [1. 1. 2. 2.]
    >>> print(pg.solver.cellValues(mesh, np.ones(mesh.nodeCount())))
    4 [1.0, 1.0, 1.0, 1.0]
    >>> print(np.array(pg.solver.cellValues(mesh, {'1:3' : np.diag([1.0, 2.0])})))
    [[[1. 0.]
      [0. 2.]]
    <BLANKLINE>
     [[1. 0.]
      [0. 2.]]
    <BLANKLINE>
     [[1. 0.]
      [0. 2.]]
    <BLANKLINE>
     [[1. 0.]
      [0. 2.]]]
    >>> print(np.array(pg.solver.cellValues(mesh, {':' : pg.core.CMatrix(2, 2)})))
    [[[0.+0.j 0.+0.j]
      [0.+0.j 0.+0.j]]
    <BLANKLINE>
     [[0.+0.j 0.+0.j]
      [0.+0.j 0.+0.j]]
    <BLANKLINE>
     [[0.+0.j 0.+0.j]
      [0.+0.j 0.+0.j]]
    <BLANKLINE>
     [[0.+0.j 0.+0.j]
      [0.+0.j 0.+0.j]]]
    >>> print(pg.solver.cellValues(mesh, {'1,2':1 + 1j*2.0}))
    [1.+2.j 1.+2.j 1.+2.j 1.+2.j]
    >>> def cellVal(c, b=1):
    ...     return c.center()[0]*b
    >>> t = pg.solver.cellValues(mesh, {':' : cellVal})
    >>> print([t[c.id()](c) for c in mesh.cells()])
    [0.5, 1.5, 2.5, 3.5]
    """
    if isinstance(arg, dict):

        try:
            val = list(arg.values())[0]
        except BaseException:
            pg.error("Can't interpret empty dictionary:", arg)
            val = 1.0

        ret = [None] * mesh.cellCount()

        ### fill all with wildcard first
        for key, val in arg.items():
            if isinstance(key, str) and key == '*':
                mas = parseDictKey_(key, mesh.cellMarkers())

                for m in mas:
                    for i in pg.find(mesh.cellMarkers() == m):
                        ret[i] = val

        ### fill all string keys
        for key, val in arg.items():
            if isinstance(key, str) and not key == '*':
                mas = parseDictKey_(key, mesh.cellMarkers())

                for m in mas:
                    for i in pg.find(mesh.cellMarkers() == m):
                        ret[i] = val

        ### fill all integer keys
        for key, val in arg.items():
            if isinstance(key, int):
                for i in pg.find(mesh.cellMarkers() == key):
                    ret[i] = val

        return np.array(ret)

    # if arg have already the correct size
    if hasattr(arg, '__len__'):
        if len(arg) == mesh.cellCount():
            return arg
        if len(arg) == mesh.nodeCount():
            return pg.interpolate(mesh, arg, mesh.cellCenters())

    # if arg if scalar or global data type, ndarray or Matrix but not the right
    # size assume global tensor
    if isinstance(arg, np.ndarray) or \
            isinstance(arg, pg.core.RMatrix) or \
            isinstance(arg, pg.core.CMatrix) or \
            isinstance(arg, float) or \
            isinstance(arg, int) or \
            isinstance(arg, complex):
        return [arg]*mesh.cellCount()

    return parseArgToArray(arg,
                           nDof=mesh.cellCount(),
                           mesh=mesh, **kwargs)


def parseArgToArray(arg, nDof, mesh=None, userData={}):
    """
    Parse array related arguments to create a valid value array.

    Parameters
    ----------
    arg : float | int | iterable | callable
        The target array value that will be converted to an array.

        If arg is a callable with it must fulfill:

        :: arg(cell|node|boundary, userData={})

        Where MeshEntity is one of
        :gimliapi:`GIMLI::Cell` ,
        :gimliapi:`GIMLI::Node` or
        :gimliapi:`GIMLI::Boundary`
        depending on nDof, where nDof is mesh.cellCount(),
        mesh.nodeCount() or mesh.boundaryCount(),
        respectively.

    nDof : int | [int]
        Desired array size.

    mesh : :gimliapi:`GIMLI::Mesh`
        Used if arg is callable

    userData : class
        Used if arg is callable

    Returns
    -------

    ret : :gimliapi:`GIMLI::RVector`
        Array of desired length filled with the appropriate values.
    """
    # pg.warn('check if obsolete: parseArgToArray')
    if not hasattr(nDof, '__len__'):
        nDof = [nDof]

    try:
        return pg.Vector(nDof[0], float(arg))
    except BaseException:
        pass

    if hasattr(arg, '__len__'):
        if isinstance(arg, np.ndarray):
            if len(arg) == nDof[0]:
                return arg
            else:
                raise Exception('Given array does not have requested (' +
                                str(nDof) + ') size (' +
                                str(len(arg)) + ')')

        for n in nDof:
            if len(arg) == n:
                return arg

        try:
            # [marker, val] || [[marker, val]]
            return parseMapToCellArray(arg, mesh)
        except BaseException:
            raise Exception("Array 'arg' has the wrong size: " +
                            str(len(arg)) + " != " + str(nDof))
    elif hasattr(arg, '__call__'):
        ret = pg.Vector(nDof[0], 0.0)

        if not mesh:
            raise Exception("Please provide a mesh for the callable"
                            "argument to parse ")

        if nDof[0] == mesh.nodeCount():
            for n in mesh.nodes():
                if userData:
                    ret[n.id()] = arg(node=n, userData=userData)
                else:
                    ret[n.id()] = arg(node=n)
        elif nDof[0] == mesh.cellCount():
            for c in mesh.cells():
                if userData:
                    ret[c.id()] = arg(cell=c, userData=userData)
                else:
                    ret[c.id()] = arg(cell=c)
        elif nDof[0] == mesh.boundaryCount():
            for b in mesh.boundaries():
                if userData:
                    ret[b.id()] = arg(boundary=b, userData=userData)
                else:
                    ret[b.id()] = arg(boundary=b)
        else:
            raise Exception("Cannot parse callable argument " + str(nDof) +
                            " nodes: " + str(mesh.nodeCount()) +
                            " cells: " + str(mesh.cellCount()))

        return ret
    raise Exception("Cannot parse argument type " + str(type(arg)))


def generateBoundaryValue(boundary, arg, time=0.0, userData={},
                          expectList=False, nCoeff=1):
    """Generate a value for the given Boundary.

    TODO
    ----
        * support for complex vals

    Parameters
    ----------
    boundary: :gimliapi:`GIMLI::Boundary` or list of ..
        The related boundary.
    expectList: bool[False]
        Allow list values for Robin BC.
    arg: convertible | iterable | callable or list of ..
        - convertible into float
        - iterable of minimum length = boundary.id()
        - callable generator function

        If arg is a callable it must fulfill:

        :: arg(boundary=:gimliapi:`GIMLI::Boundary`, time=0.0, userData={})

        The callable function arg have to return appropriate values for all
        nodes of the boundary or one value for all nodes (scalar field only).
        Value can be scalar or vector field value, e.g., return force values
        for all nodes at a boundary to return an ndarray((nodes, dims)), e.g.
        'lambda _b: np.array([[forc_x, forc_y, forc_z] for n in _b.nodes()]).T'

    Returns
    -------
    val: [float]
        Value for all nodes of the boundary.
    """
    # pg._r('genBounds')
    val = 0.

    if callable(arg):
        kwargs = dict()
        # pg._r(arg)
        if time != 0.0 and time is not None:
            kwargs['time'] = time
        if userData is not None and userData.keys():
            kwargs['userData'] = userData
        try:
            # val(boundary, time=0, userData={})
            val = arg(boundary, **kwargs)

        except BaseException as e:
            print(arg, "(", kwargs, ")")
            pg.critical("Wrong arguments for callback function.", e)

    elif hasattr(arg, '__len__'):
        if callable(arg[0]):
            kwargs = arg[1]
            if time != 0.0 and time is not None:
                kwargs['time'] = time
            val = arg[0](boundary=boundary, **kwargs)
        else:
            val = arg
    else:
        try:
            val = float(arg)
        except ValueError:
            print(arg, val)
            pg.error("can't create boundary values.")

    # transform val into list of length nodeCount

    if expectList is True:
        if np.array(val).ndim != 2:
            val = np.atleast_1d(val)

    if isinstance(boundary, pg.core.Node):
        return val

    if nCoeff == 1 and expectList is False:
        if isinstance(val, float):
            val = np.ones(boundary.nodeCount(), dtype=float) * val
        if len(val) != boundary.nodeCount():
            print(val)
            pg.critical("Boundary value cannot be generated for nCoeff=1 val:",
                        val)
    else:
        val = np.atleast_2d(val)
        # pg._y(val)
        if len(val) != boundary.nodeCount() or val.shape[1] != nCoeff:
            val = np.tile(val, (boundary.nodeCount(), 1))

    return val


def parseArgPairToBoundaryArray(pair, mesh):
    """
    Parse boundary related pair argument to create a list of
    [ :gimliapi:`GIMLI::Boundary`, value|callable ].

    Parameters
    ----------
    pair: tuple
        - [marker, arg]
        - [marker, [callable, *kwargs]]
        - [marker, [arg_x, arg_y, arg_z]]
        - [boundary, arg]
        - ['*', arg]
        - [node, arg]
        - [[marker, ...], arg] (REMOVE ME because of bad design)
        - [[boundary,...], arg]  (REMOVE ME because of bad design)
        - [marker, callable, *kwargs] (REMOVE ME because of bad design)
        - [[marker, ...], callable, *kwargs]  (REMOVE ME because of bad design)

        arg will be parsed by
        :py:mod:`pygimli.solver.solver.generateBoundaryValue`
        and distributed to each boundary.
        Callable functions will be executed at run time.
        '*' is interpreted as all boundary elements with one neighboring cell
    mesh: :gimliapi:`GIMLI::Mesh`
        Used to find boundaries by marker.

    Returns
    -------
    bc: list()
        [:gimliapi:`GIMLI::Boundary`, value|callable]
    """
    bc = []
    bounds = []
    if isinstance(pair[1], list):
        #  [marker, [callable, *kwargs]]
        if callable(pair[1][0]):
            pair = [pair[0]] + pair[1]

    if pair[0] == '*':
        mesh.createNeighborInfos()
        for b in mesh.boundaries():
            if b.leftCell() is not None and b.rightCell() is None:
                bounds.append(b)

    elif isinstance(pair[0], int):
        bounds = mesh.findBoundaryByMarker(pair[0])
    elif isinstance(pair[0], pg.core.Node):
        bc.append(pair)
        return bc

    for b in bounds:
        val = None
        if len(pair) > 2:
            val = pair[1:]
        else:
            val = pair[1]
        bc.append([b, val])

        # print('-'*50)
        # print(b, pair[1], callable(pair[1]))
        # print('+'*50)
        # if callable(pair[1]):
        #     # don't execute the callable here
        #     # we want to call them at runtime
        #     if len(pair) > 2:
        #         val = pair[1:]
        #     else:
        #         val = pair[1]
        # else:
        #     this will be executed
        #     val = generateBoundaryValue(b, pair[1])

    # print('#'*30)
    return bc


def parseArgToBoundaries(args, mesh):
    """
    Parse boundary related arguments to create a valid boundary value list:
    [ :gimliapi:`GIMLI::Boundary`, value|callable ]

    TODO
    ----
    - callable dynamic at runtime

    Parameters
    ----------
    args : dict, float, callable
        Dictionary is preferred (key=value|callable).
        If args is just a callable or float every outer boundary is processed
        with args.

        List pairs will be removed or not correct parsed for vector valued
        problems. Callable will be evaluated at runtime. See examples.
        Else see :py:mod:`pygimli.solver.solver.parseArgPairToBoundaryArray`

    mesh : :gimliapi:`GIMLI::Mesh`
        Used to find boundaries by marker

    Returns
    -------
    boundaries : list()
        [ :gimliapi:`GIMLI::Boundary`, value|callable ]

    Examples
    --------
    >>> # no need to import matplotlib. pygimli show does
    >>> import pygimli as pg
    >>> import pygimli.meshtools as mt
    >>> plc = mt.createWorld([0, 0], [1, -1], worldMarker=0)
    >>> ax, _ = pg.show(plc, boundaryMarker=True)
    >>> mesh = mt.createMesh(plc)
    >>> # all four outer boundaries get value = 1.0
    >>> b = pg.solver.parseArgToBoundaries(1.0, mesh)
    >>> print(len(b))
    4
    >>> # all edges with marker 1 get value = 1.0
    >>> b = pg.solver.parseArgToBoundaries({1: 1.0}, mesh)
    >>> print(len(b))
    1
    >>> # same as above with marker 2 get value 2
    >>> b = pg.solver.parseArgToBoundaries({'1': 1.0, 2 : 2.0}, mesh)
    >>> print(len(b))
    2
    >>> # same as above with marker 3 get value 3
    >>> b = pg.solver.parseArgToBoundaries({1:1., 2:2., 3:3.}, mesh)
    >>> print(len(b))
    3
    >>> # Boundary values for vector valued problem
    >>> b = pg.solver.parseArgToBoundaries({1:[1.0, 1.0]}, mesh)
    >>> print(len(b), b[0][1])
    1 [1.0, 1.0]
    >>> # edges with marker 1 and 2 get value 1
    >>> b = pg.solver.parseArgToBoundaries({'1,2':1.0}, mesh)
    >>> print(len(b))
    2
    >>> b = pg.solver.parseArgToBoundaries({'1, 2, 3': 1.0}, mesh)
    >>> print(len(b))
    3
    >>> b = pg.solver.parseArgToBoundaries({'1:4':1.0, 4:4.0}, mesh)
    >>> print(len(b))
    4
    >>> b = pg.solver.parseArgToBoundaries({mesh.node(0):0.0}, mesh)
    >>> print(len(b))
    1
    >>> def bCall(boundary):
    ...     u = []
    ...     for i, n in enumerate(boundary.nodes()):
    ...         u.append(i)
    ...     return u
    >>> b = pg.solver.parseArgToBoundaries({1:bCall}, mesh)
    >>> print(len(b),b[0][1](b[0][0]))
    1 [0, 1]
    >>> def bCall(boundary, a1, a2):
    ...     return a1 + a2
    >>> b = pg.solver.parseArgToBoundaries({1: [bCall, {'a1':2, 'a2':3}]}, mesh)
    >>> print(len(b), b[0][1][0](b[0][0], **b[0][1][1]))
    1 5
    >>> b = pg.solver.parseArgToBoundaries({1: [bCall, {'a1':1, 'a2':2}],
    ...                                     2: [bCall, {'a1':3, 'a2':4}]}, mesh)
    >>> print(len(b), b[0][1][0](b[0][0], **b[0][1][1]))
    2 3
    >>> b = pg.solver.parseArgToBoundaries({'1,2': [bCall, {'a1':4, 'a2':5}]}, mesh)
    >>> print(len(b), b[1][1][0](b[1][0], **b[1][1][1]))
    2 9
    >>> pg.wait()
    """
    boundaries = list()

    if isinstance(args, dict):

        # try:
        #     val = list(args.values())[0]
        # except BaseException as _:
        #     return boundaries
        #     pg.error("Can't interpret empty dictionary:", args)

        for key, val in args.items():
            if isinstance(key, pg.core.stdVectorNodes) or \
               isinstance(key, list) and isinstance(key[0], pg.core.Node):
                for n in key:
                    boundaries += parseArgPairToBoundaryArray([n, val], mesh)

            elif isinstance(key, str) and key != '*':
                markers = parseDictKey_(key, mesh.boundaryMarkers())

                for m in markers:
                    boundaries += parseArgPairToBoundaryArray([m, val], mesh)
            else:
                boundaries += parseArgPairToBoundaryArray([key, val], mesh)

        return boundaries

    if hasattr(args, '__call__') or isinstance(args, float) or \
            isinstance(args, int):
        return parseArgToBoundaries({'*': args}, mesh)

    else:
        raise Exception('cannot interpret boundary token', args)

    return boundaries


def _bcIsForVectorValues(bc, mesh):
    """Guess if boundary condition is supposed to be for vector valued problems
    """
    verbose = False

    def testForV3(t):
        if verbose:
            print("test for v3", t)
        try:
            if callable(t):
                test = t(mesh.boundary(0))
            else:
                test = t

            if verbose:
                print("test for v3 test", test)

            if hasattr(test, '__iter__'):
                test = np.array(test)
                # call(b): [v_i] in R with i==1..nodeCount() -> scalar values
                # call(b): [v_i] in R³ with i==1..nodeCount() -> value values
                if len(test) == mesh.boundary(0).nodeCount():
                    if len(test[0]) == mesh.dim():
                        return True

                if test.ndim == 2 and len(test[0]) == mesh.dim():
                    return True
        except BaseException as e:
            if verbose:
                print(e)
        return False

    for key, _bVal in bc.items():
        if key == 'Robin':
            continue

        if verbose:
            print("test vector values for:", _bVal)

        if isinstance(_bVal, list):
            if isinstance(_bVal[0], list):
                # [[nodeID, [x, y, z]], [nodeID, [x, y, z]]]
                if testForV3(_bVal[0][1]):
                    return True
            else:
                # [nodeID, [x, y, z]]
                if testForV3(_bVal[1]):
                    return True

        elif isinstance(_bVal, dict):
            # {key, bc}
            for key, test in _bVal.items():
                if testForV3(test):
                    return True

        else:
            # [x, y, z] = call(boundary)
            if testForV3(_bVal):
                return True

    return False


def parseMapToCellArray(attributeMap, mesh, default=0.0):
    """
    Parse a value map to cell attributes.

    A map should consist of pairs of marker and value.
    A marker is an integer and corresponds to the cell.marker().

    Parameters
    ----------
    mesh : :gimliapi:`GIMLI::Mesh`
        For each cell of mesh a value will be returned.

    attributeMap : list | dict
        List of pairs [marker, value] ] || [[marker, value]],
        or dictionary with marker keys

    default : float [0.0]
        Fill all unmapped attributes to this default.

    Returns
    -------
    att : array
        Array of length mesh.cellCount()
    """
    # pg.warn('check if obsolete: parseMapToCellArray')
    att = pg.Vector(mesh.cellCount(), default)

    if isinstance(attributeMap, dict):
        raise Exception("Please implement me!")
    elif hasattr(attributeMap, '__len__'):
        if not hasattr(attributeMap[0], '__len__'):
            # assuming [marker, value]
            attributeMap = [attributeMap]

        for pair in attributeMap:
            if hasattr(pair, '__len__'):
                idx = pg.find(mesh.cellMarkers() == pair[0])
                if len(idx) == 0:
                    pg.warn("parseMapToCellArray: cannot find marker " +
                            str(pair[0]) + " within mesh.")
                else:
                    # print('---------------------')
                    # print(att, idx, pair[1], type(pair[1]), float(pair[1]))
                    if isinstance(pair[1], complex):
                        if not isinstance(att, pg.CVector):
                            att = pg.math.toComplex(att)
                        att.setVal(val=pair[1], ids=idx)
                    else:
                        att.setVal(val=float(pair[1]), ids=idx)
            else:
                raise Exception("Please provide a list of [int, value] pairs" +
                                str(pair))
    else:
        print("attributeMap: ", attributeMap)
        raise Exception("Cannot interpret attributeMap!")

    return att


def grad(mesh, u, r=None):
    r"""
    Return the discrete interpolated gradient :math:`\mathbf{v}`
    for a given scalar field :math:`\mathbf{u}`.

    .. math::
        \mathbf{v}(\mathbf{r}_{\mathcal{C}})
        &=
        \nabla u(\mathbf{r}_{\mathcal{N}})
        \\
        (\mathbf{v_x}(\mathbf{r}_{\mathcal{C}}),
         \mathbf{v_y}(\mathbf{r}_{\mathcal{C}}),
         \mathbf{v_z}(\mathbf{r}_{\mathcal{C}}))^{\text{T}}
        &=
        \left(\frac{\partial u}{\partial x},
         \frac{\partial u}{\partial y},
         \frac{\partial u}{\partial z}\right)^{\text{T}}

    With :math:`\mathcal{N}=\cup_{i=0}^{N} \text{Node}_i`,
    :math:`\mathcal{C}=\cup_{j=0}^{M} \text{Cell}_j`,
    :math:`\mathbf{u}=\{u(\mathbf{r}_{i})\}\in I\!R` and
    :math:`\mathbf{r}_{i} = (x_i, y_i, z_i)^{\text{T}}`

    The discrete scalar field
    :math:`\mathbf{u}(\mathbf{r}_{\mathcal{N}})`
    need to be defined for each node position :math:`\mathbf{r}_{\mathcal{N}}`.
    The resulting vector field :math:`\mathbf{v}(\mathbf{r}_{\mathcal{C}})`
    is defined for each cell center position :math:`\mathbf{r}_{\mathcal{C}}`.
    If you need other positions than the cell center,
    provide an appropriate array of coordinates :math:`\mathbf{r}`.

    Parameters
    ----------
    mesh : :gimliapi:`GIMLI::Mesh`
        Discretization base, interpolation will be performed via finite element
        base shape functions.
    u : array | callable
        Scalar field per mesh node position or an appropriate
        callable([[x,y,z]])
    r : ndarray((M, 3)) [mesh.cellCenter()]
        Alternative target coordinates :math:`\mathbf{r} for the resulting
        gradient field. i.e., the positions where the vector field is defined.
        Default are all cell centers.

    Returns
    -------
    v : ndarray((M, 3))
        Resulting vector field defined on
        :math:`\mathbf{v}(\mathbf{r}_{\mathcal{C}})`.
        M is number of cells or length of given alternative coordinates r.

    Examples
    --------
    >>> import numpy as np
    >>> import matplotlib.pyplot as plt
    >>> import pygimli as pg
    >>> fig, ax = plt.subplots()
    >>> mesh = pg.createGrid(x=np.linspace(0, 1, 20), y=np.linspace(0, 1, 20))
    >>> u = lambda p: pg.x(p)**2 * pg.y(p)
    >>> _ = pg.show(mesh, u(mesh.positions()), ax=ax)
    >>> _ = pg.show(mesh, [2.*pg.y(mesh.cellCenters())*pg.x(mesh.cellCenters()),
    ...             pg.x(mesh.cellCenters())**2], ax=ax)
    >>> _ = pg.show(mesh, pg.solver.grad(mesh, u), ax=ax, color='w',
    ...             linewidth=0.4)
    >>> plt.show()
    """
    if r is None:
        r = mesh.cellCenters()

    uv = u
    if callable(u) and not isinstance(u, pg.Vector):
        uv = u(mesh.positions())

    if len(uv) == mesh.cellCount():
        uv = pg.meshtools.cellDataToNodeData(mesh, uv)

    v = np.ndarray((len(r), 3))

    for i, _ in enumerate(v):
        c = mesh.findCell(r[i])
        if c:
            v[i] = c.grad(r[i], uv)

    return v


def div(mesh, v):
    r"""Return the discrete interpolated divergence field.

        Return the discrete interpolated divergence field. :math:`\mathbf{u}`
        for each cell for a given vector field :math:`\mathbf{v}`.
        First order integration via boundary center.

    .. math::
        d(cells) & = \nabla\cdot\vec{v} \\
        d(c_i) & = \sum_{j=0}^{N_B}\vec{v}_{B_j} \cdot \vec{n}_{B_j}

    Parameters
    ----------
    mesh : :gimliapi:`GIMLI::Mesh`
        Discretization base, interpolation will be performed via finite element
        base shape functions.

    V : array(N,3) | R3Vector
        Vector field at cell centers or boundary centers

    Returns
    -------
    d : array(M)
        Array of divergence values for each cell in the given mesh.

    Examples
    --------
    >>> import pygimli as pg
    >>> import numpy as np
    >>> v = lambda p: p
    >>> mesh = pg.createGrid(x=np.linspace(0, 1, 4))
    >>> print(pg.math.round(pg.solver.div(mesh, v(mesh.boundaryCenters())), 1e-5))
    3 [1.0, 1.0, 1.0]
    >>> print(pg.math.round(pg.solver.div(mesh, v(mesh.cellCenters())), 1e-5))
    3 [0.5, 1.0, 0.5]
    >>> mesh = pg.createGrid(x=np.linspace(0, 1, 4),
    ...                      y=np.linspace(0, 1, 4))
    >>> print(pg.math.round(pg.solver.div(mesh, v(mesh.boundaryCenters())), 1e-5))
    9 [2.0, 2.0, 2.0, 2.0, 2.0, 2.0, 2.0, 2.0, 2.0]
    >>> divCells = pg.solver.div(mesh, v(mesh.cellCenters()))
    >>> # divergence from boundary values are exact where the divergence from
    >>> # interpolated cell center values wrong due to interpolation to boundary
    >>> print(sum(divCells))
    12.0
    >>> mesh = pg.createGrid(x=np.linspace(0, 1, 4),
    ...                      y=np.linspace(0, 1, 4),
    ...                      z=np.linspace(0, 1, 4))
    >>> print(sum(pg.solver.div(mesh, v(mesh.boundaryCenters()))))
    81.0
    >>> divCells = pg.solver.div(mesh, v(mesh.cellCenters()))
    >>> print(sum(divCells))
    54.0
    """
    mesh.createNeighborInfos()
    d = None
    if hasattr(v, '__len__'):
        if len(v) == mesh.boundaryCount():
            d = mesh.divergence(v)
        elif len(v) == mesh.nodeCount():
            d = mesh.divergence(pg.meshtools.nodeDataToBoundaryData(mesh, v))
        elif len(v) == mesh.cellCount():
            CtB = mesh.cellToBoundaryInterpolation()
            d = mesh.divergence(np.array([CtB*pg.x(v),
                                          CtB*pg.y(v),
                                          CtB*pg.z(v)]).T)
        else:
            print(len(v), mesh)
            raise BaseException("implement me")
    elif callable(v):
        raise BaseException("implement me")

    return d


def divergence(mesh, func=None, normMap=None, order=1):
    """Divergence for callable function func((x,y,z)).

    MOVE THIS to a better place

    Divergence for callable function func((x,y,z)).
    Return sum div over boundary.

    Parameters
    ----------

    Returns
    -------
    """
    if func is None:
        func = lambda r: r

    diverg = 0
    directionCheck = False

    if mesh.cellCount() > 0:
        directionCheck = True

    bNorms = None
    if normMap is not None:
        bNorms = np.zeros((mesh.boundaryCount(), 2))
        for pair in normMap:
            bounds = mesh.findBoundaryByMarker(pair[0])
            for b in bounds:
                bN = [0.0, 0.0]
                if not isinstance(pair[1][0], str):
                    bN[0] = pair[1][0]
                if not isinstance(pair[1][1], str):
                    bN[1] = pair[1][1]

                bNorms[b.id()] = bN

    for b in mesh.boundaries():

        if directionCheck:
            if b.leftCell() is None and b.rightCell() is None:
                # print(b.id(), b.leftCell(), b.rightCell())
                sw = pg.core.Stopwatch(True)
                mesh.createNeighborInfos()
                print("NeighborInfos()", sw.duration(True))
                # return gauss(grid, F)

            # don't calc for inner boundaries
            if b.leftCell() is not None and b.rightCell() is not None:
                continue

        divS = 0
        shape = b.shape()

        if order == 1:
            if bNorms is not None:
                divS = shape.norm().dot(bNorms[b.id()]) * shape.domainSize()
            else:
                divS = shape.norm().dot(
                    func(shape.center())) * shape.domainSize()
        else:
            weights = pg.core.IntegrationRules.instance().weights(shape, order)
            abscissa = pg.core.IntegrationRules.instance().abscissa(shape,
                                                                    order)

            for i, p in enumerate(abscissa):
                rPos = shape.xyz(p)
                divS += shape.norm().dot(func(rPos)) * \
                    weights[i] * shape.domainSize()

        if directionCheck and b.leftCell() is None:
            divS *= -1
            # raise Exception("invalid mesh: left is None .. every
            # boundary need leftCell")

        diverg += divS

    return diverg


def triDiagToeplitz(dom, a, l, r, start=0, end=-1):
    """Create tri-diagonal Toeplitz matrix."""
    A = pg.matrix.SparseMapMatrix(dom, dom)

    if end == -1:
        end = dom

    for i in range(start, end):
        A.addVal(i, i, a)
        if i > start:
            A.addVal(i, i - 1, l)

        if i < end - 1:
            A.addVal(i, i + 1, r)
    return A


def identity(dom, start=0, end=-1, scale=1):
    """Create identity matrix."""
    A = pg.matrix.SparseMapMatrix(dom, dom)

    if end == -1:
        end = dom

    for i in range(start, end):
        if hasattr(scale, '__len__'):
            A.addVal(i, i, scale[i])
        else:
            A.addVal(i, i, scale)
    return A


def showSparseMatrix(mat, full=False):
    """Show the content of a sparse matrix.

    Parameters
    ----------
    mat: :gimliapi:`GIMLI::SparseMatrix` | :gimliapi:`GIMLI::SparseMapMatrix`
        Matrix to be shown.
    full: bool [False]
        Show as dense matrix.
    """
    if isinstance(mat, pg.matrix.SparseMapMatrix):
        m_ = pg.matrix.SparseMatrix(mat)
        return showSparseMatrix(m_, full)
    else:
        rows = mat.vecRowIdx()
        cols = mat.vecColPtr()
        vals = mat.vecVals()

        matD = None
        if full is True:
            matD = pg.Matrix(mat.rows(), mat.cols())

        for i in range(mat.rows()):
            for j in range(cols[i], cols[i + 1]):
                if full:
                    matD[i, rows[j]] = vals[j]
                else:
                    if vals[j] != 0:
                        print(i, rows[j], vals[j])

        if full is True:
            print(np.array(matD))


class LinSolver(object):
    """Proxy class for the solution of linear systems of equations."""
    def __init__(self, mat=None, solver=None, verbose=False, **kwargs):
        """Init the solver proxy class with a matrix and start factorization.

        Args
        ----
        solver: str [None]
            Name for the used solver (pg (umfpack or cholmod), scipy).
            If solver is none decide from matrix type.
        """
        self.verbose = verbose
        
        self._m = None ## hold local copy if we need to convert the matrix first
        self._x = None ## hold local copy for result
        self._solver = None ## (str) 'pg', 'scipy', ...
        self.factorTime = 0.0
        self.solvingTime = 0.0
        self.solverStr= ''
        self._factorized = False
        self._desiredArrayType = np.array

        # callback for solving
        self._solveCB = None

        if solver is None:
            if isinstance(mat, pg.matrix.MatrixBase):
                solver = 'PG'
            elif isinstance(mat, np.ndarray):
                solver = 'numpy'
                pg.critical("Not yet implemented!")
            else:
                from scipy.sparse import spmatrix
                if isinstance(mat, spmatrix):
                    solver = 'SciPy'

        if solver.lower() == 'pg':
            self.solverStr = 'PG'
        elif solver.lower() == 'scipy':
            self.solverStr = 'SciPy'
        else:
            pg.critical('inuse?')
            self.solverStr = solver
            
        self._solveCB = getattr(self, f'solve_{self.solverStr}')
        self._factorizeCB = getattr(self, f'factorize_{self.solverStr}')
        
        if self.verbose:
            pg.info("Solving with {0}".format(self.solverStr))

        if mat is not None:
            self.factorize(mat)

    def isFactorized(self):
        return self._factorized

    def factorize(self, mat):
        """Factorize matrix mat."""
        pg.tic(key='LinSolver.factorize')

        self._factorizeCB(mat)
        self._factorized = True

        self.factorTime = pg.dur(key='LinSolver.factorize', reset=True)

        if self.verbose:
            pg.info("Matrix factorization:", self.factorTime)

    def solve(self, b):
        """ """
        pg.tic(key='LinSolver.solve')

        x = self._solveCB(b)

        self.solverTime = pg.dur(key='LinSolver.solve', reset=True)
        if self.verbose:
            pg.info("Matrix solve:", self.solverTime)
        return x

    def factorize_PG(self, mat):
        """"""
        self._m = pg.utils.toSparseMatrix(mat)
        self._desiredArrayType = pg.Vector
        self._solver = pg.core.LinSolver(self._m, verbose=self.verbose)

    def solve_PG(self, b):
        """"""
<<<<<<< HEAD
        self._x = pg.Vector()
        self._solver.solve(self._convertRHS(b), self._x)
        return self._x

    def factorize_SciPy(self, mat):
        """"""
        self._m = pg.utils.toCSC(mat)

        scipy = pg.optImport('scipy', 'Used for sparse linear solver.')

=======
        self._m = pg.utils.sparseMatrix2csr(mat)
        # scipy is not dependency
        # scipy = pg.optImport('scipy', 'Used for sparse linear solver.')
>>>>>>> 7d464107
        from scipy.sparse.linalg import factorized

        self._desiredArrayType = np.array
        self._solver = factorized(self._m)

    def solve_SciPy(self, b):
        """"""
        self._x = self._solver(self._convertRHS(b))
        return self._x

    def __call__(self, b):
        """short cut to self.solve(b)"""
        return self.solve(b)

    def _convertRHS(self, b):
        """Convert right hand side vector into the desired format."""
        if not isinstance(b, type(self._desiredArrayType(0))):
            return self._desiredArrayType(b)
        return b


def linSolve(mat, b, solver=None, verbose=False, **kwargs):
    r"""Direct linear solution after :math:`\textbf{x}` using core LinSolver.

    .. math::

        \textbf{A}\textbf{x} = \textbf{b}

    If :math:`\textbf{A}` is symmetric, sparse and positive definite.

    Parameters
    ----------
    mat: :gimliapi:`GIMLI::RSparseMatrix`, :gimliapi:`GIMLI::RSparseMapMatrix`,
        numpy.array

        System matrix. Need to be symmetric, sparse and positive definite.

    b: iterable array
        Right hand side of the equation.

    solver: str [None]
        Try to choose a solver, 'pg' for pygimli core cholmod or umfpack.
        'np' for numpy linalg or scipy.sparse.linalg.
        Automatic choosing if solver is None depending on matrixtype.

    verbose: bool [False]
        Be verbose.

    Returns
    -------
    x: :gimliapi:`GIMLI::Vector`
        Solution vector.
    """
    # TODO!! refactor with LinSolver
    swatch = pg.Stopwatch()
    reorder = kwargs.pop('reorder', False)
    # perm = None

    # determine the solver if none set
    if solver is None:
        if isinstance(mat, pg.matrix.MatrixBase):
            solver = 'pg'
        elif isinstance(mat, np.ndarray):
            solver = 'numpy'
        else:
            from scipy.sparse import spmatrix
            if isinstance(mat, spmatrix):
                solver = 'scipy'

    if solver == 'pg':
        # core proxy to cholmod and LDL for float and umfpack for complex
        if reorder is True:
            pg.warning(
                'Matrix reordering for pg core solver not yet implemented')
        _m = pg.utils.toSparseMatrix(mat)

        solver = pg.core.LinSolver(_m, verbose=verbose)

        if verbose:
            pg.info("Solving with {0}".format(solver.solverName()))
            pg.info("Matrix factorization:", swatch.duration(restart=True))

        x = solver.solve(b)

        if verbose:
            pg.info("Matrix solution:", swatch.duration())

    elif solver == 'numpy':
        if verbose:
            pg.info("Solving with np.linalg.solve")

        x = np.linalg.solve(mat, b)

    elif solver == 'scipy':
        # pg._r(swatch.duration(restart=True))
        _m = pg.utils.toCSR(mat)
        # pg._r('convert', swatch.duration(restart=True))

        # scipy is now a dependency
        # scipy = pg.optImport('scipy', 'Used for sparse linear solver.')
        # pg._r('import', swatch.duration(restart=True))

        from scipy.sparse.linalg import spsolve

        if verbose:
            pg.info("Solving with scipy.sparse.spsolve")

        if reorder is True and 0:

            def permCOO(M, perm):
                # M.indices = perm.take(M.indices)
                # M = M.tocsc()
                # M.indices = perm.take(M.indices)
                # return M.tocsr()

                return M[np.ix_(perm, perm)]

                # print(M.row.shape, M.col.shape)
                # rowP = perm[M.row]
                # colP = perm[M.col]
                # print(rowP.shape, colP.shape)
                # MP = scipy.sparse.coo_matrix((M.data, (rowP, colP)),
                #                              shape=M.shape)
                # return MP

            # perm = scipy.sparse.csgraph.reverse_cuthill_mckee(_m)
            # pg._r('reverse_cuthill_mckee', swatch.duration(restart=True))

            # ax, _ = pg.show(_m)
            # _m = permCOO(_m, perm)
            # _m = permCOO(_m.tocoo(), perm).tocsr()
            # pg.show(_m, ax=ax, color='green')

            # pg._r('perm matrix', swatch.duration(restart=True))

            # x = spsolve(_m, b.array())[perm]

            # x = spsolve(_m, b.array()[perm])#[perm]
            # x = x[perm]
        else:
            x = spsolve(_m, b)

        # pg._r(swatch.duration())
    return x


def applyDirichlet(mat, rhs, uDirIndex, uDirichlet):
    """This should be moved directly into the core"""

    if mat is not None:
        if rhs is not None:
            uDir = pg.Vector(mat.rows(), 0.0)
            uDir.setVal(uDirichlet, uDirIndex)
            rhs -= mat * uDir

        for i in uDirIndex:
            mat.cleanRow(i)
            mat.cleanCol(i)
            mat.setVal(i, i, 1.0)

    if rhs is not None:
        rhs[uDirIndex] = uDirichlet
        # rhs.setVal(uDirichlet, uDirIndex)


def getDirichletMap(mat, boundaryPairs, time=0.0, userData={},
                    nodePairs=None, dofOffset=0, nCoeff=1, dofPerCoeff=None):
    r"""Get map of index: dirichlet value

    Apply Dirichlet boundary condition to the system matrix S and rhs vector.
    The right hand side values for h can be given for each boundary
    element individually by setting proper boundary pair arguments.

    .. math::
        u(\textbf{r}, t) = h
        \quad\text{for}\quad\textbf{r}\quad\text{on}\quad\delta\Omega=
        \Gamma_{\text{Dirichlet}}

    Parameters
    ----------
    mat: :gimliapi:`GIMLI::RSparseMatrix`
        System matrix of the system equation.
    boundaryPair: list()
        List of pairs [:gimliapi:`GIMLI::Boundary`, h].
        The value :math:`h` will assigned to the nodes of the boundaries.
        Later assignment overwrites prior.

        :math:`h` need to be a scalar value (float or int) or
        a value generator function that will be executed at runtime.
        See :py:mod:`pygimli.solver.solver.parseArgToBoundaries`
        and :ref:`tut:modelling_bc` for example syntax,
    nodePairs: list() | callable
        List of pairs [nodeID, uD].
        The value uD will assigned to the nodes given there ids.
        This node value settings will overwrite any prior settings due to
        boundaryPair.
    time: float
        Will be forwarded to value generator.
    userData: class
        Will be forwarded to value generator.
    dofOffset: int[0]
        Offset for matrix index.
    """
    if not hasattr(boundaryPairs, '__getitem__'):
        raise BaseException("Boundary pairs need to be a list of "
                            "[boundary, value]")

    # uDirNodes = []   # []
    uDirVal = dict()  # {nID: val}

    def _genVecUd(n, ud, dofOffset, nCoeff=1, dofPerCoeff=None):
        ret = {}
        if callable(ud):
            pg.error("callable node pairs need to be implemented.")

        if isinstance(n, pg.core.Node):
            idx = dofOffset + n.id()
        else:
            idx = dofOffset + n

        if hasattr(ud, '__iter__'):
            # vector valued problem
            if dofPerCoeff is None:
                if mat.shape[0] % len(ud) != 0:
                    print(mat)
                    print(mat.shape, len(ud))
                    pg.error("Matrix size missmatch for vector valued problem")
                else:
                    dofPerCoeff = mat.shape[0] // len(ud)

            if nCoeff == 1:
                nCoeff = len(ud)

            for i in range(nCoeff):
                if ud[i] is not None:
                    ret[idx + i * dofPerCoeff] = ud[i]
        else:
            if nCoeff > 1:
                print('nCoeff:', nCoeff, 'ud:', ud, 'idx:', idx)
                pg.error('number of coefficents > 1 but uDirichlet is scalar.')

            if ud is not None:
                ret[idx] = ud
        return ret

    for pair in boundaryPairs:
        ent = pair[0]
        val = pair[1]
        # print('**', ent, val)
        uD = generateBoundaryValue(ent, val, time, userData, nCoeff=nCoeff)
        # print('\t', uD)

        if uD is not None:

            if isinstance(ent, pg.core.Node):
                uDirVal.update(_genVecUd(ent, uD, dofOffset))
            else:
                if isinstance(uD, float):
                    pg.critical(uD)
                    uD = [uD] * ent.nodeCount()
                if len(uD) == ent.nodeCount():
                    # print('uD', uD, nCoeff, dofPerCoeff)
                    for i, n in enumerate(ent.nodes()):
                        uDirVal.update(_genVecUd(n, uD[i], dofOffset,
                                                 nCoeff=nCoeff,
                                                 dofPerCoeff=dofPerCoeff))
                else:
                    pg.error('Dirichlet values per boundary need to have '
                             'length of boundary.nodeCount()')

    if nodePairs is not None:
        # print("nodePairs", nodePairs)

        if len(nodePairs) == 2 and isinstance(nodePairs[0], int):
            # assume a single Node [NodeId, val]
            nodePairs = [nodePairs]

        for [n, val] in nodePairs:
            uDirVal.update(_genVecUd(n, val, dofOffset,
                           nCoeff=nCoeff, dofPerCoeff=dofPerCoeff))

    return uDirVal


def assembleDirichletBC(mat, boundaryPairs, rhs=None, time=0.0, userData={},
                        nodePairs=None,
                        dofOffset=0, nCoeff=1, dofPerCoeff=None):
    r"""Apply Dirichlet boundary condition.

    Args
    ----
    rhs: :py:mod:`Vector`
        Right hand side vector of the system equation will bet set to
        :math:`u_{\text{D}}`
    """
    uDirVal = getDirichletMap(mat, boundaryPairs, time=time,
                              userData=userData,
                              nodePairs=nodePairs,
                              dofOffset=dofOffset,
                              nCoeff=nCoeff,
                              dofPerCoeff=dofPerCoeff)

    # pg._g(list(uDirVal.keys()), list(uDirVal.values()))
    if not uDirVal.keys():
        return

    applyDirichlet(mat, rhs, list(uDirVal.keys()), list(uDirVal.values()))
    return uDirVal


def assembleNeumannBC(rhs, boundaryPairs, nDim=1, time=0.0, userData={},
                      dofOffset=0, nCoeff=1, dofPerCoeff=None):
    r"""Apply Neumann condition to the system matrix S.

    Apply Neumann condition to the system matrix S.
    The right hand side values for g can be given for each boundary
    element individually by setting proper boundary pair arguments.

    .. math::
        \frac{\partial u(\textbf{r}, t)}{\partial\textbf{n}}
        = \textbf{n}\nabla u(\textbf{r}, t) = g
        \quad\text{for}\quad\textbf{r}\quad\text{on}\quad\delta\Omega=\Gamma_{\text{Neumann}}

    Parameters
    ----------
    rhs: :py:mod:`Vector`
        Right hand side vector of length node count.
    boundaryPair : list()
        List of pairs [ :gimliapi:`GIMLI::Boundary`, g ].
        The value :math:`g` will assigned to the nodes of the boundaries.
        Later assignment overwrites prior.

        :math:`g` need to be a scalar value (float or int) or
        a value generator function that will be executed at run time.

        See :py:mod:`pygimli.solver.solver.parseArgToBoundaries`
        and :ref:`tut:modelling_bc` for example syntax,
    nDim: int [1]
        Number of dimensions for vector valued problems. The rhs array need to
        have the correct size, i.e., number of Nodes * mesh.dimension()
    time: float
        Will be forwarded to value generator.
    userData: class
        Will be forwarded to value generator.
    dofOffset: int[0]
        Offset for matrix index.
    """
    if rhs is None:
        raise BaseException("Neumann Boundary condition needs rhs vector.")
    if not hasattr(boundaryPairs, '__getitem__'):
        raise BaseException("Boundary pairs need to be a list of "
                            "[boundary, value]")

    Se = pg.matrix.ElementMatrix()

    dof = len(rhs) // nDim

    for pair in boundaryPairs:
        boundary = pair[0]
        val = pair[1]
        # print('+++++', boundary)
        # print('\t', val)
        g = generateBoundaryValue(boundary, val, time, userData, nCoeff=nCoeff)
        # print('\t', g)

        # if a is not None:
        #     pg.warning('Scaling of Neumann values necessary? Check!')
        #     try:
        #         g *= a[boundary.leftCell().id()]
        #     except BaseException as e:
        #         print(boundary.leftCell())
        #         print(boundary.leftCell().id())
        #         print(len(a))
        #         pg.warn('Insufficient cell information.')

        if g is not None:
            Se.u(boundary)
            for dim in range(nDim):
                if nDim == 1:
                    gd = g
                else:
                    if isinstance(g, list) and len(g) == nDim:
                        gd = g[dim]
                    else:
                        gd = g.T[dim]

                idx = Se.ids() + dim*dof + dofOffset

                if isinstance(gd, float) and gd == 0:
                    continue
                if hasattr(gd, '__iter__') and not np.any(gd):
                    continue

                # print(nDim, g, gd)
                if isinstance(rhs, pg.Vector):
                    # print(Se)
                    # pg.info(sum(Se.row(0)))
                    # pg.info(Se.row(0), gd, idx)
                    rhs.addVal(Se.row_RM(0) * gd, idx)
                    #rhs.setVal(Se.row(0) * gd, idx)
                    # rhs.add(Se, g)
                else:
                    # check
                    #pg.error('check')
                    rhs[idx] += Se.row_RM(0) * gd

                    # for i, j in enumerate(Se.ids()):
                    #     rhs[j + dim*dof] += Se.row(0)[i] * gd


def assembleRobinBC(mat, boundaryPairs, rhs=None, time=0.0, userData={},
                    dofOffset=0, nCoeff=1, dofPerCoeff=None):
    r"""Apply Robin boundary condition.

    Apply Robin boundary condition to the system matrix and the rhs vector:

    .. math::
        \frac{\partial u(\textbf{r}, t)}{\partial\textbf{n}}
        & = \alpha(u_0-u) \quad\text{or} \\
        \beta\frac{\partial u(\textbf{r}, t)}{\partial\textbf{n}}
        + \alpha u
        & = \gamma \\
        & \quad\text{for}\quad\textbf{r}\quad\text{on}\quad\delta\Omega=
        \Gamma_{\text{Robin}}\\


    Parameters
    ----------
    mat: :gimliapi:`GIMLI::SparseMatrix`
        System matrix of the system equation.

    boundaryPair: list
        List of pairs [:gimliapi:`GIMLI::Boundary`, :math:`a, u_0` |
                       :math:`\alpha, \beta, \gamma`].
        The values will assigned to the nodes of the boundaries.
        Later assignment overwrites prior.

        Values can be a single value for :math:`\alpha` or :math:`a`,
        two values will be interpreted as :math:`a, u_0`,
        and three values will be :math:`\alpha, \beta, \gamma`.
        Also generator (callable) is possible which will be executed at runtime
        See :py:mod:`pygimli.solver.solver.parseArgToBoundaries`
        :ref:`tut:modelling_bc` or testing/test_FEM.py for example syntax.

    time: float
        Will be forwarded to value generator.
    userData: dict
        Will be forwarded to value generator.
    dofOffset: int[0]
        Offset for matrix index.
    """
    if not hasattr(boundaryPairs, '__getitem__'):
        raise BaseException("Boundary pairs need to be a list of "
                            "[boundary, value]")

    S_Dir = pg.matrix.ElementMatrix()
    S_Neu = pg.matrix.ElementMatrix()

    # if isinstance(rhs, np.ndarray):
    #     rhs = pg.Vector(rhs)

    for pair in boundaryPairs:
        boundary = pair[0]
        val = pair[1]
        # print('val:', val)
        # du/dn = a(u0-u) || \beta du/dn + \alpha u = \gamma
        # combines to Matrix + au = RHS + au0

        u0 = None
        a = generateBoundaryValue(boundary, val, time, userData,
                                  expectList=True, nCoeff=nCoeff)

        try:
            if a.ndim == 2 and len(a) == boundary.nodeCount():
                a = a[0]
        except BaseException:
            # expecting [[a| a, u0 | a b g]_i] for i in boundary.nodes()
            print(boundary)
            print(a)
            print(a.ndim)
            pg.error("Can't interprete robin value.")

        if hasattr(a, '__iter__'):
            if len(a) == 1:
                a = a[0]
            elif len(a) == 2:
                u0 = a[1]
                a = a[0]
            elif len(a) == 3:
                alpha, beta, gamma = a[0], a[1], a[2]
                # a = [alpha, beta, gamma]
                if alpha != 0:
                    u0 = gamma/alpha
                else:
                    pg.warn('Robin boundary condition parmeter alpha is zero, '
                            'falling back to Neumann condition.')
                    u0 = 0.0
                if beta != 0:
                    a = alpha/beta
                else:
                    pg.warn('Robin boundary condition parmeter beta is zero, '
                            'please consider using Dirichlet instead.')
                    a = 0.0

        if a is not None and a != 0.0:
            S_Dir.u2(boundary)
            mat.add(S_Dir, scale=a)
            # Sp *= p
            # S += Sp
        if u0 is not None and u0 != 0.0:
            S_Neu.u(boundary)
            rhs.add(S_Neu, a * u0)


def assembleBC(bc, mesh, mat, rhs, time=None, userData={}, dofOffset=0,
               nCoeff=1):
    r"""Shortcut to apply all boundary conditions.

    Shortcut to apply all boundary conditions will only forward to
    appropriate assemble functions.

    Parameters
    ----------

    Returns
    -------
    map{id: uDirichlet}: Map of index to Dirichlet value.

    None
    """
    # we can't iterate because we want the following fixed order
    dirichletMap = {}
    bct = dict(bc)
    nDim = 1
    if mat is not None:
        if mat.rows() == mesh.nodeCount() * mesh.dim():
            nDim = mesh.dim()

    if 'Neumann' in bct:
        assembleNeumannBC(rhs, parseArgToBoundaries(bct.pop('Neumann'), mesh),
                          nDim=nDim, time=time, userData=userData,
                          dofOffset=dofOffset,
                          nCoeff=nCoeff, dofPerCoeff=mesh.nodeCount())
    if 'Robin' in bct:
        assembleRobinBC(mat, parseArgToBoundaries(bct.pop('Robin'), mesh),
                        rhs=rhs, time=time, userData=userData,
                        dofOffset=dofOffset,
                        nCoeff=nCoeff, dofPerCoeff=mesh.nodeCount())
    if 'Dirichlet' in bct:
        uD = assembleDirichletBC(
            mat, parseArgToBoundaries(bct.pop('Dirichlet'), mesh),
            rhs=rhs, time=time, userData=userData,
            dofOffset=dofOffset,
            nCoeff=nCoeff, dofPerCoeff=mesh.nodeCount())
        dirichletMap.update(uD)

    if 'Nodes' in bct:
        # 'Nodes' : [list(Nodes), callable(Node)] ## for selected Nodes
        # 'Nodes' : callable(Node) ## for all nodes
        bc = bct.pop('Nodes')
        if isinstance(bc, list):
            nodes = bc[0]
            val = bc[1]
        else:
            nodes = mesh.nodes()
            val = bc

        nP = []
        if callable(val):
            for n in nodes:
                nP.append([n.id(), val(n)])
        else:
            pg.critical("Nodes boundary need a callable(Node)")

        uD = assembleDirichletBC(
            mat, [], nodePairs=nP,
            rhs=rhs, time=time, userData=userData, dofOffset=dofOffset,
            nCoeff=nCoeff, dofPerCoeff=mesh.nodeCount())
        dirichletMap.update(uD)

    if 'Node' in bct:
        uD = assembleDirichletBC(
            mat, [], nodePairs=bct.pop('Node'),
            rhs=rhs, time=time, userData=userData, dofOffset=dofOffset,
            nCoeff=nCoeff, dofPerCoeff=mesh.nodeCount())
        dirichletMap.update(uD)

    if len(bct.keys()) > 0:
        pg.warn("Unknown boundary condition[s]" +
                str(bct.keys()) + " will be ignored")

    return dirichletMap


def assembleLoadVector(mesh, f, userData={}):
    r"""Assemble the load vector. See createLoadVector.
    Maybe we will remove this
    """
    pg.deprecate('createLoadVector') # 20200115
    return createLoadVector(mesh, f, userData)


def createForceVector(mesh, f, userData={}):
    """ Create a right hand side vector for vector valued solutions.

    Parameters
    ----------
    f: [ convertable ]
        List of rhs side options. Must be convertable to createLoadVector.
        See :py:mod:`createLoadVector`
    rhs: np.array()
        Squeezed vector of length mesh.nodeCount() * mesh.dimensions()

    """
    if not isinstance(f, list):
        pg.error("Create Force Vector need list of attribute f with an entry "
                 "for each dimension.")

    rhs = np.zeros(mesh.nodeCount() * mesh.dim())

    for i in range(mesh.dim()):
        rhs[i*mesh.nodeCount():(i+1)*mesh.nodeCount()] = \
            createLoadVector(mesh, f[i], userData)

    # rhs.reshape(mesh.nodeCount() * mesh.dim()) #contiguity not guarantied
    return rhs


def createLoadVector(mesh, f=1.0, userData={}):
    """Create right hand side vector based on the given mesh and load values
    (scalar solution) or force vectors (vector value solution).

    Create right hand side based on the given mesh and load or force
    values.

    TODO
    ----
        * Callable for vector valued problems
        * Callable called dynamic on demand

    Parameters
    ----------
    f: float[1.0], array, callable(cell, [userData]), [f_x, f_y, f_z]

        * float will be assumed as constant for all cells
            like rhs = rhs(np.ones(mesh.cellCount() * f),
        * array of length mesh.cellCount() will be processed as load value for
            each cell: rhs = rhs(f),
        * array of length mesh.nodeCount() is assumed to be already processed
            correct: rhs = f
        * callable is evaluated on once for each cell and need to return a load
            value for each cell and can have  optional a userData dictionary:
            `f_cell = f(cell, [userData={}])`
            rhs = rhs(f(c, userData) for c in mesh.cells())
        * list with length of mesh.dimension() of float or array entries will
            create a squeezed rhs for vector valued problems
            rhs = squeeze([rhs(f[0]), rhs(f[1]), rhs(f[2])])

    Returns
    -------
    rhs: pg.Vector(mesh.nodeCount())
        Right-hand side load vector for scalar values or squeezed vector values
    """
    # f is dict('Node':callable, 'Cell': callable)
    if isinstance(f, dict):
        if 'Node' in f:
            fn = []
            if callable(f['Node']):
                for n in mesh.nodes():
                    fn.append(f['Node'](n, **userData))
            if hasattr(fn[0], '__iter__'):
                # result is vector valued
                return createLoadVector(mesh, [fi for fi in np.array(fn).T],
                                        userData=userData)

            return createLoadVector(mesh, fn, userData=userData)

        elif 'Cell' in f:
            pg.error('Implement me!, createLoadVector()')

    # fix for the lazy
    if isinstance(f, int):
        f = float(f)

    # f is list [fx, fy, [fz]] for vector problems
    if isinstance(f, list):
        if len(f) == mesh.dim():
            return createForceVector(mesh, f, userData=userData)

    # f is list of array [f_0, f_1, ..., f_n] for scalar problems
    if isinstance(f, list) or hasattr(f, 'ndim'):
        if isinstance(f, list):
            rhs = np.zeros((len(f), mesh.nodeCount()))
            for i, fi in enumerate(f):
                userData['i'] = i
                rhs[i] = createLoadVector(mesh, fi, userData)
            return rhs

        elif f.ndim == 2:
            # assume rhs [n, nNodes] array is already a valid
            if len(f[0]) == mesh.nodeCount():
                return f

    rhs = pg.Vector(mesh.nodeCount(), 0)

    fArray = None

    if hasattr(f, '__len__'):
        if len(f) == mesh.cellCount():
            # scalar values for each cell
            fArray = f
        elif len(f) == mesh.nodeCount():
            # scalar values for each node
            fArray = f
        elif len(f) == mesh.nodeCount() * mesh.dim():
            # vector values for each node
            # maybe just for special cases with allready processed rhs
            return f

    elif callable(f) and not isinstance(f, pg.Vector):
        fArray = pg.Vector(mesh.cellCount())
        for c in mesh.cells():
            if userData is not None and userData.keys():
                fArray[c.id()] = f(c, userData)
            else:
                fArray[c.id()] = f(c)

    if fArray is None:
        fArray = cellValues(mesh, f, userData=userData)

    if len(fArray) == mesh.cellCount():
        b_l = pg.matrix.ElementMatrix()

        for c in mesh.cells():
            if fArray[c.id()] != 0.0:
                b_l.u(c)
                rhs.add(b_l, fArray[c.id()])

#            print("test reference solution:")
#            rhsRef = pg.Vector(mesh.nodeCount(), 0)
#            for c in mesh.cells():
#                b_l.u(c)
#                for i, idx in enumerate(b_l.idx()):
#                    rhsRef[idx] += b_l.row(0)[i] * fArray[c.id()]
#            np.testing.assert_allclose(rhs, rhsRef)
#            print("Remove revtest in assembleLoadVector after check")

    elif len(fArray) == mesh.nodeCount():
        # nodal values
        fA = pg.Vector(fArray)
        b_l = pg.matrix.ElementMatrix()
        for c in mesh.cells():
            b_l.u(c)
            # rhs.addVal(b_l.row(0) * fArray[b_l.idx()], b_l.idx())
            rhs.add(b_l, fA)
        # print("test reference solution:")
        # rhsRef = pg.Vector(mesh.nodeCount(), 0)
        # for c in mesh.cells():
        #     b_l.u(c)
        #     for i, idx in enumerate(b_l.idx()):
        #         rhsRef[idx] += b_l.row(0)[i] * fA[idx]

        # np.testing.assert_allclose(rhs, rhsRef)
        # print("Remove revtest in assembleLoadVector after check",
        #       sum(rhs), sum(rhsRef))

            # rhs = pg.Vector(fArray)

    else:
        raise Exception("Load vector have the wrong size: " +
                        str(len(fArray)))

    return rhs


def createStiffnessMatrix(mesh, a=None, isVector=False):
    r"""Create the Stiffness matrix.

    Calculates the Stiffness matrix :math:`{\bf S}` for the given mesh scaled
    with the per cell values a.

    ..math::
            ...

    Parameters
    ----------
    mesh : :gimliapi:`GIMLI::Mesh`
        Arbitrary mesh to calculate the stiffness for.
        Type of base and shape functions depends on the cell types.

    a : iterable of type float, int, complex, RMatrix, CMatrix
        Per cell values., e.g., physical parameter. Length of a need to be
        mesh.cellCount(). If None given default is 1.

    isVector : bool [False]
        We want to solve for vector valued problems. Resulting SparseMatrix is
        a SparseMapMatrix and have the dimension
        (nNodes * nDims, nNodes * nDims) with nNodes = mesh.nodeCount() and
        nDims = mesh.dimension().

    Returns
    -------
    A : :gimliapi:`GIMLI::[C]SparseMatrix` | [C]SparseMapMatrix
        Stiffness matrix, with real or complex values.
    """
    if mesh.cellCount() == 0:
        print(mesh)
        raise Exception("Mesh invalid")

    if a is None:
        a = pg.Vector(mesh.cellCount(), 1.0)

    A = None

    if isVector is False:
        if isinstance(a[0], float) or \
           isinstance(a[0], int) or \
           isinstance(a[0], np.float64):
            A = pg.matrix.SparseMatrix()
            A.fillStiffnessMatrix(mesh, a)
            return A

        dof = 0
        nDof = mesh.nodeCount()
    else:
        dof = mesh.nodeCount()
        nDof = mesh.nodeCount() * mesh.dimension()

    # if vector or scalar(Complex)
    if pg.isComplex(a[0]):
        isComplex = True
        A = pg.matrix.CSparseMapMatrix(nDof, nDof)
    else:
        isComplex = False
        A = pg.matrix.SparseMapMatrix(nDof, nDof)

    al = pg.core.ElementMatrix(dof=dof)

    if len(a) != mesh.cellCount():
        pg.error('Number of cell values need to match cell count')

    for c in mesh.cells():
        if isComplex is True:
            # al.gradU2(c, 1.0)
            al.ux2uy2uz2(c)
            A.add(al, scale=a[c.id()])
        else:
            if pg.isScalar(a[c.id()]):
                al.gradU2(c, a[c.id()])
                A.add(al)
            else:
                if hasattr(a[c.id()], 'voigtNotation'):
                    vN = a[c.id()].voigtNotation
                else:
                    vN = False

                # al.gradU2(c, a[c.id()], voigtNotation=vN)
                al.gradU2(c, np.array(a[c.id()]), voigtNotation=vN)
                A.add(al)

    # if isComplex is True:
    #     return pg.matrix.CSparseMatrix(A)

    return pg.utils.toSparseMatrix(A)


def createMassMatrix(mesh, b=None):
    r"""Create the mass matrix.

    Calculates the Mass matrix (Finite element identity matrix) the given mesh.

    ..math::
            ...

    Parameters
    ----------
    mesh : :gimliapi:`GIMLI::Mesh`

        Arbitrary mesh to calculate the mass element matrix.
        Type of base and shape functions depends on the cell types.

    b : array
        Per cell values. If None given default is 1.

    Returns
    -------
    A : :gimliapi:`GIMLI::RSparseMatrix`
        Mass element matrix
    """

    # need callable here
    if b is None:
        b = pg.Vector(mesh.cellCount(), 1.0)
    elif not hasattr(b, '__iter__'):
        b = pg.Vector(mesh.cellCount(), b)

    B = pg.matrix.SparseMatrix()
    B.fillMassMatrix(mesh, b)
    return B

    # create matrix structure regarding the mesh
    # B.buildSparsityPattern(mesh)
    # define a local element matrix
    # B_l = pg.matrix.ElementMatrix()
    # for c in mesh.cells():
    #    B_l.u2(c)
    # # check if b[i] == B*b
    #    B_l *= b[c.id()]
    #    B += B_l
    # return B


def intDomain(u, mesh=None):
    r"""Return integral over nodal solution :math:`u`.

    .. math::
        \int_{\Omega} u

    TODO
    ----
        * refactor
        * better name?
        * Documentation
    """
    if mesh is not None:
        r = createLoadVector(mesh)
        return sum(r*u)
    pg.critical('Need a mesh to calculate the integral over domain')


def _feNorm(u, mat):
    """Create a norm within a Finite Element space.

    Create the Finite Element Norm with a preassembled system matrix.
    """
    if u.ndim == 2:
        u1 = np.array(u).T.reshape(u.shape[0]*u.shape[1])
        # same like:
        # u1 = pg.cat(u[:,0], u[:,1])
        return np.sqrt(pg.math.dot(u1, mat.mult(u1)))
    return np.sqrt(pg.math.dot(u, mat.mult(u)))


def normL2(u, mat=None, mesh=None, warn=True):
    r"""Create Lebesgue (L2) norm for finite element space.

    Find the L2 norm for a solution in the finite element space. :math:`u` exact solution,
    :math:`{\bf M}` Mass matrix, i.e., Finite element identity matrix.

    .. math::

        L2(f(x)) = || f(x) ||_{L^2} & = (\int |f(x)|^2 \mathrm{d}\:x)^{1/2} \\
                                    & \approx h (\sum |f(x)|^2 )^{1/2} \\
        L2(u) = || u ||_{L^2} & = (\int |u|^2 \mathrm{d}\:x)^{1/2} \\
                              & \approx (\sum M (u))^{1/2} \\
        e_{L2_rel} = \frac{L2(u)}{L2(u)} & =
                               \frac{(\sum M(u))^{1/2}}{(\sum M u)^{1/2}}

    The error for any approximated solution :math:`u_h` correlates to the L2
    norm of 'normL2(u - u_h, M)'. If you like relative values, you can also
    normalize this error with 'normL2(u - u_h, M) / normL2(u, M)*100'.

    Parameters
    ----------
    u: iterable
        Node based value to compute the L2 norm for.

    mat: Matrix
        Mass element matrix.

    mesh: :gimliapi:`GIMLI::Mesh`
        Mesh with the FE space to generate M if necessary.

    warn: bool [True]
        Warn if you forget a matrix or mass matrix which leads to algebraic L2 

    Returns
    -------
    ret: float
        :math:`L2(u)` norm.

    """
    if isinstance(mat, pg.Mesh):
        mesh = mat
        mat = None

    if mat is None and mesh is not None:
        mat = createMassMatrix(mesh)

    if mat is None:
        if warn:
            pg.warning("No mass matrix or a mesh here, to calculate L2-Norm. "
                   "Returning algebraic l2.")

        # M is Identity matrix
        return np.sqrt(np.dot(u, u))

    return _feNorm(u, mat)


def normH1(u, mat=None, mesh=None):
    r"""Create (H1) norm for the finite element space.

    Parameters
    ----------
    u : iterable
        Node based value to compute the H1 norm for.

    mat : Matrix
        Stiffness matrix.

    mesh : :gimliapi:`GIMLI::Mesh`
        Mesh with the FE space to generate S if necessary.

    Returns
    -------
    ret : float
        :math:`H1(u)` norm.

    """
    if isinstance(mat, pg.Mesh):
        mesh = mat
        mat = None

    if mat is None and mesh is not None:
        mat = pg.solver.createStiffnessMatrix(mesh)

    if mat is None:
        raise Exception("Need Stiffness matrix or mesh to calculate H1 norm")

    return _feNorm(u, mat)


def solve(mesh, **kwargs):
    r"""Solve partial differential equation.

    This is a syntactic sugar convenience function for solving partial
    differential equation on a given mesh.
    Using the best guess method for the given parameter.
    Currently only Finite Element calculation using
    :py:mod:`pygimli.solver.solveFiniteElements`

    TODO
    :py:mod:`pygimli.solver.solveFiniteVolume`

    """
    return solveFiniteElements(mesh, **kwargs)


def solveFiniteElements(mesh, a=1.0, b=None, f=0.0, bc=None,
                        times=None, c=1.0, userData={},
                        verbose=False, **kwargs):
    r"""Solve partial differential equation with Finite Elements.

    This is a syntactic sugar convenience function for using the Finite Element
    functionality of the library core to solve partial differential equation
    (PDE) that match the following form:

    .. math::

        c \frac{\partial u}{\partial t} & = \nabla\cdot(a \nabla u)
        + b u + f(\mathbf{r},t)~~|~~\Omega_{\text{Mesh}}\\
        u & = h~~|~~\Gamma_{\text{Dirichlet}}\\
        \frac{\partial u}{\partial \mathbf{n}} & =
        g~~|~~\Gamma_{\text{Neumann}}\\
        \alpha u + \beta\frac{\partial u}{\partial \mathbf{n}} & =
        \gamma~~|~~\Gamma_{\text{Robin}}\\
        \frac{\partial u}{\partial \mathbf{n}} & =
        \alpha(u_0-u)~~|~~\Gamma_{\text{Robin}}

    for the scalar :math:`u(\mathbf{r}, t)` or vector
    :math:`\mathbf(u)(\mathbf{r}, t)` solution at each node of a given mesh.
    The Domain :math:`\Omega` and the Boundary :math:`\Gamma` are defined
    through the mesh with appropriate boundary marker.

    Note, to ensure vector solution either set vector forces or at least on
    vector component boundary condition.

    TODO
    ----
    * unsteady ub and dub
    * 'Infinity' Boundary condition (u vanishes at infinity)
    * 'Cauchy' Boundary condition (guaranties u and du on same boundary)
      will never work here because the problem becomes ill posed and would need
      some inverse strategy to solve.
    * Example for
        * elastic parameter
        * anisotropic (float/complex)
        * dynamic boundary conditions
        * dynamic load vector
        * nonlinearity

    Parameters
    ----------
    mesh: :gimliapi:`GIMLI::Mesh`
        Mesh represents spatial discretization of the calculation domain
    a: value | array | callable(cell, userData)
        Cell values of type float or complex can be scalar, anisotropy matrix
        or elastic tensor.
    b: value | array | callable(cell, userData) [None]
        Cell values. None means the term is unused.
    c: value | array | callable(cell, userData) [None]
        Scale the unsteady term, only for times is not None.
    f: value | array(cells) | array(nodes) | callable(args, kwargs)
        force values, for vector fields use (n x dim) values.
    bc: dict()
        Dictionary of boundary conditions.
        Current supported boundary conditions by dictionary keys:
        'Dirichlet', 'Neumann', 'Robin', 'Node'.

        The dictionary can contain multiple "key: Arg"
        Arg will be parsed by
        :py:mod:`pygimli.solver.solver.parseArgPairToBoundaryArray`

        If the dictionary key is 'Node' then fixed values for single node
        indices can by be given. e.g., bc={'Node': [nodeID, value]}.
        Note this is only a shortcut for
        bc={'Dirichlet': [mesh.node(nodeID), value]}.
    times: array [None]
        Solve as time dependent problem for the given times.

    Keyword Arguments
    -----------------
    **kwargs
        u0: value | array | callable(pos, userData)
            Node values
        theta: float [1]
            * :math:`theta = 0` means explicit Euler, maybe stable for
            :math:`\Delta t \quad\text{near}\quad h`
            * :math:`theta = 0.5`, Crank-Nicolson scheme, maybe instable
            * :math:`theta = 2/3`, Galerkin scheme
            * :math:`theta = 1`, implicit Euler

            If unsure choose :math:`\theta = 0.5 + \epsilon` (probably stable).

        dynamic: bool [False]
            Boundary conditions for time depending problems will be considered
            dynamic for each time step.
        stats: bool
            Give some statistics.
        progress: bool
            Give some calculation progress.
        assembleOnly: bool
            Stops after matrix asssemblation.
            Returns the system matrix A and the rhs vector.
        fixPureNeumann: bool [auto]
            If set or detected automatic, we add the additional condition:
            :math:`\int_domain u dv = 0` making elliptic problems well-posed.
        rhs: iterable
            Pre assembled rhs. Will preferred on any f settings.
        ws: dict
            The WorkSpace is a dictionary that will get
            some temporary data during the calculation.
            Any keyvalue 'u' in the dictionary is used for the resulting array.
        vectorValued: bool (False)
            Solution forced to vector valued, in case the auto detection fails

    Returns
    -------
    u: array
        Returns the solution u either 1,n array for stationary problems or
        for m,n array for m time steps

    See also
    --------
    :ref:`tut:modelling` and :py:mod:`pygimli.solver.solve`

    Examples
    --------
    >>> # no need to import matplotlib, pygimli show does.
    >>> import pygimli as pg
    >>> import pygimli.meshtools as mt
    >>> world = mt.createWorld(start=[-10, 0], end=[10, -10],
    ...                        marker=1, worldMarker=False)
    >>> c1 = mt.createCircle(pos=[0.0, -5.0], radius=3.0, area=.1, marker=2)
    >>> mesh = mt.createMesh([world, c1], quality=34.3)
    >>> u = pg.solver.solveFiniteElements(mesh, a={1: 100.0, 2: 1.0},
    ...                                   bc={'Dirichlet':{4: 1.0, 3: 0.0}})
    >>> ax = pg.show(mesh, u, showMesh=True)[0]
    >>> _ = pg.show(c1, ax=ax, fillRegion=False)
    """
    if bc is None:
        bc = {}

    workSpace = kwargs.pop('ws', dict())
    debug = kwargs.pop('debug', False)
    stats = kwargs.pop('stats', False)

    mesh.createNeighborInfos()
    if verbose:
        print("Mesh: ", str(mesh))

    # scalar solution default
    vectorValues = False
    dof = mesh.nodeCount()

    # check if force vector is a vector
    rhs = kwargs.pop('rhs', createLoadVector(mesh, f, userData=userData))

    # pg._g('###############')
    if len(rhs) > dof or kwargs.pop('vectorValued',
                                    _bcIsForVectorValues(bc, mesh)):
        if verbose:
            print("Solve vector valued.")
        vectorValues = True
        dof = mesh.nodeCount() * mesh.dimension()

    # pg._g('###############', dof)
    rhs.resize(dof)

    swatch = pg.core.Stopwatch(True)

    # check for material parameter
#   a = parseArgToArray(a, nDof=mesh.cellCount(), mesh=mesh, userData=userData)
    a = cellValues(mesh, a, userData=userData)
    isComplex = False
    if pg.utils.isComplex(a):
        isComplex = True
        rhs = np.array(rhs, dtype=complex)

    S = createStiffnessMatrix(mesh, a, isVector=vectorValues)
    M = None

    if b is not None and b != 0:
        b = cellValues(mesh, b, userData=userData)
        M = createMassMatrix(mesh, b)
        # pg.warn("check me")
        A = S - M
    else:
        A = S

    if times is None:

        if len(list(bc.items())) == 0 or \
           (len(list(bc.items())) == 1 and list(bc.keys())[0] == 'Neumann'):
            pn = True
        else:
            pn = False

        fixPureNeumann = kwargs.pop('fixPureNeumann', pn)

        assembleBC(bc, mesh, A, rhs, time=None, userData=userData)

        u = None
        if 'u' in workSpace:
            u = workSpace['u']

        singleForce = True

        if hasattr(rhs, 'ndim'):
            if rhs.ndim == 2:
                singleForce = False
                if u is None:
                    u = np.zeros(rhs.shape)
        else:
            if isinstance(a[0], complex):
                if u is None:
                    u = pg.CVector(rhs.size(), 0.0)
                rhs = pg.math.toComplex(rhs)
            else:
                if u is None:
                    u = pg.Vector(rhs.size(), 0.0)

        if fixPureNeumann is True:
            pg.info('Fixing pure Neumann boundary condition by forcing: '
                    'intDomain(u, mesh) = 0')
            r = createLoadVector(mesh)

            A = pg.BlockMatrix()
            A.add(S, 0, 0)
            A.add(r, 0, mesh.nodeCount())
            A.add(r, mesh.nodeCount(), 0, transpose=True)

            rhs = pg.cat(rhs, pg.Vector(1, 0))

        assembleTime = swatch.duration(True)

        if stats:
            stats.assembleTime = assembleTime

        if verbose:
            print("Assembling time: ", assembleTime)

        workSpace['Stiffness matrix'] = S
        workSpace['Mass matrix'] = M
        workSpace['System matrix'] = A
        workSpace['rhs'] = rhs

        if 'assembleOnly' in kwargs:
            return A, rhs

        if fixPureNeumann:
            if singleForce:
                uc = pg.solver.linSolve(A, rhs, 'scipy')
                u = uc[0:mesh.nodeCount()]
            else:
                pg.critical(
                    'Non-single force for pure Neumann not yet implemented')
        else:
            solver = pg.core.LinSolver(False)
            solver.setMatrix(A, 0)

            if singleForce:
                if isComplex is True:
                    # clean this up
                    rhs = pg.core.toComplex(rhs.real, rhs.imag)
                    u = solver.solve(rhs).array()
                else:
                    u = solver.solve(rhs)
            else:
                for i, r in enumerate(rhs):
                    u[i] = solver.solve(r)

        solverTime = swatch.duration(True)
        if verbose:
            if stats:
                stats.solverTime = solverTime
            print("Solving time: ", solverTime)

        if len(kwargs.keys()) > 0:
            pg.warn("Unused arguments", *kwargs)
        return u

    else:  # times given
        pg.solver.checkCFL(times, mesh, max(a))

        if debug:
            print("start TL", swatch.duration())

        if c != 1.0:
            c = cellValues(mesh, c, userData=userData)

        M = createMassMatrix(mesh, c)
        F = createLoadVector(mesh, f)

        u0 = np.zeros(dof)
        if 'u0' in kwargs:
            u0 = parseArgToArray(kwargs['u0'], dof, mesh, userData)

        progress = None
        if 'progress' in kwargs:
            from pygimli.utils import ProgressBar
            progress = ProgressBar(its=len(times), width=40, sign='+')

        theta = kwargs.pop('theta', 1.0)
        dynamic = kwargs.pop('dynamic', False)

        if not dynamic:
            S = createStiffnessMatrix(mesh, a)
            assembleBC(bc, mesh, S, F, time=0.0, userData=userData)
            return crankNicolson(times, S, M, f=F,
                                 u0=u0, theta=theta,
                                 progress=progress)

        rhs = np.zeros((len(times), dof))
        # no time dependency for rhs so far ... TODO
        rhs[:] = F  # this is slow: optimize

        if debug:
            print("rhs", swatch.duration())
        U = np.zeros((len(times), dof))
        U[0, :] = u0

        # init state
        u = pg.Vector(dof, 0.0)

        if debug:
            print("u0", swatch.duration())

        measure = 0.
        for n in range(1, len(times)):
            swatch.reset()

            dt = times[n] - times[n-1]

            # previous timestep
            # print "i: ", i, dt, U[i - 1]

            swatch.reset()
            # (A + a*B)u is fastest,
            # followed by A*u + (B*u)*a and finally A*u + a*B*u and
            br = (M + (dt * (theta - 1.)) * S) * U[n - 1] + \
                dt * ((1.0 - theta) * rhs[n - 1] + theta * rhs[n])

            # print ('a',swatch.duration(True))
            # br = M * U[n - 1] - (A * U[n - 1]) * (dt*(1.0 - theta)) + \
            # dt * ((1.0 - theta) * rhs[n - 1] + theta * rhs[n])

            # print ('br',swatch.duration(True))

            # br = M * U[n - 1] - (dt*(1.0 - theta)) * A * U[n - 1] + \
            # dt * ((1.0 - theta) * rhs[n - 1] + theta * rhs[n])
            # print ('c',swatch.duration(True))

            measure += swatch.duration()

            A = M + S * dt * theta

            assembleBC(bc, mesh, A, br, time=times[n], userData=userData)

            if 'assembleOnly' in kwargs:
                return A, br

            # u = S/b
            t_prep = swatch.duration(True)
            solver = pg.core.LinSolver(A, verbose)
            solver.solve(br, u)

            if 'plotTimeStep' in kwargs:
                kwargs['plotTimeStep'](u, times[n])

            U[n, :] = np.asarray(u)

            if progress:
                progress.update(n, 't_prep: {0}ms t_step {1}s'.format(
                    pg.pf(t_prep*1000),
                    pg.pf(swatch.duration())))
        if debug:
            print("Measure(" + str(len(times)) + "): ",
                  measure, measure / len(times))
        return U


def checkCFL(times, mesh, vMax, verbose=False):
    """Check Courant-Friedrichs-Lewy condition.

    For advection and flow problems. CFL Number should be lower then 1 to
    ensure stability.

    .. math ::

        cMax = \Delta t \sum_n \left(\frac{vMax_n}{\Delta x_n}\right)

    with $n$ be number of spatial dimensions and $vMax_n$ and $x_n$ the dimensional component. For unstructured meshes we apply:

    .. math ::

        cMax = \Delta t \left(\frac{vMax}{min(mesh_h)}\right) * dim

    Parameters
    ----------
    """
    if pg.isScalar(times):
        dt = times
    else:
        dt = times[1] - times[0]

    dx = min(mesh.h())
    # min(entity.shape().h()
    # if mesh.dimension() == 1:
    #     dx = min(mesh.cellSizes())
    # else:
    #     dx = min(mesh.boundarySizes())
    c = (vMax * dt / dx) * mesh.dim()

    if c > 1:
        pg.warn("Courant-Friedrichs-Lewy Number:", c,
                "but should be lower 1 to ensure movement inside a cell "
                "per timestep. ("
                "vMax =", vMax,
                "dt =", dt,
                "dx =", dx,
                "dt <", dx/vMax,
                " | N > ", int(dt/(dx/vMax))+1, ")")
    if verbose:
        pg.info("Courant-Friedrichs-Lewy Number:", c)
    return c


def crankNicolson(times, S, I, f=None,
                  u0=None, theta=1.0, dirichlet=None,
                  solver=None, progress=None, swatches=None):
    """Generic Crank Nicolson solver for time dependend problems.

    Limitations so far:
        S = Needs to be constant over time (i.e. no change in coefficients)
        f = constant over time (would need assembling in every step)

    Args
    ----
    times: iterable(float)
        Timeteps to solve for. Give at least 2. Calculates len(times)-1 time steps. If times is not equidistant the matrix factorization is done for every time step.
    S: Matrix
        System matrix holds your discrete equations and boundary conditions
    I: Matrix
        Identity matrix (FD, FV) or Masselementmatrix (FE) to handle solution
        vector
    u0: iterable [None]
        Starting condition. zero or None if not given
    f: iterable (float) [None]
        External forces. Note f might also contain compensation values due to
        algebraic Dirichlet correction of S
    theta: float [1.0]
        * 0: Backward difference scheme (implicit)
        * 1: Forward difference scheme (explicit)
        strong time steps dependency .. will be unstable for to small values
        * 0.5: probably best tradeoff but can also be unstable

    dirichlet: dirichlet generator
        Genertor object to applay dirichlet boundary conditions
    solver: LinSolver [None]
        Provide a pre configured solver if you want some special.
    progress: Progress [None]
        Provide progress object if you want to see some.

    Returns
    -------
    np.ndarray:
        Solution for each time steps. First result step is input u0.
    """
    if len(times) < 2:
        raise BaseException("We need at least 2 times for "
                            "Crank-Nicolsen time discretization." + str(len(times)))

    try: swatches('CN prep').start()
    except: pass
    
    # print(swatches)
    timeAssemble = []
    timeSolve = []
    timeMeasure = False

    if progress:
        timeMeasure = True

    dof = S.rows()

    rhs = np.zeros((len(times), dof))
    if f is not None:
        rhs[:] = f

    u = np.zeros((len(times), dof))

    if u0 is not None and not pg.isScalar(u0, 0):
        u[0, :] = u0

    if theta == 0:
        A = I.copy()

    if isinstance(solver, str):
        solver = pg.solver.LinSolver(solver=solver)
    if solver is None:
        solver = pg.solver.LinSolver(solver='scipy')

    try: swatches('CN prep').store()
    except: pass
    
    dt = 0.0
    for n in range(1, len(times)):
        
        newDt = times[n] - times[n-1]
        if timeMeasure:
            pg.tic(key='CrankNicolsonLoop')

        if newDt < 1e-8 :
            pg.critical('Cannot find delta t for times', times)

        if abs(newDt - dt) > 1e-8:
            try: swatches('CN factorize').start()
            except: pass
            ## new dt, so we need to factorize the matrix again
            dt = newDt
            # pg.info('dt', dt)

            A = I + S * (dt * theta)

            if dirichlet is not None:
                dirichlet.apply(A, time=times[n])

            solver.factorize(A)

            St = None
            
            try: swatches('CN factorize').store()
            except: pass

        try: swatches('CN build').start()
        except: pass

        if theta == 0:
            if St is None:
                St = I - S * dt  # cache what's possible
            b = St * u[n-1] + dt * rhs[n-1]
        elif theta == 1:
            b = I * u[n-1] + dt * rhs[n]
        else:
            if St is None:
                St = I - S * (dt*(1.-theta))  # cache what's possible
            b = St * u[n-1] + dt * ((1.0 - theta) * rhs[n-1] + theta * rhs[n])

        try: swatches('CN build').store()
        except: pass

        try: swatches('CN dirichlet').start()
        except: pass
        if dirichlet is not None:
            dirichlet.apply(b, time=times[n])
        try: swatches('CN dirichlet').store()
        except: pass

        if timeMeasure:
            timeAssemble.append(pg.dur(key='CrankNicolsonLoop', reset=True))

        try: swatches('CN solve').start()
        except: pass

        u[n, :] = solver(b)
    
        try: swatches('CN solve').store()
        except: pass

        if timeMeasure:
            timeSolve.append(pg.dur(key='CrankNicolsonLoop'))

        if progress:
            progress.update(
                n, 't_prep: ' + pg.pf(timeAssemble[-1]*1000) + 'ms ' +
                't_step: ' + pg.pf(timeSolve[-1]*1000) + 'ms')

        # if verbose and (n % verbose == 0):
        #     # print(min(u[n]), max(u[n]))
        #     print("timesteps:", n, "/", len(times),
        #           'runtime:', sw.duration(), "s",
        #           'assemble:', np.mean(timeAssemble),
        #           'solve:', np.mean(timeSolve))
    return u


class RungeKutta(object):
    """TODO DOCUMENT ME"""
    rk4a = [0.0,
            -567301805773.0/1357537059087.0,
            -2404267990393.0/2016746695238.0,
            -3550918686646.0/2091501179385.0,
            -1275806237668.0/842570457699.0]
    rk4b = [1432997174477.0/9575080441755.0,
            5161836677717.0/13612068292357.0,
            1720146321549.0/2090206949498.0,
            3134564353537.0/4481467310338.0,
            2277821191437.0/14882151754819.0]
    rk4c = [0.0,
            1432997174477.0/9575080441755.0,
            2526269341429.0/6820363962896.0,
            2006345519317.0/3224310063776.0,
            2802321613138.0/2924317926251.0]

    def __init__(self, solver, verbose=False):
        """TODO DOCUMENT_ME"""
        self.solver = solver
        self.verbose = verbose
        self.order = 5
        self.dt = None
        self.time = 0
        self.tMax = None
        self.u = None
        self.resU = None
        self.nSteps = 0

    def run(self, u0, dt, tMax=1):
        """TODO DOCUMENT_ME"""
        self.start(u0, dt, tMax)

        for _ in range(self.nSteps):
            self.step()

        return self.u

    def start(self, u0, dt, tMax=1):
        """TODO DOCUMENT_ME"""
        self.nSteps = int(np.ceil(tMax/dt))
        self.dt = dt
        self.time = 0
        self.tMax = tMax
        self.u = deepcopy(u0)
        self.resU = deepcopy(u0)

        if isinstance(self.resU, list):
            for r in self.resU:
                r *= 0.0
        else:
            self.resU *= 0.0

    def step(self):
        """TODO DOCUMENT ME"""
        if self.time + self.dt > self.tMax:
            self.dt = self.tMax - self.time

        if self.order == 1:
            # explicit Euler
            k1 = self.solver.explicitRHS(self.u,
                                         self.time)
            self.u += self.dt * k1

        elif self.order == 3:
            k1 = self.solver.explicitRHS(self.u, self.time)
            k1 = self.u + self.dt * k1

            k2 = self.solver.explicitRHS(k1, self.time)
            k2 = (3*self.u + k1 + self.dt*k2)/4

            k3 = self.solver.explicitRHS(k2, self.time)

            self.u = (self.u + 2*k2 + 2*self.dt*k3)/3

        elif self.order == 4:
            # classical 4 step Runge-Kutta rk4
            k1 = self.solver.explicitRHS(self.u,
                                         self.time)
            k2 = self.solver.explicitRHS(self.u + self.dt/2 * k1,
                                         self.time + self.dt/2)
            k3 = self.solver.explicitRHS(self.u + self.dt/2 * k2,
                                         self.time + self.dt/2)
            k4 = self.solver.explicitRHS(self.u + self.dt * k3,
                                         self.time + self.dt)
            self.u += 1./6. * self.dt * (k1 + 2.0 * k2 + 2.0 * k3 + k4)

        elif self.order == 5:
            # low storage Version of rk4
            for jRK in range(5):
                tLocal = self.time + self.rk4c[jRK] * self.dt

                rhs = self.solver.explicitRHS(self.u, tLocal)

                if isinstance(self.resU, list):
                    for i in range(len(self.resU)):
                        self.resU[i] = self.rk4a[jRK] * self.resU[i] + \
                            self.dt * rhs[i]

                        self.u[i] += self.rk4b[jRK] * self.resU[i]
                else:
                    self.resU = self.rk4a[jRK] * self.resU + self.dt * rhs
                    self.u += self.rk4b[jRK] * self.resU

        self.time += self.dt
        return self.u


if __name__ == "__main__":
    pass<|MERGE_RESOLUTION|>--- conflicted
+++ resolved
@@ -128,18 +128,10 @@
         Argument to be parsed as cell data.
         If arg is a dictionary, its key will be interpreted as cell marker:
 
-<<<<<<< HEAD
         Dictionary is {key: value, }. Value can be float, int, complex or ndarray. The latter for anistropic or elastic tensors.
         Key can be integer for the cell marker or a str, which will be interpreted as wildcard, splice or list. See examples or parseDictKey_.
         String keys will be interpreted before integer keys, the latter will overwite the first, i.e. you can fill all with wildcard '*' and specify others with integers.
-=======
-        Dictionary is key: value. Value can be float, int, complex or ndarray.
-        The last for anistropic or elastic tensors.
-
-        Key can be integer for cell marker or str, which will be interpreted as
-        splice or list.
         See examples or `py:mod:pygimli.solver.parseMarkersDictKey`.
->>>>>>> 7d464107
 
         Iterable of length mesh.nodeCount() to be interpolated to cell centers.
 
@@ -1171,7 +1163,6 @@
 
     def solve_PG(self, b):
         """"""
-<<<<<<< HEAD
         self._x = pg.Vector()
         self._solver.solve(self._convertRHS(b), self._x)
         return self._x
@@ -1182,11 +1173,6 @@
 
         scipy = pg.optImport('scipy', 'Used for sparse linear solver.')
 
-=======
-        self._m = pg.utils.sparseMatrix2csr(mat)
-        # scipy is not dependency
-        # scipy = pg.optImport('scipy', 'Used for sparse linear solver.')
->>>>>>> 7d464107
         from scipy.sparse.linalg import factorized
 
         self._desiredArrayType = np.array
