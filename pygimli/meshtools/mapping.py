--- conflicted
+++ resolved
@@ -613,14 +613,7 @@
             
             pass
 
-<<<<<<< HEAD
     
-=======
-        return pg.core.interpolate(*args, **kwargs,
-                                   fillValue=fallback,
-                                   verbose=verbose)
-
->>>>>>> 6407a3d9
     # end if pg.core:
 
     if len(args) == 3:
