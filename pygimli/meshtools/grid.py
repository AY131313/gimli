# -*- coding: utf-8 -*-
"""General grid generation and maintenance."""

import numpy as np

import pygimli as pg


def createGrid(x=None, y=None, z=None, **kwargs):
    """Create grid style mesh.

    Generate simple grid with defined node positions for each dimension.
    The resulting grid depends on the amount of given coordinate arguments
    and consists out of edges (1D - x), quads (2D- x and y), or
    hexahedrons(3D- x, y, and z).

    Parameters
    ----------
<<<<<<< HEAD
    x: iterable of float 
        x-coordinates for all Nodes (1D, 2D, 3D)
    y: iterable of float 
        y-coordinates for all Nodes (2D, 3D)
    z: iterable of float 
        z-coordinates for all Nodes (3D)

    Keyword Args
    ------------
    marker: int = 0
        Marker for resulting cells.

    worldMarkers: bool = False
        Boundaries are enumerated with world marker, i.e., Top = -1
        All remaining = -2.
        Default marker are left=1, right=2, bottom=3, top=4, front=5, back=6
    
    degree: float 
        Foward word x to :py:mod:`pygimli.meshtools.createGridPieShaped`
    
    phi: iterable of float 
        Foward with x to :py:mod:`pygimli.meshtools.createGridPieShaped`
=======
    kwargs:
        x: array
            x-coordinates for all Nodes (1D, 2D, 3D)
        y: array
            y-coordinates for all Nodes (2D, 3D)
        z: array
            z-coordinates for all Nodes (3D)
        marker: int = 0
            Marker for resulting cells.
        worldBoundaryMarker : bool = False
            Boundaries are enumerated with world marker, i.e., Top = -1
            All remaining = -2.
            Default markers: left=1, right=2, top=3, bottom=4, front=5, back=6
>>>>>>> 76ae3953

    Returns
    -------
    :gimliapi:`GIMLI::Mesh`
        Either 1D, 2D or 3D mesh depending the input.

    Examples
    --------
    >>> import pygimli as pg
    >>> mesh = pg.meshtools.createGrid(x=[0, 1, 1.5, 2], y=[-1, -.5, -.25, 0],
    ...                                marker=2)
    >>> print(mesh)
    Mesh: Nodes: 16 Cells: 9 Boundaries: 24
    >>> fig, axs = pg.plt.subplots(1, 2)
    >>> _ = pg.show(mesh, markers=True, showMesh=True, ax=axs[0])
<<<<<<< HEAD
    >>> mesh = pg.meshtools.createGrid(x=[0, 1, 1.5, 2], y=[-1, -0.5, -0.25, 0],
    ...                                worldMarkers=True, marker=2)
=======
    >>> mesh = pg.meshtools.createGrid(x=[0, 1, 1.5, 2], y=[-1, -.5, -0.25, 0],
    ...                                worldBoundaryMarker=True, marker=2)
>>>>>>> 76ae3953
    >>> print(mesh)
    Mesh: Nodes: 16 Cells: 9 Boundaries: 24
    >>> _ = pg.show(mesh, markers=True, showBoundaries=True,
    ...             showMesh=True, ax=axs[1])
    """
    pg.renameKwarg('worldBoundaryMarker', 'worldMarkers', kwargs, '2.1')

    if 'degree' in kwargs:
        return createGridPieShaped(x, **kwargs)

    if 'phi' in kwargs:
        return createGridPieShaped(x, **kwargs)
        

    if x is not None:
        if isinstance(x, int):
            x = list(range(x))
        kwargs['x'] = x
    if y is not None:
        if isinstance(y, int):
            y = list(range(y))
        kwargs['y'] = y
    if z is not None:
        if isinstance(z, int):
            z = list(range(z))
        kwargs['z'] = z

    if 'y' in kwargs or 'z' in kwargs:
        kwargs['worldBoundaryMarker'] = kwargs.pop('worldMarkers', False)
    
    return pg.core.pgcore.createGrid(**kwargs)


def createGridPieShaped(r, degree=10.0, h=2, marker=0, phi=None):
    """Create a 2D pie shaped grid in polar coordinates (segment from annulus or cirlce).

    TODO:
    ----
    * degree: > 90 .. 360 (use with phi)

    Arguments
    ---------
<<<<<<< HEAD
    r: iterable of float 
        r-coordinates for all Nodes (2D). If you need it 3D, you can apply :py:mod:`pygimli.meshtools.extrudeMesh` on it.

    degree: float [None]
        Create a pie shaped grid for a value between 0 and 90.
        Creates an optional inner boundary (marker=2) for a annulus with r[0] > 0. Outer boundary marker is 1. Optional h refinement. Center node is the first for circle segment.
=======
    x: array
        x-coordinates for all Nodes (2D). If you need it 3D, you can apply
        :py:mod:`pygimli.meshtools.extrudeMesh` on it.

    degree: float [None]
        Create a pie shaped grid for a value between 0 and 90.
        Creates an optional inner boundary (marker=2) for a annulus with
        x[0] > 0. Outer boundary marker is 1. Optional h refinement.
        Center node is the first for circle segment.
>>>>>>> 76ae3953

    h: int [2]
        H-Refinement for degree option.

    marker: int = 0
        Marker for resulting cells.

    phi: iterable of float
        phi coordinates in radiant for all Nodes (2D) per x

    Returns
    -------
    mesh: :gimliapi:`GIMLI::Mesh`

    Examples
    --------
    >>> import pygimli as pg
    >>> mesh = pg.meshtools.createGridPieShaped(r=[0, 1, 3], degree=45, h=3)
    >>> print(mesh)
    Mesh: Nodes: 117 Cells: 128 Boundaries: 244
    >>> _ = pg.show(mesh)
    >>> mesh = pg.meshtools.createGridPieShaped(r=[1, 2, 3], degree=45, h=3)
    >>> print(mesh)
    Mesh: Nodes: 153 Cells: 128 Boundaries: 280
    >>> _ = pg.show(mesh)
    """
    mesh = pg.Mesh(dim=2)

    if phi is None:
        x = r

        for i in range(0, len(x)):
            mesh.createNodeWithCheck([x[i], 0.0])

            mesh.createNodeWithCheck([x[i]*np.cos(degree*np.pi/180),
                                    x[i]*np.sin(degree*np.pi/180)])

        if abs(x[0]) < 1e-6:
            mesh.createCell([0, 1, 2])
            for i in range(0, (len(x)-2)*2-1, 2):
                c = mesh.createCell([i+1, i+3, i+4, i+2])
        else:
            for i in range(0, len(x)*2-2, 2):
                c = mesh.createCell([i, i+2, i+3, i+1])
            mesh.createBoundary([0, 1], marker=1)

        mesh.createBoundary([mesh.nodeCount()-2, mesh.nodeCount()-1], marker=2)

        for i in range(h):
            mesh = mesh.createH2()
        mesh.createNeighbourInfos()

        for b in mesh.boundaries():
            if b.outside() and b.marker() == 0:
                if b.norm()[1] == 0.0:
                    b.setMarker(4) # bottom
                else:
                    b.setMarker(3)

        meshR = pg.Mesh(mesh)

        ## move all nodes on the inner boundary to rw
        for b in mesh.boundaries():
            line = pg.Line(b.node(0).pos(), b.node(1).pos())

            rSoll = line.intersect([0.0, 0.0], [1.0, 0.0])[0]
            if rSoll > 1e-4:
                for n in b.nodes():
                    scale = rSoll/n.pos().abs()
                    if scale > 1:
                        meshR.node(n.id()).setPos(pg.Line([0.0, 0.0], n.pos()).at(scale))

    else:
        n0 = mesh.createNodeWithCheck([0.0, 0.0])

        ni = []

        for i, ri in enumerate(r):
            if ri > 0:
                nj = []

<<<<<<< HEAD
                for phii in phi:
                    xi = ri*np.cos(phii)
                    yi = ri*np.sin(phii)
                    nj.append(mesh.createNodeWithCheck([xi, yi]))
=======
    for b in mesh.boundaries():
        if b.outside() and b.marker() == 0:
            if b.norm()[1] == 0.0:
                b.setMarker(4)  # bottom
            else:
                b.setMarker(3)
>>>>>>> 76ae3953

                ni.append(nj)
                if len(ni) == 1:
                    for j, n in enumerate(nj[0:-1]):

<<<<<<< HEAD
                        mesh.createCell([0, n.id(), nj[(j+1)%(len(nj))].id()])
                else:
                    nj = ni[-1]
                    for j, n in enumerate(nj[0:-1]):
                        mesh.createCell([n.id(), 
                                         nj[(j+1)%(len(nj))].id(),
                                         ni[-2][(j+1)%(len(nj))].id(),
                                         ni[-2][j].id()])


        mesh.createNeighbourInfos()

        for b in mesh.boundaries():
            if b.outside() and b.marker() == 0:
                b.setMarker(1)

        meshR = pg.Mesh(mesh)

=======
    # move all nodes on the inner boundary to rw
    for b in mesh.boundaries():
        line = pg.Line(b.node(0).pos(), b.node(1).pos())

        rSoll = line.intersect([0.0, 0.0], [1.0, 0.0])[0]
        if rSoll > 1e-4:
            for n in b.nodes():
                scale = rSoll/n.pos().abs()
                if scale > 1:
                    meshR.node(n.id()).setPos(pg.Line([0.0, 0.0],
                                                      n.pos()).at(scale))
>>>>>>> 76ae3953

    if marker != 0:
        meshR.setCellMarkers(np.full(meshR.cellCount(), marker))

    return meshR


def appendBoundary(mesh, **kwargs):
    """ Append Boundary to a given mesh.

    Syntactic sugar for :py:mod:`pygimli.meshtools.appendTriangleBoundary`
    and :py:mod:`pygimli.meshtools.appendTetrahedronBoundary`.

    Parameters
    ----------
    mesh: :gimliapi:`GIMLI::Mesh`
        "2d or 3d Mesh to which the boundary will be appended.

    Additional Args
    ---------------
    ** kwargs forwarded to :py:mod:`pygimli.meshtools.appendTriangleBoundary`
    or :py:mod:`pygimli.meshtools.appendTetrahedronBoundary`.

    Returns
    -------
    :gimliapi:`GIMLI::Mesh`
        A new 2D or 3D mesh containing the original mesh and a boundary around.
    """
    if mesh.dim() == 2:
        return appendTriangleBoundary(mesh, **kwargs)
    elif mesh.dim() == 3:
        return appendTetrahedronBoundary(mesh, **kwargs)

    pg.critical("Don't know how to append boundary to: ", mesh)


def appendTriangleBoundary(mesh, xbound=10, ybound=10, marker=1,
                           isSubSurface=True,
                           **kwargs):
    """Add a triangle mesh boundary to a given mesh.

    Returns a new mesh that contains a triangulated box around a given mesh
    suitable for geo-simulation (surface boundary with marker = -1  at top and
    marker = -2 in the inner subsurface). The old boundary marker from mesh
    will be preserved, except for marker == -2 which will be switched to 2 as
    we assume -2 is the world marker for outer boundaries in the subsurface.

    Note that this all will only work stable if the mesh generator (triangle)
    preserve all input boundaries. This will lead to bad quality meshes for the
    boundary region so its a good idea to play with the addNodes keyword
    argument to manually refine the newly created outer boundaries.

    Parameters
    ----------
    mesh: :gimliapi:`GIMLI::Mesh`
        Mesh to which the triangle boundary should be appended.
    xbound: float, optional
        Absolute horizontal prolongation distance.
    ybound: float, optional
        Absolute vertical prolongation distance.
    marker: int, optional
        Marker of new cells.
    isSubSurface: boolean [True]
        Apply boundary conditions suitable for geo-simulation and prolongate
        mesh to the surface if necessary.

    Additional Args
    ---------------
    ** kargs forwarded to pg.createMesh

    quality : float, optional
        Triangle quality.
    area: float, optional
        Triangle max size within the boundary.
    smooth : boolean, optional
        Apply mesh smoothing.

    addNodes : int[5], iterable
        Add additional nodes on the outer boundaries. Or for each boundary
        if given 5 values (isSubsurface=True) or 4 for isSubsurface=False

    Returns
    -------
    :gimliapi:`GIMLI::Mesh`
        A new 2D mesh containing the original mesh and a boundary arround.

    See Also
    --------
    :py:mod:`pygimli.meshtools.appendBoundary`
    :py:mod:`pygimli.meshtools.appendTetrahedronBoundary`

    Examples
    --------
    >>> import matplotlib.pyplot as plt
    >>> import pygimli as pg
    >>> from pygimli.viewer.mpl import drawMesh, drawModel
    >>> import pygimli.meshtools as mt
    >>> inner = pg.createGrid(range(5), range(5), marker=1)
    >>> fig, axs = plt.subplots(2,3)
    >>> ax, _ = pg.show(inner, markers=True, showBoundaries=True, showMesh=True, ax=axs[0][0])
    >>> m = mt.appendTriangleBoundary(inner, xbound=3, ybound=3, marker=2, addNodes=0, isSubSurface=False)
    >>> ax, _ = pg.show(m, markers=True, showBoundaries=True, showMesh=True, ax=axs[0][1])
    >>> m = mt.appendTriangleBoundary(inner, xbound=4, ybound=1, marker=2, addNodes=5, isSubSurface=False)
    >>> ax, _ = pg.show(m, markers=True, showBoundaries=True, showMesh=True, ax=axs[0][2])
    >>> m = mt.appendTriangleBoundary(inner, xbound=4, ybound=4, marker=2, addNodes=0, isSubSurface=True)
    >>> ax, _ = pg.show(m, markers=True, showBoundaries=True, showMesh=True, ax=axs[1][0])
    >>> m = mt.appendTriangleBoundary(inner, xbound=4, ybound=4, marker=2, addNodes=5, isSubSurface=True)
    >>> ax, _ = pg.show(m, markers=True, showBoundaries=True, showMesh=True, ax=axs[1][1])
    >>> surf = mt.createPolygon([[0, 0],[5, 3], [10, 1]], boundaryMarker=-1, addNodes=5, interpolate='spline')
    >>> m = mt.appendTriangleBoundary(surf, xbound=4, ybound=4, marker=2, addNodes=5, isSubSurface=True)
    >>> ax, _ = pg.show(m, markers=True, showBoundaries=True, showMesh=True, ax=axs[1][2])
    """
    poly = pg.Mesh(isGeometry=True)

    if isSubSurface:

        bs = mesh.findBoundaryByMarker(pg.core.MARKER_BOUND_HOMOGEN_NEUMANN)

        if len(bs) == 0:
            for b in mesh.boundaries():
                if b.outside() and b.norm()[1] == 1.0:
                    bs.append(b)

        paths = mesh.findPaths(bs)

        if len(paths) > 0:
            startPoint = mesh.node(paths[0][0]).pos()
            endPoint = mesh.node(paths[0][-1]).pos()

            if startPoint[0] > endPoint[0]:
                startPoint = endPoint
                endPoint = mesh.node(paths[0][0]).pos()
        else:
            pg.critical("Can't identify upper part of the mesh to be moved to"
                        "the surface. Maybe define them with Marker==-1")

        addNodes = kwargs.pop('addNodes', 5)

        boundPoly = [pg.Pos(startPoint)]

        if isinstance(addNodes, (float, int)) and addNodes > 0:
            addNodes = np.full(5, addNodes)

        if hasattr(addNodes, '__len__') and len(addNodes) == 5:
            boundPoly.extend([boundPoly[-1] - pg.Pos(x, 0)
                              for x in pg.utils.grange(1, xbound,
                                                       n=addNodes[0]+1,
                                                       log=True)])
            boundPoly.extend([boundPoly[-1] - pg.Pos(0, y)
                              for y in np.linspace(
                0, mesh.ymax() - mesh.ymin() + ybound, addNodes[1] + 1)[1:]])
            boundPoly.extend(
                [boundPoly[-1] + pg.Pos(x, 0)
                 for x in np.linspace(0, (endPoint-startPoint)[0] + 2*xbound,
                                      addNodes[2]+1)[1:]])
            boundPoly.extend(
                [boundPoly[-1] + pg.Pos(0, y)
                 for y in np.linspace(0, endPoint[1]-boundPoly[-1][1],
                                      addNodes[3]+1)[1:]])
            boundPoly.extend(
                [boundPoly[-1] - pg.Pos(xbound-x, 0)
                 for x in pg.utils.grange(1, xbound, n=addNodes[4]+1,
                                          log=True)[::-1][1:]])
        else:
            boundPoly.append(boundPoly[-1] - pg.Pos(xbound, 0))
            boundPoly.append(boundPoly[-1] - pg.Pos(0, mesh.ymax() -
                                                    mesh.ymin() + ybound))
            boundPoly.append(boundPoly[-1] + pg.Pos((endPoint-startPoint)[0] +
                                                    2*xbound, 0))
            boundPoly.append(pg.Pos(endPoint) + pg.Pos(xbound, 0))

        boundPoly.append(pg.Pos(endPoint))

        poly = pg.meshtools.createPolygon(boundPoly, isClosed=False)

        poly.addRegionMarker(pg.Pos([poly.xmin(), poly.ymin()]) +
                             [xbound/100, ybound/100],
                             marker=marker)

        if mesh.cellCount() > 0:
            poly.addHoleMarker(pg.Pos([mesh.xmin(), mesh.ymin()]) +
                               [0.001, 0.001])

    else:  # no isSubSurface

        boundPoly = [[mesh.xmin() - xbound, mesh.ymin() - ybound],
                     [mesh.xmin() - xbound, mesh.ymax() + ybound],
                     [mesh.xmax() + xbound, mesh.ymax() + ybound],
                     [mesh.xmax() + xbound, mesh.ymin() - ybound]]

        poly = pg.meshtools.createPolygon(boundPoly, isClosed=True,
                                          marker=marker,
                                          addNodes=kwargs.pop('addNodes', 5))

    for b in mesh.boundaries():
        if b.outside() or b.marker() == -1:
            poly.copyBoundary(b)

    preserveSwitch = 'Y'
    # pg.show(poly, boundaryMarkers=True, showNodes=True)
    # pg.wait()

    mesh2 = pg.meshtools.createMesh(poly, preserveBoundary=preserveSwitch,
                                    **kwargs)

    # pg.show(mesh2, boundaryMarkers=True, showNodes=True)

    # start extracting all cells with marker from mesh2 and all orginal cells
    mesh3 = pg.Mesh(2)

    for c in mesh2.cells():
        if c.marker() == marker:
            mesh3.copyCell(c)

    # ! map copies the cell not the reference, this should not happen
    # **TODO check 20210305
    # map(lambda cell: mesh2.copyCell(cell), mesh2.cells())
    for c in mesh.cells():
        mesh3.copyCell(c)

    # we need to delete the old boundary markers or the new neighbour infos
    # will fail for old outside boundaries
    mesh3.setBoundaryMarkers(np.zeros(mesh3.boundaryCount()))
    mesh3.createNeighborInfos(force=True)

    for b in mesh.boundaries():
        if b.marker() != 0:
            b2 = mesh3.copyBoundary(b)

            # some automagic: original mesh contains bmarker == -2 which means
            # mixed condition, this special marker will be switched to 2
            if b.marker() == -2:
                b2.setMarker(2)

    for b in mesh3.boundaries():
        if b.outside() and b.marker() > -1:
            if b.norm().x() != 0 or b.norm().y() == -1.0:
                b.setMarker(pg.core.MARKER_BOUND_MIXED)
            else:
                b.setMarker(pg.core.MARKER_BOUND_HOMOGEN_NEUMANN)

    return mesh3


def appendBoundaryGrid(grid, xbound=None, ybound=None, zbound=None,
                       marker=1, isSubSurface=True, **kwargs):
    """ Return a copy of grid surrounded by boundary grid.

    Note that the input grid needs to be a 2d or 3d grid with quad/hex cells.

    TODO
    ----
        * preserve inner boundaries
        * add subsurface setting

    Args
    ----
    grid: :gimliapi:`GIMLI::Mesh`
        2D or 3D Mesh that must contain structured quads or hex cells
    xbound: iterable of type float [None]
        Needed for 2D or 3D grid prolongation and will be added on the left side in opposit order and on the right side in normal order.
    ybound: iterable of type float [None]
        Needed for 2D or 3D grid prolongation and will be added (2D bottom, 3D fron) in opposit order and (2D top, 3D back) in normal order.
    zbound: iterable of type float [None]
        Needed for 3D grid prolongation and will be added the bottom side in opposit order on the top side in normal order.
    marker: int [1]
        Cellmarker for the cells in the boundary region
    isSubSurface : boolean, optional
        Apply boundary conditions suitable for geo-simulaion and prolongate
        mesh to the surface if necessary, e.i., no boundary on top of the grid.
    Examples
    --------
    >>> import pygimli as pg
    >>> import pygimli.meshtools as mt
    >>> grid = mt.createGrid(5,5)
    ...
    >>> g1 = mt.appendBoundaryGrid(grid,
    ...                            xbound=[1, 3, 6],
    ...                            ybound=[1, 3, 6],
    ...                            marker=2,
    ...                            isSubSurface=False)
    >>> ax,_ = pg.show(g1, markers=True, showMesh=True)
    >>> grid = mt.createGrid(5,5,5)
    ...
    >>> g2 = mt.appendBoundaryGrid(grid,
    ...                            xbound=[1, 3, 6],
    ...                            ybound=[1, 3, 6],
    ...                            zbound=[1, 3, 6],
    ...                            marker=2,
    ...                            isSubSurface=False)
    >>> ax, _ = pg.show(g2, g2.cellMarkers(), hold=True, opacity=0.5);
    """
    if isSubSurface:
        pg.critical('Implement me')

    def _concat(v, vBound):
        if (not pg.isArray(vBound)):
            pg.critical("please give bound array")

        v = np.append(-np.array(vBound)[::-1] + v[0], v)
        v = np.append(v, v[-1] + np.array(vBound))
        return v

    x = None
    y = None
    z = None

    if grid.dim() > 1:
        if grid.dim() == 2:
            if any([c.nodeCount() != 4 for c in grid.cells()]):
                pg.critical("Grid have other cells than quads. "
                            "Can't refine it with a grid")

        x = pg.utils.unique(pg.x(grid))
        y = pg.utils.unique(pg.y(grid))
        x = _concat(x, xbound)
        y = _concat(y, ybound)

        if grid.dim() == 3:
            if any([c.nodeCount() != 8 for c in grid.cells()]):
                pg.critical("Grid have other cells than hex's. "
                            "Can't refine it with a grid")

            z = pg.utils.unique(pg.z(grid))
            z = _concat(z, zbound)

    mesh = pg.meshtools.createGrid(x=x, y=y, z=z, marker=marker)

    mesh.setCellMarkers(pg.interpolate(grid,
                                       grid.cellMarkers(),
                                       mesh.cellCenters(),
                                       fallback=marker))
    return mesh


def appendTetrahedronBoundary(mesh, xbound=10, ybound=10, zbound=10,
                              marker=1, isSubSurface=True, **kwargs):
    """ Return a copy of mesh surrounded by a tetrahedron mesh as boundary.

    Returns a new mesh that contains a tetrahedron mesh box around a given mesh
    suitable for geo-simulation (surface boundary with marker = -1  at top and
    marker = -2 in the inner subsurface). The old boundary marker from mesh
    will be preserved, except for marker == -2 which will be switched to 2 as
    we assume -2 is the world marker for outer boundaries in the subsurface.

    Note
    ----
    This method will only work stable if the mesh generator (Tetgen) preserves
    all input boundaries. This will lead to bad quality meshes for the boundary
    region so its a good idea to play with the addNodes keword argument to
    manually refine the newly created outer boundaries.

    If the input mesh consists of hexahedrons a small inconsistency will arise
    because a quad boundary element will be split by 2 triangle boundaries from
    the boundary tetrahedrons. The effect of this hanging edges are unclear,
    also createNeighbourInfos may fail. We need to implement/test pyramid cells
    to handle this.

    TODO
    ----
        * set correct boundary conditions
        * isSubSurface
        * pyramid cells as connecting cells
        * need for preserve Boundary check
        * preserve Boundary support
        * addNodes support

    Parameters
    ----------
    mesh: :gimliapi:`GIMLI::Mesh`
        3D Mesh to which the tetrahedron boundary should be appended.
    xbound: float [10]
        Horizontal prolongation distance in meter at x-direction.
        Need to be >= 0.
    ybound: float [10]
        Horizonal prolongation distance in meter at y-direction.
        Need to be greater 0.
    zbound: float [10]
        Vertical prolongation distance in meter at z-direction (>0).
    marker: int, optional
        Marker of new cells.
    addNodes: float, optional
        Triangle quality.
    isSubSurface : boolean, optional
        Apply boundary conditions suitable for geo-simulaion and prolongate
        mesh to the surface if necessary.
    verbose : boolean, optional
        Be verbose.

    Returns
    -------
    :gimliapi:`GIMLI::Mesh`
        A new 3D mesh containing the original mesh and a boundary arround.

    See Also
    --------
    :py:mod:`pygimli.meshtools.appendBoundary`,
    :py:mod:`pygimli.meshtools.appendTriangleBoundary`

    Examples
    --------
    >>> import pygimli as pg
    >>> import pygimli.meshtools as mt
    >>> grid = mt.createGrid(5,5,5)
    ...
    >>> mesh = mt.appendBoundary(grid, xbound=5, ybound=5, zbound=5,
    ...                          isSubSurface=False)
    >>> ax, _ = pg.show(mesh, mesh.cellMarkers(), hold=True, opacity=0.5)
    """
    if isSubSurface:
        pg.critical('Implement me')

    meshBoundary = pg.Mesh(3, isGeometry=True)
    for b in mesh.boundaries():
        if b.outside() or b.marker() == -1:
            meshBoundary.copyBoundary(b)

    bb = meshBoundary.bb()
    meshBoundary.addHoleMarker(bb[0] + (bb[1]-bb[0])/1000.)

    if not any([xbound > 0, ybound > 0, zbound > 0]):
        pg.critical('all boundaries need to be greater 0.')

    startPos = bb[0] - [xbound, ybound, zbound]
    endPos = bb[1] + [xbound, ybound, zbound]

    boundaryBox = pg.meshtools.createCube(start=startPos, end=endPos)

    boundMesh = pg.meshtools.createMesh(boundaryBox + meshBoundary)
    boundMesh.setCellMarkers(np.ones(boundMesh.cellCount()) * marker)

    outMesh = pg.Mesh(mesh)

    for c in boundMesh.cells():
        outMesh.copyCell(c)

    return outMesh


if __name__ == "__main__":
    pass<|MERGE_RESOLUTION|>--- conflicted
+++ resolved
@@ -16,12 +16,11 @@
 
     Parameters
     ----------
-<<<<<<< HEAD
-    x: iterable of float 
+    x: iterable of float
         x-coordinates for all Nodes (1D, 2D, 3D)
-    y: iterable of float 
+    y: iterable of float
         y-coordinates for all Nodes (2D, 3D)
-    z: iterable of float 
+    z: iterable of float
         z-coordinates for all Nodes (3D)
 
     Keyword Args
@@ -33,27 +32,12 @@
         Boundaries are enumerated with world marker, i.e., Top = -1
         All remaining = -2.
         Default marker are left=1, right=2, bottom=3, top=4, front=5, back=6
-    
-    degree: float 
+
+    degree: float
         Foward word x to :py:mod:`pygimli.meshtools.createGridPieShaped`
-    
-    phi: iterable of float 
+
+    phi: iterable of float
         Foward with x to :py:mod:`pygimli.meshtools.createGridPieShaped`
-=======
-    kwargs:
-        x: array
-            x-coordinates for all Nodes (1D, 2D, 3D)
-        y: array
-            y-coordinates for all Nodes (2D, 3D)
-        z: array
-            z-coordinates for all Nodes (3D)
-        marker: int = 0
-            Marker for resulting cells.
-        worldBoundaryMarker : bool = False
-            Boundaries are enumerated with world marker, i.e., Top = -1
-            All remaining = -2.
-            Default markers: left=1, right=2, top=3, bottom=4, front=5, back=6
->>>>>>> 76ae3953
 
     Returns
     -------
@@ -69,13 +53,8 @@
     Mesh: Nodes: 16 Cells: 9 Boundaries: 24
     >>> fig, axs = pg.plt.subplots(1, 2)
     >>> _ = pg.show(mesh, markers=True, showMesh=True, ax=axs[0])
-<<<<<<< HEAD
     >>> mesh = pg.meshtools.createGrid(x=[0, 1, 1.5, 2], y=[-1, -0.5, -0.25, 0],
     ...                                worldMarkers=True, marker=2)
-=======
-    >>> mesh = pg.meshtools.createGrid(x=[0, 1, 1.5, 2], y=[-1, -.5, -0.25, 0],
-    ...                                worldBoundaryMarker=True, marker=2)
->>>>>>> 76ae3953
     >>> print(mesh)
     Mesh: Nodes: 16 Cells: 9 Boundaries: 24
     >>> _ = pg.show(mesh, markers=True, showBoundaries=True,
@@ -88,7 +67,7 @@
 
     if 'phi' in kwargs:
         return createGridPieShaped(x, **kwargs)
-        
+
 
     if x is not None:
         if isinstance(x, int):
@@ -105,7 +84,7 @@
 
     if 'y' in kwargs or 'z' in kwargs:
         kwargs['worldBoundaryMarker'] = kwargs.pop('worldMarkers', False)
-    
+
     return pg.core.pgcore.createGrid(**kwargs)
 
 
@@ -118,24 +97,12 @@
 
     Arguments
     ---------
-<<<<<<< HEAD
-    r: iterable of float 
+    r: iterable of float
         r-coordinates for all Nodes (2D). If you need it 3D, you can apply :py:mod:`pygimli.meshtools.extrudeMesh` on it.
 
     degree: float [None]
         Create a pie shaped grid for a value between 0 and 90.
         Creates an optional inner boundary (marker=2) for a annulus with r[0] > 0. Outer boundary marker is 1. Optional h refinement. Center node is the first for circle segment.
-=======
-    x: array
-        x-coordinates for all Nodes (2D). If you need it 3D, you can apply
-        :py:mod:`pygimli.meshtools.extrudeMesh` on it.
-
-    degree: float [None]
-        Create a pie shaped grid for a value between 0 and 90.
-        Creates an optional inner boundary (marker=2) for a annulus with
-        x[0] > 0. Outer boundary marker is 1. Optional h refinement.
-        Center node is the first for circle segment.
->>>>>>> 76ae3953
 
     h: int [2]
         H-Refinement for degree option.
@@ -217,30 +184,20 @@
             if ri > 0:
                 nj = []
 
-<<<<<<< HEAD
                 for phii in phi:
                     xi = ri*np.cos(phii)
                     yi = ri*np.sin(phii)
                     nj.append(mesh.createNodeWithCheck([xi, yi]))
-=======
-    for b in mesh.boundaries():
-        if b.outside() and b.marker() == 0:
-            if b.norm()[1] == 0.0:
-                b.setMarker(4)  # bottom
-            else:
-                b.setMarker(3)
->>>>>>> 76ae3953
 
                 ni.append(nj)
                 if len(ni) == 1:
                     for j, n in enumerate(nj[0:-1]):
 
-<<<<<<< HEAD
                         mesh.createCell([0, n.id(), nj[(j+1)%(len(nj))].id()])
                 else:
                     nj = ni[-1]
                     for j, n in enumerate(nj[0:-1]):
-                        mesh.createCell([n.id(), 
+                        mesh.createCell([n.id(),
                                          nj[(j+1)%(len(nj))].id(),
                                          ni[-2][(j+1)%(len(nj))].id(),
                                          ni[-2][j].id()])
@@ -254,19 +211,6 @@
 
         meshR = pg.Mesh(mesh)
 
-=======
-    # move all nodes on the inner boundary to rw
-    for b in mesh.boundaries():
-        line = pg.Line(b.node(0).pos(), b.node(1).pos())
-
-        rSoll = line.intersect([0.0, 0.0], [1.0, 0.0])[0]
-        if rSoll > 1e-4:
-            for n in b.nodes():
-                scale = rSoll/n.pos().abs()
-                if scale > 1:
-                    meshR.node(n.id()).setPos(pg.Line([0.0, 0.0],
-                                                      n.pos()).at(scale))
->>>>>>> 76ae3953
 
     if marker != 0:
         meshR.setCellMarkers(np.full(meshR.cellCount(), marker))
