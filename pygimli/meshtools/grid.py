# -*- coding: utf-8 -*-
"""General grid generation and maintenance."""

import numpy as np

import pygimli as pg


def createGrid(x=None, y=None, z=None, **kwargs):
    """Create grid style mesh.

    Generate simple grid with defined node positions for each dimension.
    The resulting grid depends on the amount of given coordinate arguments
    and consists out of edges (1D - x), quads (2D- x and y), or
    hexahedrons(3D- x, y, and z). For grids with world boundary markers 
    (-1 surface and -2 subsurface) the y or z array need to be in increasing
    order.

    Parameters
    ----------
    x: iterable of float
        x-coordinates for all Nodes (1D, 2D, 3D)
    y: iterable of float
        y-coordinates for all Nodes (2D, 3D)
    z: iterable of float
        z-coordinates for all Nodes (3D)

    Keyword Args
    ------------
    marker: int = 0
        Marker for resulting cells.

    worldMarkers: bool = False
        Boundaries are enumerated with world marker, i.e., Top = -1
        All remaining = -2.
        Default marker are left=1, right=2, bottom=3, top=4, front=5, back=6

    degree: float
        Foward word x to :py:mod:`pygimli.meshtools.createGridPieShaped`

    phi: iterable of float
        Foward with x to :py:mod:`pygimli.meshtools.createGridPieShaped`

    Returns
    -------
    :gimliapi:`GIMLI::Mesh`
        Either 1D, 2D or 3D mesh depending the input.

    Examples
    --------
    >>> import pygimli as pg
    >>> mesh = pg.meshtools.createGrid(x=[0, 1, 1.5, 2], y=[-1, -.5, -.25, 0],
    ...                                marker=2)
    >>> print(mesh)
    Mesh: Nodes: 16 Cells: 9 Boundaries: 24
    >>> fig, axs = pg.plt.subplots(1, 2)
    >>> _ = pg.show(mesh, markers=True, showMesh=True, ax=axs[0])
    >>> mesh = pg.meshtools.createGrid(x=[0, 1, 1.5, 2], y=[-1, -0.5, -0.25, 0],
    ...                                worldMarkers=True, marker=2)
    >>> print(mesh)
    Mesh: Nodes: 16 Cells: 9 Boundaries: 24
    >>> _ = pg.show(mesh, markers=True, showBoundaries=True,
    ...             showMesh=True, ax=axs[1])
    """
    pg.renameKwarg('worldBoundaryMarker', 'worldMarkers', kwargs, '2.1')

    if 'degree' in kwargs:
        return createGridPieShaped(x, **kwargs)

    if 'phi' in kwargs:
        return createGridPieShaped(x, **kwargs)


    if x is not None:
        if isinstance(x, int):
            x = list(range(x))
        kwargs['x'] = x
    if y is not None:
        if isinstance(y, int):
            y = list(range(y))
        kwargs['y'] = y
    if z is not None:
        if isinstance(z, int):
            z = list(range(z))
        kwargs['z'] = z

<<<<<<< HEAD
    if 'y' in kwargs or 'z' in kwargs:
        kwargs['worldBoundaryMarker'] = kwargs.pop('worldMarkers', False)

    return pg.core.pgcore.createGrid(**kwargs)
=======
    return pg.core.createGrid(**kwargs)
>>>>>>> 6a67c417


def createGridPieShaped(r, degree=10.0, h=2, marker=0, phi=None):
    """Create a 2D pie shaped grid in polar coordinates (segment from annulus or cirlce).

    TODO:
    ----
    * degree: > 90 .. 360 (use with phi)

    Arguments
    ---------
    r: iterable of float
        r-coordinates for all Nodes (2D). If you need it 3D, you can apply :py:mod:`pygimli.meshtools.extrudeMesh` on it.

    degree: float [None]
        Create a pie shaped grid for a value between 0 and 90.
        Creates an optional inner boundary (marker=2) for a annulus with r[0] > 0. Outer boundary marker is 1. Optional h refinement. Center node is the first for circle segment.

    h: int [2]
        H-Refinement for degree option.

    marker: int = 0
        Marker for resulting cells.

    phi: iterable of float
        phi coordinates in radiant for all Nodes (2D) per x

    Returns
    -------
    mesh: :gimliapi:`GIMLI::Mesh`

    Examples
    --------
    >>> import pygimli as pg
    >>> mesh = pg.meshtools.createGridPieShaped(r=[0, 1, 3], degree=45, h=3)
    >>> print(mesh)
    Mesh: Nodes: 117 Cells: 128 Boundaries: 244
    >>> _ = pg.show(mesh)
    >>> mesh = pg.meshtools.createGridPieShaped(r=[1, 2, 3], degree=45, h=3)
    >>> print(mesh)
    Mesh: Nodes: 153 Cells: 128 Boundaries: 280
    >>> _ = pg.show(mesh)
    """
    mesh = pg.Mesh(dim=2)

    if phi is None:
        x = r

        for i in range(0, len(x)):
            mesh.createNodeWithCheck([x[i], 0.0])

            mesh.createNodeWithCheck([x[i]*np.cos(degree*np.pi/180),
                                    x[i]*np.sin(degree*np.pi/180)])

        if abs(x[0]) < 1e-6:
            mesh.createCell([0, 1, 2])
            for i in range(0, (len(x)-2)*2-1, 2):
                c = mesh.createCell([i+1, i+3, i+4, i+2])
        else:
            for i in range(0, len(x)*2-2, 2):
                c = mesh.createCell([i, i+2, i+3, i+1])
            mesh.createBoundary([0, 1], marker=1)

        mesh.createBoundary([mesh.nodeCount()-2, mesh.nodeCount()-1], marker=2)

        for i in range(h):
            mesh = mesh.createH2()
        mesh.createNeighbourInfos()

        for b in mesh.boundaries():
            if b.outside() and b.marker() == 0:
                if b.norm()[1] == 0.0:
                    b.setMarker(4) # bottom
                else:
                    b.setMarker(3)

        meshR = pg.Mesh(mesh)

        ## move all nodes on the inner boundary to rw
        for b in mesh.boundaries():
            line = pg.Line(b.node(0).pos(), b.node(1).pos())

            rSoll = line.intersect([0.0, 0.0], [1.0, 0.0])[0]
            if rSoll > 1e-4:
                for n in b.nodes():
                    scale = rSoll/n.pos().abs()
                    if scale > 1:
                        meshR.node(n.id()).setPos(pg.Line([0.0, 0.0], n.pos()).at(scale))

    else:
        n0 = mesh.createNodeWithCheck([0.0, 0.0])

        ni = []

        for i, ri in enumerate(r):
            if ri > 0:
                nj = []

                for phii in phi:
                    xi = ri*np.cos(phii)
                    yi = ri*np.sin(phii)
                    nj.append(mesh.createNodeWithCheck([xi, yi]))

                ni.append(nj)
                if len(ni) == 1:
                    for j, n in enumerate(nj[0:-1]):

                        mesh.createCell([0, n.id(), nj[(j+1)%(len(nj))].id()])
                else:
                    nj = ni[-1]
                    for j, n in enumerate(nj[0:-1]):
                        mesh.createCell([n.id(),
                                         nj[(j+1)%(len(nj))].id(),
                                         ni[-2][(j+1)%(len(nj))].id(),
                                         ni[-2][j].id()])


        mesh.createNeighbourInfos()

        for b in mesh.boundaries():
            if b.outside() and b.marker() == 0:
                b.setMarker(1)

        meshR = pg.Mesh(mesh)


    if marker != 0:
        meshR.setCellMarkers(np.full(meshR.cellCount(), marker))

    return meshR


def appendBoundary(mesh, **kwargs):
    """Append Boundary to a given mesh.

    Syntactic sugar for :py:mod:`pygimli.meshtools.appendTriangleBoundary`
    and :py:mod:`pygimli.meshtools.appendTetrahedronBoundary`.

    Parameters
    ----------
    mesh: :gimliapi:`GIMLI::Mesh`
        "2d or 3d Mesh to which the boundary will be appended.

    Keyword Args
    ------------
    **kwargs forwarded to :py:mod:`pygimli.meshtools.appendTriangleBoundary`
    or :py:mod:`pygimli.meshtools.appendTetrahedronBoundary`.

    Returns
    -------
    :gimliapi:`GIMLI::Mesh`
        A new 2D or 3D mesh containing the original mesh and a boundary around.
    """
    if mesh.dim() == 2:
        return appendTriangleBoundary(mesh, **kwargs)
    elif mesh.dim() == 3:
        return appendTetrahedronBoundary(mesh, **kwargs)

    pg.critical("Don't know how to append boundary to: ", mesh)


def appendTriangleBoundary(mesh, xbound=10, ybound=10, marker=1,
                           isSubSurface=True,
                           **kwargs):
    """Add a triangle mesh boundary to a given mesh.

    Returns a new mesh that contains a triangulated box around a given mesh
    suitable for geo-simulation (surface boundary with marker == -1  at the top
    and marker == -2 in the inner subsurface). The old boundary marker from the
    input mesh are preserved, except for marker == -2 which will be changed
    to +2 as we assume marker == -2 is the world marker for outer boundaries in
    the subsurface.

    Note, this all will only work stable if the mesh generator (triangle)
    preserve all input boundaries. However this will lead to bad quality meshes 
    for the boundary region so its a good idea to play with the addNodes keyword
    argument to manually refine the newly created outer boundaries.

    Parameters
    ----------
    mesh: :gimliapi:`GIMLI::Mesh`
        Mesh to which the triangle boundary should be appended.
    xbound: float, optional
        Absolute horizontal prolongation distance.
    ybound: float, optional
        Absolute vertical prolongation distance.
    marker: int, optional
        Marker of new cells.
    isSubSurface: boolean [True]
        Apply boundary conditions suitable for geo-simulation and prolongate
        mesh to the surface if necessary.

    Keyword Args
    ------------
    ** kargs forwarded to pg.createMesh

    quality : float, optional
        Triangle quality.
    area: float, optional
        Triangle max size within the boundary.
    smooth : boolean, optional
        Apply mesh smoothing.

    addNodes : int[5], iterable
        Add additional nodes on the outer boundaries. Or for each boundary
        if given 5 values (isSubsurface=True) or 4 for isSubsurface=False

    Returns
    -------
    :gimliapi:`GIMLI::Mesh`
        A new 2D mesh containing the original mesh and a boundary arround.

    See Also
    --------
    :py:mod:`pygimli.meshtools.appendBoundary`
    :py:mod:`pygimli.meshtools.appendTetrahedronBoundary`

    Examples
    --------
    >>> import matplotlib.pyplot as plt
    >>> import pygimli as pg
    >>> from pygimli.viewer.mpl import drawMesh, drawModel
    >>> import pygimli.meshtools as mt
    >>> inner = pg.createGrid(range(5), range(5), marker=1)
    >>> fig, axs = plt.subplots(2,3)
    >>> ax, _ = pg.show(inner, markers=True, showBoundaries=True, showMesh=True, ax=axs[0][0])
    >>> m = mt.appendTriangleBoundary(inner, xbound=3, ybound=3, marker=2, addNodes=0, isSubSurface=False)
    >>> ax, _ = pg.show(m, markers=True, showBoundaries=True, showMesh=True, ax=axs[0][1])
    >>> m = mt.appendTriangleBoundary(inner, xbound=4, ybound=1, marker=2, addNodes=5, isSubSurface=False)
    >>> ax, _ = pg.show(m, markers=True, showBoundaries=True, showMesh=True, ax=axs[0][2])
    >>> m = mt.appendTriangleBoundary(inner, xbound=4, ybound=4, marker=2, addNodes=0, isSubSurface=True)
    >>> ax, _ = pg.show(m, markers=True, showBoundaries=True, showMesh=True, ax=axs[1][0])
    >>> m = mt.appendTriangleBoundary(inner, xbound=4, ybound=4, marker=2, addNodes=5, isSubSurface=True)
    >>> ax, _ = pg.show(m, markers=True, showBoundaries=True, showMesh=True, ax=axs[1][1])
    >>> surf = mt.createPolygon([[0, 0],[5, 3], [10, 1]], boundaryMarker=-1, addNodes=5, interpolate='spline')
    >>> m = mt.appendTriangleBoundary(surf, xbound=4, ybound=4, marker=2, addNodes=5, isSubSurface=True)
    >>> ax, _ = pg.show(m, markers=True, showBoundaries=True, showMesh=True, ax=axs[1][2])
    """
    poly = pg.Mesh(isGeometry=True)

    if isSubSurface:

        bs = mesh.findBoundaryByMarker(pg.core.MARKER_BOUND_HOMOGEN_NEUMANN)

        if len(bs) == 0:
            for b in mesh.boundaries():
                if b.outside() and b.norm()[1] == 1.0:
                    bs.append(b)

        paths = mesh.findPaths(bs)

        if len(paths) > 0:
            startPoint = mesh.node(paths[0][0]).pos()
            endPoint = mesh.node(paths[0][-1]).pos()

            if startPoint[0] > endPoint[0]:
                startPoint = endPoint
                endPoint = mesh.node(paths[0][0]).pos()
        else:
            pg.critical("Can't identify upper part of the mesh to be moved to"
                        "the surface. Maybe define them with Marker==-1")

        addNodes = kwargs.pop('addNodes', 5)

        boundPoly = [pg.Pos(startPoint)]

        if isinstance(addNodes, (float, int)) and addNodes > 0:
            addNodes = np.full(5, addNodes)

        if hasattr(addNodes, '__len__') and len(addNodes) == 5:
            boundPoly.extend([boundPoly[-1] - pg.Pos(x, 0)
                              for x in pg.utils.grange(1, xbound,
                                                       n=addNodes[0]+1,
                                                       log=True)])
            boundPoly.extend([boundPoly[-1] - pg.Pos(0, y)
                              for y in np.linspace(
                0, mesh.ymax() - mesh.ymin() + ybound, addNodes[1] + 1)[1:]])
            boundPoly.extend(
                [boundPoly[-1] + pg.Pos(x, 0)
                 for x in np.linspace(0, (endPoint-startPoint)[0] + 2*xbound,
                                      addNodes[2]+1)[1:]])
            boundPoly.extend(
                [boundPoly[-1] + pg.Pos(0, y)
                 for y in np.linspace(0, endPoint[1]-boundPoly[-1][1],
                                      addNodes[3]+1)[1:]])
            boundPoly.extend(
                [boundPoly[-1] - pg.Pos(xbound-x, 0)
                 for x in pg.utils.grange(1, xbound, n=addNodes[4]+1,
                                          log=True)[::-1][1:]])
        else:
            boundPoly.append(boundPoly[-1] - pg.Pos(xbound, 0))
            boundPoly.append(boundPoly[-1] - pg.Pos(0, mesh.ymax() -
                                                    mesh.ymin() + ybound))
            boundPoly.append(boundPoly[-1] + pg.Pos((endPoint-startPoint)[0] +
                                                    2*xbound, 0))
            boundPoly.append(pg.Pos(endPoint) + pg.Pos(xbound, 0))

        boundPoly.append(pg.Pos(endPoint))

        poly = pg.meshtools.createPolygon(boundPoly, isClosed=False)

        poly.addRegionMarker(pg.Pos([poly.xmin(), poly.ymin()]) +
                             [xbound/100, ybound/100],
                             marker=marker)

        if mesh.cellCount() > 0:
            poly.addHoleMarker(pg.Pos([mesh.xmin(), mesh.ymin()]) +
                               [0.001, 0.001])

    else:  # no isSubSurface

        boundPoly = [[mesh.xmin() - xbound, mesh.ymin() - ybound],
                     [mesh.xmin() - xbound, mesh.ymax() + ybound],
                     [mesh.xmax() + xbound, mesh.ymax() + ybound],
                     [mesh.xmax() + xbound, mesh.ymin() - ybound]]

        poly = pg.meshtools.createPolygon(boundPoly, isClosed=True,
                                          marker=marker,
                                          addNodes=kwargs.pop('addNodes', 5))

    for b in mesh.boundaries():
        if b.outside() or b.marker() == -1:
            poly.copyBoundary(b)

    preserveSwitch = 'Y'
    # pg.show(poly, boundaryMarkers=True, showNodes=True)
    # pg.wait()

    mesh2 = pg.meshtools.createMesh(poly, preserveBoundary=preserveSwitch,
                                    **kwargs)

    # pg.show(mesh2, boundaryMarkers=True, showNodes=True)

    # start extracting all cells with marker from mesh2 and all orginal cells
    mesh3 = pg.Mesh(2)

    for c in mesh2.cells():
        if c.marker() == marker:
            mesh3.copyCell(c)

    # ! map copies the cell not the reference, this should not happen
    # **TODO check 20210305
    # map(lambda cell: mesh2.copyCell(cell), mesh2.cells())
    for c in mesh.cells():
        mesh3.copyCell(c)

    # we need to delete the old boundary markers or the new neighbour infos
    # will fail for old outside boundaries
    mesh3.setBoundaryMarkers(np.zeros(mesh3.boundaryCount()))
    mesh3.createNeighborInfos(force=True)

    for b in mesh.boundaries():
        if b.marker() != 0:
            b2 = mesh3.copyBoundary(b)

            # some automagic: original mesh contains bmarker == -2 which means
            # mixed condition, this special marker will be switched to 2
            if b.marker() == -2:
                b2.setMarker(2)

    for b in mesh3.boundaries():
        if b.outside() and b.marker() > -1:
            if b.norm().x() != 0 or b.norm().y() == -1.0 or not isSubSurface:
                b.setMarker(pg.core.MARKER_BOUND_MIXED)
            else:
                b.setMarker(pg.core.MARKER_BOUND_HOMOGEN_NEUMANN)

    return mesh3


def appendBoundaryGrid(grid, xbound=None, ybound=None, zbound=None,
                       marker=1, isSubSurface=True, **kwargs):
    """Return a copy of grid surrounded by a boundary grid.

    Note, the input grid needs to be a 2d or 3d grid with quad/hex cells.

    TODO
    ----
        * preserve inner boundaries
        * add subsurface setting

    Args
    ----
    grid: :gimliapi:`GIMLI::Mesh`
        2D or 3D Mesh that must contain structured quads or hex cells
    xbound: iterable of type float [None]
        Needed for 2D or 3D grid prolongation and will be added on the left
        side in opposit order and on the right side in normal order.
    ybound: iterable of type float [None]
        Needed for 2D or 3D grid prolongation and will be added (2D bottom,
        3D front) in opposit order and (2D top, 3D back) in normal order.
    zbound: iterable of type float [None]
        Needed for 3D grid prolongation and will be added the bottom side in
        opposite order on the top side in normal order.
    marker: int [1]
        Cellmarker for the cells in the boundary region
    isSubSurface : boolean, optional
        Apply boundary conditions suitable for geo-simulaion and prolongate
        mesh to the surface if necessary, e.i., no boundary on top of the grid.

    Examples
    --------
    >>> import pygimli as pg
    >>> import pygimli.meshtools as mt
    >>> grid = mt.createGrid(5,5)
    ...
    >>> g1 = mt.appendBoundaryGrid(grid,
    ...                            xbound=[1, 3, 6],
    ...                            ybound=[1, 3, 6],
    ...                            marker=2,
    ...                            isSubSurface=False)
    >>> ax,_ = pg.show(g1, markers=True, showMesh=True)
    >>> grid = mt.createGrid(5,5,5)
    ...
    >>> g2 = mt.appendBoundaryGrid(grid,
    ...                            xbound=[1, 3, 6],
    ...                            ybound=[1, 3, 6],
    ...                            zbound=[1, 3, 6],
    ...                            marker=2,
    ...                            isSubSurface=False)
    >>> ax, _ = pg.show(g2, g2.cellMarkers(), showMesh=True,
    ...                 filter={'clip':{}});
    """
    if isSubSurface:
        pg.critical('Implement me')

    def _concat(v, vBound):
        if (not pg.isArray(vBound)):
            pg.critical("please give bound array")

        v = np.append(-np.array(vBound)[::-1] + v[0], v)
        v = np.append(v, v[-1] + np.array(vBound))
        return v

    x = None
    y = None
    z = None

    if grid.dim() > 1:
        if grid.dim() == 2:
            if any([c.nodeCount() != 4 for c in grid.cells()]):
                pg.critical("Grid have other cells than quads. "
                            "Can't refine it with a grid")

        x = pg.utils.unique(pg.x(grid))
        y = pg.utils.unique(pg.y(grid))
        x = _concat(x, xbound)
        y = _concat(y, ybound)

        if grid.dim() == 3:
            if any([c.nodeCount() != 8 for c in grid.cells()]):
                pg.critical("Grid have other cells than hex's. "
                            "Can't refine it with a grid")

            z = pg.utils.unique(pg.z(grid))
            z = _concat(z, zbound)

    mesh = pg.meshtools.createGrid(x=x, y=y, z=z, marker=marker)

    mesh.setCellMarkers(pg.interpolate(grid,
                                       grid.cellMarkers(),
                                       mesh.cellCenters(),
                                       fallback=marker))
    return mesh


def appendTetrahedronBoundary(mesh, xbound=10, ybound=10, zbound=10,
                              marker=1, isSubSurface=True, **kwargs):
    """Return a copy of mesh surrounded by a tetrahedron mesh as boundary.

    Returns a new mesh that contains a tetrahedron mesh box around a given mesh
    suitable for geo-simulation (surface boundary with marker = -1  at top and
    marker = -2 in the inner subsurface). The old boundary marker from mesh
    will be preserved, except for marker == -2 which will be switched to 2 as
    we assume -2 is the world marker for outer boundaries in the subsurface.

    Note
    ----
    This method will only work stable if the mesh generator (Tetgen) preserves
    all input boundaries. This will lead to bad quality meshes for the boundary
    region so its a good idea to play with the addNodes keword argument to
    manually refine the newly created outer boundaries.

    If the input mesh consists of hexahedrons a small inconsistency will arise
    because a quad boundary element will be split by 2 triangle boundaries from
    the boundary tetrahedrons. The effect of this hanging edges are unclear,
    also createNeighbourInfos may fail. We need to implement/test pyramid cells
    to handle this.

    TODO
    ----
        * set correct boundary conditions
        * isSubSurface
        * pyramid cells as connecting cells
        * need for preserve Boundary check
        * preserve Boundary support
        * addNodes support

    Parameters
    ----------
    mesh: :gimliapi:`GIMLI::Mesh`
        3D Mesh to which the tetrahedron boundary should be appended.
    xbound: float [10]
        Horizontal prolongation distance in meter at x-direction.
        Need to be >= 0.
    ybound: float [10]
        Horizonal prolongation distance in meter at y-direction.
        Need to be greater 0.
    zbound: float [10]
        Vertical prolongation distance in meter at z-direction (>0).
    marker: int, optional
        Marker of new cells.
    addNodes: float, optional
        Triangle quality.
    isSubSurface : boolean, optional
        Apply boundary conditions suitable for geo-simulaion and prolongate
        mesh to the surface if necessary.
    verbose : boolean, optional
        Be verbose.

    Returns
    -------
    :gimliapi:`GIMLI::Mesh`
        A new 3D mesh containing the original mesh and a boundary arround.

    See Also
    --------
    :py:mod:`pygimli.meshtools.appendBoundary`,
    :py:mod:`pygimli.meshtools.appendTriangleBoundary`

    Examples
    --------
    >>> import pygimli as pg
    >>> import pygimli.meshtools as mt
    >>> grid = mt.createGrid(5,5,5)
    ...
    >>> mesh = mt.appendBoundary(grid, xbound=5, ybound=5, zbound=5,
    ...                          isSubSurface=False)
    >>> ax, _ = pg.show(mesh, mesh.cellMarkers(), showMesh=True,
    ...                 filter={'clip':{}})
    """
    if isSubSurface:
        pg.critical('Implement me')

    meshBoundary = pg.Mesh(3, isGeometry=True)
    for b in mesh.boundaries():
        if b.outside() or b.marker() == -1:
            meshBoundary.copyBoundary(b)

    bb = meshBoundary.bb()
    meshBoundary.addHoleMarker(bb[0] + (bb[1]-bb[0])/1000.)

    if not any([xbound > 0, ybound > 0, zbound > 0]):
        pg.critical('all boundaries need to be greater 0.')

    startPos = bb[0] - [xbound, ybound, zbound]
    endPos = bb[1] + [xbound, ybound, zbound]

    boundaryBox = pg.meshtools.createCube(start=startPos, end=endPos)

    boundMesh = pg.meshtools.createMesh(boundaryBox + meshBoundary)
    boundMesh.setCellMarkers(np.ones(boundMesh.cellCount()) * marker)

    outMesh = pg.Mesh(mesh)

    for c in boundMesh.cells():
        outMesh.copyCell(c)

    return outMesh


if __name__ == "__main__":
    pass<|MERGE_RESOLUTION|>--- conflicted
+++ resolved
@@ -84,14 +84,10 @@
             z = list(range(z))
         kwargs['z'] = z
 
-<<<<<<< HEAD
     if 'y' in kwargs or 'z' in kwargs:
         kwargs['worldBoundaryMarker'] = kwargs.pop('worldMarkers', False)
 
     return pg.core.pgcore.createGrid(**kwargs)
-=======
-    return pg.core.createGrid(**kwargs)
->>>>>>> 6a67c417
 
 
 def createGridPieShaped(r, degree=10.0, h=2, marker=0, phi=None):
