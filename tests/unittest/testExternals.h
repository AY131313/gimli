#ifndef _GIMLI_TESTEXTERNALS__H
#define _GIMLI_TESTEXTERNALS__H

#include <cppunit/extensions/HelperMacros.h>

#include <gimli.h>
#include <triangleWrapper.h>
#include <cholmodWrapper.h>
#include <sparsematrix.h>
#include <mesh.h>
#include <pos.h>

class GIMLIExternalTest : public CppUnit::TestFixture  {
    CPPUNIT_TEST_SUITE(GIMLIExternalTest);
    CPPUNIT_TEST(testTriangle);
    CPPUNIT_TEST(testCHOLMOD);
    CPPUNIT_TEST_SUITE_END();
    
public:    
    void testTriangle(){
        GIMLI::Mesh poly(2);
        GIMLI::Node *n1 = poly.createNode( GIMLI::RVector3( 0.0, 0.0 ) );
        GIMLI::Node *n2 = poly.createNode( GIMLI::RVector3( 1.0, 0.0 ) );
        GIMLI::Node *n3 = poly.createNode( GIMLI::RVector3( 1.0, 1.0 ) );
        poly.createEdge( *n1, *n2 );
        poly.createEdge( *n2, *n3 );
        poly.createEdge( *n3, *n1 );
        GIMLI::TriangleWrapper tri( poly );
        tri.setSwitches("-pzeQ");
        GIMLI::Mesh outMesh(2);
        tri.generate( outMesh );
<<<<<<< HEAD
	std::cout << outMesh << std::endl;
=======
        std::cout << outMesh << std::endl;
>>>>>>> 6839b646
        CPPUNIT_ASSERT( outMesh.cellCount() == 1 );
        CPPUNIT_ASSERT( outMesh.nodeCount() == 3 );
        CPPUNIT_ASSERT( outMesh.boundaryCount() == 3 );
    }
    
    template < class Matrix, class ValueType > 
        void testCHOLMODSolve(const Matrix & Sm){
        
        GIMLI::SparseMatrix< ValueType > S(Sm);
        GIMLI::CHOLMODWrapper solver(S, true);
        GIMLI::Vector < ValueType > b(S.rows(), ValueType(1));
        GIMLI::Vector < ValueType > x(S.rows());
        solver.solve(b, x);
        solver.solve(b, x);
        
//         std::cout << "b: " << b << std::endl;
//         std::cout << "x: " << x << std::endl;
//         std::cout << "S*x: " << GIMLI::Vector < ValueType >(S * x)<< std::endl;
//         std::cout << GIMLI::Vector < ValueType >(b - S * x)<< std::endl;
//         std::cout << GIMLI::norm(b - S * x)<< std::endl;
        
        CPPUNIT_ASSERT(GIMLI::norm(b - S * x) < TOLERANCE);
        CPPUNIT_ASSERT(GIMLI::norm(b - Sm * x) < TOLERANCE);
    }
        
    void testCHOLMOD(){
        GIMLI::RSparseMapMatrix Sm(3,3);
        Sm.setVal(0,0,1.0);
        Sm.setVal(1,1,1.0);
        Sm.setVal(2,2,1.0);
        GIMLI::RSparseMatrix S(Sm);
        GIMLI::CHOLMODWrapper solver(S, true);

        GIMLI::RVector ones(Sm.rows(), 1.0);
        GIMLI::RVector x(Sm.rows());
        solver.solve(ones, x);
        CPPUNIT_ASSERT(GIMLI::norm(ones - S * x) == 0.0 );
        
        GIMLI::RSparseMapMatrix Ru(5, 5, 0);
        Ru.setVal(0, 0, 2.0);
        Ru.setVal(0, 1, 3.0);
        Ru.setVal(1, 0, 3.0);
        Ru.setVal(1, 2, 4.0);
        Ru.setVal(1, 4, 6.0);
        Ru.setVal(2, 1, -1.0);
        Ru.setVal(2, 2, -3.0);
        Ru.setVal(2, 3, 2.0); //unsymmetric
        Ru.setVal(3, 2, 1.0);
        Ru.setVal(4, 1, 4.0);
        Ru.setVal(4, 2, 2.0);
        Ru.setVal(4, 4, 1.0);
        testCHOLMODSolve< GIMLI::RSparseMapMatrix, double>(Ru);
        
        GIMLI::RSparseMapMatrix Rm(3, 3, 0);
        Rm.setVal(0, 0, 1.0);
        Rm.setVal(0, 1, 0.0);
        Rm.setVal(0, 2, 2.0);
        Rm.setVal(1, 0, 0.0);
        Rm.setVal(1, 1, 1.0);
        Rm.setVal(1, 2, 3.0);
        Rm.setVal(2, 0, 2.0);
        Rm.setVal(2, 1, 3.0);
        Rm.setVal(2, 2, 42.0);
        testCHOLMODSolve< GIMLI::RSparseMapMatrix, double>(Rm);
        
        GIMLI::RSparseMapMatrix RmU(3, 3, 1);
        RmU.setVal(0, 0, 1.0);
        RmU.setVal(0, 1, 0.0);
        RmU.setVal(0, 2, 2.0);
        RmU.setVal(1, 0, 0.0);
        RmU.setVal(1, 1, 1.0);
        RmU.setVal(1, 2, 3.0);
        RmU.setVal(2, 0, 2.0);
        RmU.setVal(2, 1, 3.0);
        RmU.setVal(2, 2, 42.0);
        testCHOLMODSolve< GIMLI::RSparseMapMatrix, double>(RmU);
        
        GIMLI::RSparseMapMatrix RmL(3, 3, -1);
        RmL.setVal(0, 0, 1.0);
        RmL.setVal(0, 1, 0.0);
        RmL.setVal(0, 2, 2.0);
        RmL.setVal(1, 0, 0.0);
        RmL.setVal(1, 1, 1.0);
        RmL.setVal(1, 2, 3.0);
        RmL.setVal(2, 0, 2.0);
        RmL.setVal(2, 1, 3.0);
        RmL.setVal(2, 2, 42.0);
        testCHOLMODSolve< GIMLI::RSparseMapMatrix, double>(RmL);
        
        //hermetian
        GIMLI::CSparseMapMatrix SmC(3, 3, 0);
        SmC.setVal(0, 0, GIMLI::Complex( 1.0,  0.0));
        SmC.setVal(0, 1, GIMLI::Complex( 1e-5, 0.0));
        SmC.setVal(0, 2, GIMLI::Complex( 2.0,  1.0));
        SmC.setVal(1, 0, GIMLI::Complex( 1e-5, 0.0));
        SmC.setVal(1, 1, GIMLI::Complex( 1.0,  0.0));
        SmC.setVal(1, 2, GIMLI::Complex( 3.0,  0.0));
        SmC.setVal(2, 0, GIMLI::Complex( 2.0,  -1.0));
        SmC.setVal(2, 1, GIMLI::Complex( 3.0,  0.0));
        SmC.setVal(2, 2, GIMLI::Complex(42.0,  0.0));
        testCHOLMODSolve< GIMLI::CSparseMapMatrix, GIMLI::Complex >(SmC);

        GIMLI::CSparseMapMatrix SmCL(3, 3, -1);
        SmCL.setVal(0, 0, GIMLI::Complex( 1.0,  0.0));
        SmCL.setVal(0, 1, GIMLI::Complex( 1e-5, 0.0));
        SmCL.setVal(0, 2, GIMLI::Complex( 2.0,  1.0));
        SmCL.setVal(1, 0, GIMLI::Complex( 1e-5, 0.0));
        SmCL.setVal(1, 1, GIMLI::Complex( 1.0,  0.0));
        SmCL.setVal(1, 2, GIMLI::Complex( 3.0,  0.0));
        SmCL.setVal(2, 0, GIMLI::Complex( 2.0,  -1.0));
        SmCL.setVal(2, 1, GIMLI::Complex( 3.0,  0.0));
        SmCL.setVal(2, 2, GIMLI::Complex(42.0,  0.0));
        testCHOLMODSolve< GIMLI::CSparseMapMatrix, GIMLI::Complex >(SmCL);

        GIMLI::CSparseMapMatrix SmCU(3, 3, 1);
        SmCU.setVal(0, 0, GIMLI::Complex( 1.0,  0.0));
        SmCU.setVal(0, 1, GIMLI::Complex( 1e-5, 0.0));
        SmCU.setVal(0, 2, GIMLI::Complex( 2.0,  1.0));
        SmCU.setVal(1, 0, GIMLI::Complex( 1e-5, 0.0));
        SmCU.setVal(1, 1, GIMLI::Complex( 1.0,  0.0));
        SmCU.setVal(1, 2, GIMLI::Complex( 3.0,  0.0));
        SmCU.setVal(2, 0, GIMLI::Complex( 2.0,  -1.0));
        SmCU.setVal(2, 1, GIMLI::Complex( 3.0,  0.0));
        SmCU.setVal(2, 2, GIMLI::Complex(42.0,  0.0));
        testCHOLMODSolve< GIMLI::CSparseMapMatrix, GIMLI::Complex >(SmCU);

        //non-hermetian symmetric
        GIMLI::CSparseMapMatrix SmCN(3, 3, 0);
        SmCN.setVal(0, 0, GIMLI::Complex( 1.0,  0.0));
        SmCN.setVal(0, 1, GIMLI::Complex( 1e-5, 0.0));
        SmCN.setVal(0, 2, GIMLI::Complex( -2.0,  1.0));
        SmCN.setVal(1, 0, GIMLI::Complex( 1e-5, 0.0));
        SmCN.setVal(1, 1, GIMLI::Complex( 1.0,  0.0));
        SmCN.setVal(1, 2, GIMLI::Complex( 3.0,  0.0));
        SmCN.setVal(2, 0, GIMLI::Complex( -2.0,  1.0));
        SmCN.setVal(2, 1, GIMLI::Complex( 3.0,  0.0));
        SmCN.setVal(2, 2, GIMLI::Complex(42.0,  0.0));
        testCHOLMODSolve< GIMLI::CSparseMapMatrix, GIMLI::Complex >(SmCN);
        
    }
    
};

CPPUNIT_TEST_SUITE_REGISTRATION(GIMLIExternalTest);

#endif<|MERGE_RESOLUTION|>--- conflicted
+++ resolved
@@ -29,11 +29,7 @@
         tri.setSwitches("-pzeQ");
         GIMLI::Mesh outMesh(2);
         tri.generate( outMesh );
-<<<<<<< HEAD
-	std::cout << outMesh << std::endl;
-=======
-        std::cout << outMesh << std::endl;
->>>>>>> 6839b646
+	//std::cout << outMesh << std::endl;
         CPPUNIT_ASSERT( outMesh.cellCount() == 1 );
         CPPUNIT_ASSERT( outMesh.nodeCount() == 3 );
         CPPUNIT_ASSERT( outMesh.boundaryCount() == 3 );
