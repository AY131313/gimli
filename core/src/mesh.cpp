--- conflicted
+++ resolved
@@ -25,11 +25,8 @@
 #include "node.h"
 #include "plane.h"
 #include "shape.h"
-<<<<<<< HEAD
 #include "plane.h"
 
-=======
->>>>>>> f1cfaeee
 #include "sparsematrix.h"
 #include "stopwatch.h"
 
@@ -514,15 +511,9 @@
 }
 
 Boundary * Mesh::copyBoundary(const Boundary & bound, double tol, bool check){
-<<<<<<< HEAD
-    bool debug = true;
-    if (debug)
-    __MS("copyBoundary", bound.ids())
-=======
     bool debug = false;
-    #define _D(...) if (debug) __MSP(__VA_ARGS__)
+    #define _D(...) if (debug) __MS(__VA_ARGS__)
     _D("copyBoundary", bound.ids())
->>>>>>> f1cfaeee
 
     std::vector < Node * > nodes(bound.nodeCount());
     bool isFreeFace = false; //** the new face is no subface
@@ -568,19 +559,10 @@
     std::vector < Node * > subNodes; // nodes for the new subface
     if (bound.rtti() == MESH_POLYGON_FACE_RTTI && check == true){
 
-<<<<<<< HEAD
-        if (debug)
-        __MS("connectedNodes:", conNodes, 
-             "secondaryNodes:", secNodes,
-             "origNodes:", oldNodes)
-        if (debug)
-        __MS("new face nodes:", nodes, "is subface", not isFreeFace)
-=======
         _D("connectedNodes:", conNodes, 
              "secondaryNodes:", secNodes,
              "origNodes:", oldNodes)
         _D("new face nodes:", nodes, "is subface", not isFreeFace)
->>>>>>> f1cfaeee
 
         Boundary * secParent = findSecParent(secNodes);
 
@@ -604,16 +586,6 @@
                     isFreeFace = true;
                 }
                 if (conParent){
-<<<<<<< HEAD
-                    if (debug) __MS("conParent", conParent->ids())
-                } else {
-                    if (debug)__MS("no parent for connected nodes")
-                }
-                if (secParent){
-                    if (debug)__MS("secParent", secParent->ids())
-                } else {
-                    if (debug)__MS("no parent for secondary nodes")
-=======
                     _D("conParent", conParent->ids())
                 } else {
                     _D("no parent for connected nodes")
@@ -622,40 +594,25 @@
                     _D("secParent", secParent->ids())
                 } else {
                     _D("no parent for secondary nodes")
->>>>>>> f1cfaeee
                 }
 
                 // subNodes = conNodes;
                 // subNodes.insert(subNodes.end(), secNodes.begin(), secNodes.end());
                 subNodes = nodes;
-<<<<<<< HEAD
-                if (debug)__MS("subNodes", subNodes)
-=======
                 _D("subNodes", subNodes)
->>>>>>> f1cfaeee
                 parent = secParent;
             } else if (conNodes.size()){
                 if (!conParent){
                     isFreeFace = true;
-<<<<<<< HEAD
-                    if (debug)__MS("no conParent")
-                } else {
-                    if (debug)__MS("conParent", conParent->ids())
-=======
                     _D("no conParent")
                 } else {
                     _D("conParent", conParent->ids())
->>>>>>> f1cfaeee
 
                     if (oldNodes.size()){
                         //original nodes may not be part of connected Parent
                         for (auto *n: oldNodes){
                             if (!conParent->shape().touch(n->pos())) {
-<<<<<<< HEAD
-                                if (debug)__MS("node not on connected parent", n->id())
-=======
                                 _D("node not on connected parent", n->id())
->>>>>>> f1cfaeee
                                 isFreeFace = true; 
                             }
                         }
@@ -666,15 +623,6 @@
             } else if (secNodes.size()){
                 if(!secParent){
                     isFreeFace = true;
-<<<<<<< HEAD
-                    if (debug)__MS("no secondary parent")
-                } else if (!secParent->shape().plane().compare(
-                                                bound.shape().plane(), TOLERANCE, true)){
-
-                    if (debug)__MS("secParent", secParent->ids())
-                    print(secParent->shape().plane());
-                    print(bound.shape().plane());
-=======
                     _D("no secondary parent")
                 } else if (!secParent->shape().plane().compare(
                                                 bound.shape().plane(), TOLERANCE, true)){
@@ -682,7 +630,6 @@
                     _D("secParent", secParent->ids())
                     _D("secParent.Plane:", secParent->shape().plane());
                     _D("bound.Plane:", bound.shape().plane());
->>>>>>> f1cfaeee
                     isFreeFace = true;
                 }
                 subNodes = secNodes;
@@ -693,20 +640,12 @@
         }
         
         //** create new face
-<<<<<<< HEAD
-        if (debug)__MS("is subface", not isFreeFace, subNodes.size(), nodes.size())
-=======
         _D("is subface", not isFreeFace, subNodes.size(), nodes.size())
->>>>>>> f1cfaeee
         
         if (isFreeFace){
             ret = createBoundaryChecked_< PolygonFace >(nodes,
                                                         bound.marker(), check);
-<<<<<<< HEAD
-            if (debug)__MS("added freeFace: ", ret->ids())
-=======
             _D("added freeFace: ", ret->ids())
->>>>>>> f1cfaeee
             parent = ret;
         } else {
             if (subNodes.size() > 2){
@@ -716,21 +655,12 @@
                         n->setState(No);
                     }
                     auto *p = dynamic_cast< PolygonFace * >(parent);
-<<<<<<< HEAD
-                    if (debug)__MS("addSubface: ", p->subfaceCount())
-                    p->addSubface(subNodes);
-                    if (debug)__MS("subfacecount: ", p->subfaceCount())
-
-                    if (debug)for (auto i: range(p->subfaceCount())){
-                        __MS("added subface:", p->subface(i))
-=======
                     _D("addSubface: ", p->subfaceCount())
                     p->addSubface(subNodes);
                     _D("subfacecount: ", p->subfaceCount())
 
                     if (debug) for (auto i: range(p->subfaceCount())){
                         _D("added subface:", p->subface(i))
->>>>>>> f1cfaeee
                     }
                 } else {
                     log(Error, "no parent boundary");
