/******************************************************************************
 *   Copyright (C) 2006-2022 by the GIMLi development team                    *
 *   Carsten Rücker carsten@resistivity.net                                   *
 *                                                                            *
 *   Licensed under the Apache License, Version 2.0 (the "License");          *
 *   you may not use this file except in compliance with the License.         *
 *   You may obtain a copy of the License at                                  *
 *                                                                            *
 *       http://www.apache.org/licenses/LICENSE-2.0                           *
 *                                                                            *
 *   Unless required by applicable law or agreed to in writing, software      *
 *   distributed under the License is distributed on an "AS IS" BASIS,        *
 *   WITHOUT WARRANTIES OR CONDITIONS OF ANY KIND, either express or implied. *
 *   See the License for the specific language governing permissions and      *
 *   limitations under the License.                                           *
 *                                                                            *
 ******************************************************************************/

#include "mesh.h"

#include "kdtreeWrapper.h"
#include "line.h"
#include "memwatch.h"
#include "meshentities.h"
#include "node.h"
#include "plane.h"
#include "shape.h"
#include "plane.h"

#include "sparsematrix.h"
#include "stopwatch.h"

<<<<<<< HEAD
// #include <boost/bind.hpp>

=======
>>>>>>> 7d464107
#include <map>

using namespace std::placeholders;

namespace GIMLI{

std::ostream & operator << (std::ostream & str, const Mesh & mesh){
    str << "\tNodes: " << mesh.nodeCount() << "\tCells: " << mesh.cellCount() << "\tBoundaries: " << mesh.boundaryCount();
    return str;
}

Mesh::Mesh(Index dim, bool isGeometry)
    : dimension_(dim),
    rangesKnown_(false),
    neighborsKnown_(false),
    tree_(NULL),
    staticGeometry_(true),
    isGeometry_(isGeometry){

    oldTet10NumberingStyle_ = true;
    cellToBoundaryInterpolationCache_ = 0;
}

Mesh::Mesh(const std::string & filename, bool createNeighborInfos)
    : rangesKnown_(false),
    neighborsKnown_(false),
    tree_(NULL),
    staticGeometry_(true),
    isGeometry_(false){
    dimension_ = 3;
    oldTet10NumberingStyle_ = true;
    cellToBoundaryInterpolationCache_ = 0;
    load(filename, createNeighborInfos);
}

Mesh::Mesh(const Mesh & mesh)
    : rangesKnown_(false),
    neighborsKnown_(false),
    tree_(NULL),
    staticGeometry_(true),
    isGeometry_(false){

    oldTet10NumberingStyle_ = true;
    cellToBoundaryInterpolationCache_ = 0;
    copy_(mesh);
}

Mesh & Mesh::operator = (const Mesh & mesh){
    if (this != & mesh){
        copy_(mesh);
    } return *this;
}

void Mesh::copy_(const Mesh & mesh){
    clear();
    rangesKnown_ = false;
    setStaticGeometry(mesh.staticGeometry());
    dimension_ = mesh.dim();
    nodeVector_.reserve(mesh.nodeCount());
    secNodeVector_.reserve(mesh.secondaryNodeCount());

    for (Index i = 0; i < mesh.nodeCount(); i ++){
        this->createNode(mesh.node(i));
    }

    for (Index i = 0; i < mesh.secondaryNodeCount(); i ++){
        this->createSecondaryNode(mesh.secondaryNode(i).pos());
    }

    boundaryVector_.reserve(mesh.boundaryCount());
    for (Index i = 0; i < mesh.boundaryCount(); i ++){
        this->createBoundary(mesh.boundary(i));
    }

    cellVector_.reserve(mesh.cellCount());
    for (Index i = 0; i < mesh.cellCount(); i ++){
        this->createCell(mesh.cell(i));
    }

    for (Index i = 0; i < mesh.regionMarkers().size(); i ++){
        this->addRegionMarker(mesh.regionMarkers()[i]);
    }
    for (Index i = 0; i < mesh.holeMarker().size(); i ++){
        this->addHoleMarker(mesh.holeMarker()[i]);
    }

    // we don't need expensive tests for copying
    setGeometry(mesh.isGeometry());
    setDataMap(mesh.dataMap());
    setCellAttributes(mesh.cellAttributes());

    if (mesh.neighborsKnown()){
        this->createNeighborInfos(true);
    }
//     std::cout << "COPY mesh " << mesh.cell(0) << " " << cell(0) << std::endl;
}

Mesh::~Mesh(){
    clear();
}

void Mesh::setStaticGeometry(bool stat){
    staticGeometry_ = stat;
}

void Mesh::setGeometry(bool b) {
    isGeometry_ = b;
}

void Mesh::clear(){
    if (tree_) {
        deletePtr()(tree_);
        tree_ = nullptr;
    }

    for_each(cellVector_.begin(), cellVector_.end(), deletePtr());
    cellVector_.clear();

    for_each(boundaryVector_.begin(), boundaryVector_.end(), deletePtr());
    boundaryVector_.clear();

    for_each(nodeVector_.begin(), nodeVector_.end(), deletePtr());
    nodeVector_.clear();

    for_each(secNodeVector_.begin(), secNodeVector_.end(), deletePtr());
    secNodeVector_.clear();

    if (cellToBoundaryInterpolationCache_){
        delete cellToBoundaryInterpolationCache_;
    }

    rangesKnown_ = false;
    neighborsKnown_ = false;
}

Node * Mesh::createNode_(const RVector3 & pos, int marker){
    rangesKnown_ = false;
    Index id = nodeCount();
    nodeVector_.push_back(new Node(pos));
    nodeVector_.back()->setMarker(marker);
    nodeVector_.back()->setId(id);
    return nodeVector_.back();
}

Node * Mesh::createNodeGC_(const RVector3 & pos, int marker){
    if (this->isGeometry_){
        // __M
        Index oldCount = this->nodeCount();
        Node *n = this->createNodeWithCheck(pos);
        n->setMarker(marker);
        
        if ((this->nodeCount() == oldCount)){
            if (n->state() == No) n->setState(Original);
        }

        if ((this->dim() == 3) and (this->nodeCount() > oldCount)){

            for (auto *b: this->boundaryVector_){
                // __MS(b->rtti())
                if (b->rtti() == MESH_POLYGON_FACE_RTTI){

                    // if (n->id() == 18 && b->id() == 6){
                    //     std::cout << pos[0] << " " << pos[1] << " "<< pos[2] << std::endl;
                    //     __MS(pos)
                    //     for (auto *n: b->nodes()){
                    //         //print(*n);
                    //         std::cout.precision(14);
                    //         std::cout << n->pos()[0] << " " << n->pos()[1] << " "<< n->pos()[2] << std::endl;
                    //     }
                    //     print(b->shape().touch(n->pos(), 1e-6, true));
                    // }
                    // __MS(pos)
                    // __MS(b->center())
                    if (b->shape().touch(n->pos())){
                        //  __MS(pos)
                        //  __MS(b->node(0).pos(), b->node(1).pos(),
                        //       b->node(2).pos())
                        // __MS(*b)
                        dynamic_cast< PolygonFace* >(b)->insertNode(n);
                    }
                } else {
                        // __MS(*b)
                        // log(Error, "Adding a node in a non Polygon Face is not supported.");
                }
            }
        }
        return n;
    } else {
        return this->createNode_(pos, marker);
    }
}

Node * Mesh::createNode(const Node & node){
    return createNodeGC_(node.pos(), node.marker());
}

Node * Mesh::createNode(double x, double y, double z, int marker){
    return createNodeGC_(RVector3(x, y, z), marker);
}

Node * Mesh::createNode(const RVector3 & pos, int marker){
    return createNodeGC_(pos, marker);
}

Node & Mesh::secondaryNode(Index i) {
    ASSERT_RANGE(i, 0, this->secondaryNodeCount())
    return *secNodeVector_[i];
}

Node & Mesh::secondaryNode(Index i) const {
    ASSERT_RANGE(i, 0, this->secondaryNodeCount())
    return *secNodeVector_[i];
}

Node * Mesh::createSecondaryNode_(const RVector3 & pos){
    Index id = this->secondaryNodeCount();
    secNodeVector_.push_back(new Node(pos));
    secNodeVector_.back()->setId(this->nodeCount() + id);
    return secNodeVector_.back();
}

Node * Mesh::createSecondaryNode(const RVector3 & pos, double tol){
    bool useTree = false;
    if (tol > 0.0){
        fillKDTree_();
        useTree = true;

        Node * refNode = tree_->nearest(pos);
        if (refNode){
            if (pos.distance(refNode->pos()) < tol) {
                return refNode;
            }
        }
    }
    Node *newNode = createSecondaryNode_(pos);
    if (useTree) tree_->insert(newNode);
    return newNode;
}

Node * Mesh::createNodeWithCheck(const RVector3 & pos, double tol, bool warn, bool edgeCheck){
    bool useTree = false;
    if (tol > -1.0){
        fillKDTree_();
        useTree = true;

        Node * refNode = tree_->nearest(pos);
        if (refNode){
            if (pos.distance(refNode->pos()) < tol) {
                if (warn) log(LogType::Warning,
                                         "Duplicated node found for: " + str(pos));
                return refNode;
            }
        }

    //     for (Index i = 0, imax = nodeVector_.size(); i < imax; i++){
    //         if (pos.distance(nodeVector_[i]->pos()) < 1e-6) return nodeVector_[i];
    //     }
    }

    Node * newNode = this->createNode_(pos, 0);
    if (useTree) tree_->insert(newNode);

    if (edgeCheck){
        if (this->dim() != 2){
            if (warn || debug()) log(LogType::Warning,
                "edgeCheck is currently only supported for 2d meshes");
        } else {
            ///// TODO refaktor in extra function
            for (Index i = 0; i < this->boundaryVector_.size(); i ++ ){
                Boundary *b = this->boundaryVector_[i];
                if (b->rtti() == MESH_EDGE_RTTI){
                    int pIn;
                    Line(b->node(0).pos(), b->node(1).pos()).touch1(newNode->pos(), pIn);
                    if (pIn == 3){
                        Node *n1 = &b->node(0);
                        Node *n2 = &b->node(1);
                        // __MS(*n1)
                        // __MS(*n2)
                        // __MS(*newNode)
                        dynamic_cast< Edge * >(b)->setNodes(*n1, *newNode);
                        this->createEdge(*newNode, *n2, b->marker());
                        break;
                    }
                } else {
                    log(LogType::Error,
                        "edge split is currently only supported for 2d edges");
                }
            }
        }
    }

    return newNode;
}

Boundary * Mesh::createBoundary(const IndexArray & idx, int marker, bool check){
    std::vector < Node * > nodes(idx.size());
    for (Index i = 0; i < idx.size(); i ++ ) nodes[i] = &this->node(idx[i]);
    if (isGeometry_){
        return createPolygonFace(nodes, marker, check);
    }
    return createBoundary(nodes, marker, check);
}

Boundary * Mesh::createBoundary(std::vector < Node * > & nodes, int marker, bool check){
    switch (nodes.size()){
        case 1: return createBoundaryChecked_< NodeBoundary >(nodes, marker, check); break;
        case 2: return createBoundaryChecked_< Edge >(nodes, marker, check); break;
        case 3: {
            if (dimension_ == 2)
                return createBoundaryChecked_< Edge3 >(nodes, marker, check);
            return createBoundaryChecked_< TriangleFace >(nodes, marker, check); } break;
        case 4: return createBoundaryChecked_< QuadrangleFace >(nodes, marker, check); break;
        case 6: return createBoundaryChecked_< Triangle6Face >(nodes, marker, check); break;
        case 8: return createBoundaryChecked_< Quadrangle8Face >(nodes, marker, check); break;
        default:
            return createBoundaryChecked_< PolygonFace >(nodes, marker, check); break;
    }
    std::cout << WHERE_AM_I << "WHERE_AM_I << cannot determine boundary for nodes: " << nodes.size() << std::endl;
    return NULL;
}

Boundary * Mesh::createBoundary(const Boundary & bound, bool check){
    // only work for copy meshes where all nodes already copied
    std::vector < Node * > nodes(bound.nodeCount());
    for (Index i = 0; i < bound.nodeCount(); i ++) nodes[i] = &node(bound.node(i).id());

    Boundary *b = 0;

    if (bound.rtti() == MESH_POLYGON_FACE_RTTI){
        const PolygonFace & f = dynamic_cast< const PolygonFace & >(bound);
        b = createBoundaryChecked_< PolygonFace >(nodes, bound.marker(), check);
        for (Index i = 0; i < f.subfaceCount(); i ++ ){
            dynamic_cast< PolygonFace* >(b)->addSubface(
                this->nodes(ids(f.subface(i))));
        }
        for (Index i = 0; i < f.holeMarkers().size(); i ++ ){
            dynamic_cast< PolygonFace* >(b)->addHoleMarker(f.holeMarkers()[i]);
        }

    } else {
        b = createBoundary(nodes, bound.marker(), check);
    }

    for (Index j = 0; j < bound.secondaryNodes().size(); j ++){
        b->addSecondaryNode(& this->node(bound.secondaryNodes()[j]->id()));
    }
    return b;
}

Boundary * Mesh::createBoundary(const Cell & cell, bool check){
    std::vector < Node * > nodes(cell.nodeCount());
    for (Index i = 0; i < cell.nodeCount(); i ++) nodes[i] = &node(cell.node(i).id());
    return createBoundary(nodes, cell.marker(), check);
}

Boundary * Mesh::createNodeBoundary(Node & n1, int marker, bool check){
    std::vector < Node * > nodes(1); nodes[0] = & n1;
    return createBoundaryChecked_< NodeBoundary >(nodes, marker, check);
}

Boundary * Mesh::createEdge(Node & n1, Node & n2, int marker, bool check){
    std::vector < Node * > nodes(2);  nodes[0] = & n1; nodes[1] = & n2;
    return createBoundaryChecked_< Edge >(nodes, marker, check);
}

Boundary * Mesh::createEdge3(Node & n1, Node & n2, Node & n3, int marker, bool check){
    std::vector < Node * > nodes(3); nodes[0] = & n1; nodes[1] = & n2; nodes[2] = & n3;
    return createBoundaryChecked_< Edge3 >(nodes, marker, check);
}

Boundary * Mesh::createTriangleFace(Node & n1, Node & n2, Node & n3, int marker, bool check){
    std::vector < Node * > nodes(3);  nodes[0] = & n1; nodes[1] = & n2; nodes[2] = & n3;
    return createBoundaryChecked_< TriangleFace >(nodes, marker, check);
}

Boundary * Mesh::createQuadrangleFace(Node & n1, Node & n2, Node & n3, Node & n4, int marker, bool check){
    std::vector < Node * > nodes(4);  nodes[0] = & n1; nodes[1] = & n2; nodes[2] = & n3, nodes[3] = & n4;
    return createBoundaryChecked_< QuadrangleFace >(nodes, marker, check);
}

Boundary * Mesh::createPolygonFace(std::vector < Node * > & nodes, int marker, bool check){
    return createBoundaryChecked_< PolygonFace >(nodes, marker, check);
}

Cell * Mesh::createCell(int marker){
    std::vector < Node * > nodes(0);
    return createCell_< Cell >(nodes, marker, cellCount());
}

Cell * Mesh::createCell(const IndexArray & idx, int marker){
    std::vector < Node * > nodes(idx.size());
    for (Index i = 0; i < idx.size(); i ++ ) nodes[i] = &this->node(idx[i]);
    return createCell(nodes, marker);
}

Cell * Mesh::createCell(std::vector < Node * > & nodes, int marker){
    switch (nodes.size()){
        case 0: return createCell_< Cell >(nodes, marker, cellCount()); break;
        case 2: return createCell_< EdgeCell >(nodes, marker, cellCount()); break;
        case 3:
            switch (dimension_){
                case 1: return createCell_< Edge3Cell >(nodes, marker, cellCount()); break;
                case 2: return createCell_< Triangle >(nodes, marker, cellCount()); break;
            }
            break;
        case 4:
            switch (dimension_){
                case 2: return createCell_< Quadrangle >(nodes, marker, cellCount()); break;
                case 3: return createCell_< Tetrahedron >(nodes, marker, cellCount()); break;
            }
            break;
        case 5: return createCell_< Pyramid >(nodes, marker, cellCount()); break;
        case 6:
            switch (dimension_){
                case 2: return createCell_< Triangle6 >(nodes, marker, cellCount()); break;
                case 3: return createCell_< TriPrism >(nodes, marker, cellCount()); break;
            }
            break;
        case 8:
            switch (dimension_){
                case 2: return createCell_< Quadrangle8 >(nodes, marker, cellCount()); break;
                case 3: return createCell_< Hexahedron >(nodes, marker, cellCount()); break;
            }
            break;
        case 10: return createCell_< Tetrahedron10 >(nodes, marker, cellCount()); break;
        case 13: return createCell_< Pyramid13 >(nodes, marker, cellCount()); break;
        case 15: return createCell_< TriPrism15 >(nodes, marker, cellCount()); break;
        case 20: return createCell_< Hexahedron20 >(nodes, marker, cellCount()); break;

    }
    std::cout << WHERE_AM_I << "WHERE_AM_I << cannot determine cell for nodes: " << nodes.size() << " for dim: " << dimension_ << std::endl;
    return NULL;
}

Cell * Mesh::createCell(const Cell & cell){
    std::vector < Node * > nodes(cell.nodeCount());
    for (Index i = 0; i < cell.nodeCount(); i ++) nodes[i] = &node(cell.node(i).id());

    Cell *c = createCell(nodes, cell.marker());
    for (Index j = 0; j < cell.secondaryNodes().size(); j ++){
        c->addSecondaryNode(& this->node(cell.secondaryNodes()[j]->id()));
    }
    return c;
}

Cell * Mesh::createTriangle(Node & n1, Node & n2, Node & n3, int marker){
    std::vector < Node * > nodes(3);  nodes[0] = & n1; nodes[1] = & n2; nodes[2] = & n3;
    return createCell_< Triangle >(nodes, marker, cellCount());
}

Cell * Mesh::createQuadrangle(Node & n1, Node & n2, Node & n3, Node & n4, int marker){
    std::vector < Node * > nodes(4);
    nodes[0] = & n1; nodes[1] = & n2; nodes[2] = & n3; nodes[3] = & n4;
    return createCell_< Quadrangle >(nodes, marker, cellCount());
}

Cell * Mesh::createTetrahedron(Node & n1, Node & n2, Node & n3, Node & n4, int marker){
    std::vector < Node * > nodes(4);
    nodes[0] = & n1; nodes[1] = & n2; nodes[2] = & n3; nodes[3] = & n4;
    return createCell_< Tetrahedron >(nodes, marker, cellCount());
}

Cell * Mesh::copyCell(const Cell & cell, double tol){
    std::vector < Node * > nodes(cell.nodeCount());
    for (Index i = 0; i < nodes.size(); i ++) {
        nodes[i] = createNodeWithCheck(cell.node(i).pos(), tol);
        nodes[i]->setMarker(cell.node(i).marker());
    }
    Cell * c = createCell(nodes);

    c->setMarker(cell.marker());
    c->setAttribute(cell.attribute());
    return c;
}

Boundary * findSecParent(const std::vector < Node * > & v){
    std::set < MeshEntity * > common;

    for (auto *n: v){
        common.insert(n->secondaryParent());
    }
    if (common.size() == 1) {
        return  dynamic_cast < Boundary * >(*common.begin());
    }
    return 0;
}

Boundary * Mesh::copyBoundary(const Boundary & bound, double tol, bool check){
    bool debug = false;
    #define _D(...) if (debug) __MS(__VA_ARGS__)
    if (bound.id() == 0 && 0){
        debug = true;
    }
    _D("this:")
    if (debug){
        for (auto *b: this->boundaries()){
            print(b->id(), ":", b->ids());
            if (b->rtti() == MESH_POLYGON_FACE_RTTI){
                auto *p = dynamic_cast< PolygonFace * >(b);
                for (Index i = 0; i < p->subfaceCount(); i ++ ){
                    print("\t", p->subface(i));
                }
            }
        }
    }

    bool isHole = false;
    if (bound.rtti() == MESH_POLYGON_FACE_RTTI){
        auto *p = dynamic_cast< const PolygonFace * >(&bound);
        isHole = p->holeMarkers().size() > 0;
    }

    _D("copyBoundary:", bound.id(), "Nodes:", bound.ids(), "hole:", isHole)

    std::vector < Node * > nodes(bound.nodeCount());
    bool isFreeFace = false; //** the new face is no subface
    
    std::vector < Node * > oldNodes;
    std::vector < Node * > conNodes;
    std::vector < Node * > secNodes;

    // __M
    for (Index i = 0; i < nodes.size(); i ++) {
        // this switch should not be necessary and need to be checked TODO
        if (bound.rtti() == MESH_POLYGON_FACE_RTTI){
            // this works with 3D poly tests but copy bounds into 2d mesh will double bounds
            nodes[i] = createNode(bound.node(i).pos(), tol);
_D("new Node:", nodes[i]->id(), nodes[i]->state(), "Bounds:", nodes[i]->boundSet())
        } else {
            // 3D poly tests fail!! .. need to be checked and fixed  TODO
            if (check== true){
                nodes[i] = createNodeWithCheck(bound.node(i).pos(), tol);
            } else {
                nodes[i] = createNode(bound.node(i).pos());
            }
        }
        nodes[i]->setMarker(bound.node(i).marker());
        // __MS(nodes[i]->state())
        switch (nodes[i]->state()){
            case NodeState::No:
                // at least one node is not inside boundary
                isFreeFace = true; break;
            case NodeState::Secondary:
                secNodes.push_back(nodes[i]); break;
                // __MS(*nodes[i])
            case NodeState::Connected:
                conNodes.push_back(nodes[i]); break;
            case NodeState::Original:
                oldNodes.push_back(nodes[i]); 
                break;

        }
    }
    Boundary * parent = 0;
    Boundary * ret = 0;

    std::vector < Node * > subNodes; // nodes for the new subface
    if (bound.rtti() == MESH_POLYGON_FACE_RTTI && check == true){

        _D("connectedNodes:", conNodes, 
           "secondaryNodes:", secNodes,
           "origNodes:", oldNodes)
        _D("new face nodes:", nodes, "freeface:", isFreeFace)

        Boundary * secParent = findSecParent(secNodes);

        //** identify if face is freeface
        if (!isFreeFace){
            std::set < Boundary * > conParentCand = findBoundaries(conNodes);
            for (auto *n : conNodes){
                _D("Connected Node:", n->id(), "Bounds:", n->boundSet())
            }
            if (conParentCand.size() == 0){
                conParentCand = findBoundaries(oldNodes);
                for (auto *n : oldNodes){
                    _D("Original Node:", n->id(), "Bounds:", n->boundSet())
                }
            }

            Boundary * conParent = 0;
            if (conParentCand.size() > 0 ){
                _D("Check connected parents candidates (",conParentCand.size(), ")..")
                for (auto *b: conParentCand){
                    _D("\t Candidate:", b->id(), b->shape().plane())
                    if (b->shape().plane().compare(bound.shape().plane(), 
                                                   TOLERANCE, true)){
                        conParent = b;
                        _D("\t found connected parent:", b->id())
                        break;
                    }
                }            
            }

            if (conNodes.size() && secNodes.size()){

                if (!conParent || conParent != secParent){
                    isFreeFace = true;
                }
                if (conParent){
                    _D("conParent", conParent->id(), "Nodes:", conParent->ids())
                } else {
                    _D("no parent for connected nodes")
                }
                if (secParent){
                    _D("secParent", secParent->ids())
                } else {
                    _D("no parent for secondary nodes")
                }

                // subNodes = conNodes;
                // subNodes.insert(subNodes.end(), secNodes.begin(), secNodes.end());
                subNodes = nodes;
                _D("subNodes", subNodes)
                parent = secParent;
            } else if (conNodes.size()){
                if (!conParent){
                    isFreeFace = true;
                    _D("no conParent")
                } else {
                    _D("conParent", conParent->ids())

                    if (oldNodes.size()){
                        //original nodes may not be part of connected Parent
                        for (auto *n: oldNodes){
                            if (!conParent->shape().touch(n->pos())) {
                                _D("node not on connected parent", n->id())
                                isFreeFace = true; 
                            }
                        }
                    }
                }
                subNodes = nodes;
                parent = conParent;
            } else if (secNodes.size()){
                if(!secParent){
                    isFreeFace = true;
                    _D("no secondary parent")
                } else if (!secParent->shape().plane().compare(
                                                bound.shape().plane(), TOLERANCE, true)){

                    _D("secParent", secParent->ids())
                    _D("secParent.Plane:", secParent->shape().plane());
                    _D("bound.Plane:", bound.shape().plane());
                    isFreeFace = true;
                }
                subNodes = secNodes;
                parent = secParent;
            } else if (oldNodes.size()){
                if (!conParent){
                    isFreeFace = true;
                } else {
                    //** case Test3DMerge.test_cube_mult_cut2 (boundary 4)
                    // all nodes are old nodes and are already part of another face
                    parent = conParent;
                    subNodes = nodes;
                }
            }
        }
        
        //** create new face
        _D("Subface freeface:", isFreeFace, 
                "subsNodes:", subNodes.size(), 
                "nodes", nodes.size())
        
        if (isFreeFace){
            ret = createBoundaryChecked_< PolygonFace >(nodes,
                                                        bound.marker(), check);
            _D("added freeFace: ", ret->ids())
            parent = ret;
        } else {
            if (subNodes.size() > 2){
                if (parent){
                    for (auto *n: secNodes){
                        parent->delSecondaryNode(n);
                        n->setState(No);
                    }
                    auto *p = dynamic_cast< PolygonFace * >(parent);
                    _D("addSubface: ", p->subfaceCount())
                    p->addSubface(subNodes, isHole);
                    _D("subfacecount: ", p->subfaceCount())

                    if (debug) for (auto i: range(p->subfaceCount())){
                        _D("added subface:", p->subface(i))
                    }
                } else {
                    log(Error, "no parent boundary");
                }
                ret = parent;
            } else {
                if (nodes.size() > 2){
                    //** case Test3DMerge.test_cube_mult_cut1 (boundary 4)
                    auto *p = dynamic_cast< PolygonFace * >(parent);
                    for (auto *n: secNodes){
                        p->delSecondaryNode(n);
                        n->setState(No);
                    }
                    p->addSubface(nodes, isHole);
                } else {
                    log(Error, "new subface but only two nodes");
                }
            }
        }
        const PolygonFace & f = dynamic_cast< const PolygonFace & >(bound);
        if (f.subfaceCount() > 0){
            log(Error, "Can't yet copy a boundary with subfaces");
        }
        for (Index i = 0; i < f.holeMarkers().size(); i ++ ){
            dynamic_cast< PolygonFace* >(parent)->addHoleMarker(
                                                    f.holeMarkers()[i]);
        }
    } else { // if no Polygonface
        ret = createBoundary(nodes, bound.marker(), check);
    }

    return ret;
}

Node & Mesh::node(Index i) {
    ASSERT_RANGE(i, 0, nodeCount() + secondaryNodeCount())
    if (i > nodeCount() - 1){
        if (i < nodeCount() + secondaryNodeCount())
            return this->secondaryNode(i - this->nodeCount());
        std::cerr << WHERE_AM_I << " requested node: " << i << " does not exist." << std::endl;
    } return *nodeVector_[i];
}

Node & Mesh::node(Index i) const {
    ASSERT_RANGE(i, 0, nodeCount() + secondaryNodeCount())
    if (i > nodeCount() - 1){
        if (i < nodeCount() + secondaryNodeCount())
            return this->secondaryNode(i - this->nodeCount());
        std::cerr << WHERE_AM_I << " requested node: " << i << " does not exist." << std::endl;
    } return *nodeVector_[i];
}

Cell & Mesh::cell(Index i) const {
    ASSERT_RANGE(i, 0, cellCount())
    return *cellVector_[i];
}

Cell & Mesh::cell(Index i) {
    ASSERT_RANGE(i, 0, cellCount())
    return *cellVector_[i];
}

Boundary & Mesh::boundary(Index i) const {
    ASSERT_RANGE(i, 0, boundaryCount())
    return *boundaryVector_[i];
}

Boundary & Mesh::boundary(Index i) {
    ASSERT_RANGE(i, 0, boundaryCount())
    return *boundaryVector_[i];
}

void Mesh::findRange_() const{
    if (!rangesKnown_ || !staticGeometry_){
        minRange_ = RVector3(MAX_DOUBLE, MAX_DOUBLE, MAX_DOUBLE);
        maxRange_ = -minRange_;
        for (Index i=0; i < nodeVector_.size(); i ++){
            for (Index j=0; j < 3; j ++){
                minRange_[j] = min(nodeVector_[i]->pos()[j], minRange_[j]);
                maxRange_[j] = max(nodeVector_[i]->pos()[j], maxRange_[j]);
            }
        }
        rangesKnown_ = true;
    }
}

Mesh Mesh::createHull() const{
    Mesh out(3);
    out.createHull_(*this);
    return out;
}

void Mesh::createHull_(const Mesh & mesh){

    if (this->dim() == 3 && mesh.dim() == 2){
        clear();
        rangesKnown_ = false;
        nodeVector_.reserve(mesh.nodeCount());
        for (Index i = 0; i < mesh.nodeCount(); i ++) createNode(mesh.node(i));

        boundaryVector_.reserve(mesh.cellCount());
        for (Index i = 0; i < mesh.cellCount(); i ++) createBoundary(mesh.cell(i));
    } else {
        std::cerr << WHERE_AM_I << " increasing dimension fails, you should set the dimension for this mesh to 3" << std::endl;
    }
}

Index Mesh::findNearestNode(const RVector3 & pos){
    fillKDTree_();
    return tree_->nearest(pos)->id();
}

IndexArray cellIDX__;

Cell * Mesh::findCellBySlopeSearch_(const RVector3 & pos, Cell * start,
                                    size_t & count, bool useTagging) const {

    Cell * cell = start;

    Index cellCounter = 0; //** for avoiding infinite loop
    do {
        if (useTagging && cell->tagged()) {
            cell = NULL;
        } else {
            cell->tag();
            cellIDX__.push_back(cell->id());
            RVector sf;

//             std::cout << cellIDX__.size() << " testpos: " << pos << std::endl;
//             std::cout << "cell: " << *cell << " touch: " << cell->shape().isInside(pos, true) << std::endl;
//             for (Index i = 0; i < cell->nodeCount() ; i ++){
//                 std::cout << cell->node(i)<< std::endl;
//             }

            if (cell->shape().isInside(pos, sf, false)) {
                return cell;
            } else {

                if (!neighborsKnown_){
                    const_cast<Mesh*>(this)->createNeighborInfosCell_(cell);
//                     for (Index j = 0; j < cell->neighborCellCount(); j++){
//                          cell->findNeighborCell(j);
//                     }
                }

//                 for (Index i = 0; i < cell->neighborCellCount(); i ++ ){
//                     if (cell->neighborCell(i)){
//                         std::cout << "\t " << i << " " << *cell->neighborCell(i) << std::endl;
//                     } else {
//                         std::cout << "\t " << i << " " << 0 << std::endl;
//                     }
//                 }

                cell = cell->neighborCell(sf);

//                 std::cout << "sf: " << sf << std::endl;
//                 std::cout << "neighCell " << cell << std::endl;
            }
            count++;
            if (count == 50){
//                 std::cout << "testpos: " << pos << std::endl;
//                 std::cout << "cell: " << this->cell(cellIDX__.back()) << std::endl;
//                 for (Index i = 0;
//                      i < this->cell(cellIDX__.back()).nodeCount(); i ++){
//                     std::cout << this->cell(cellIDX__.back()).node(i)<< std::endl;
//                 }
                if (debug()){
                    std::cout << WHERE_AM_I << " exit with submesh " << cellIDX__.size() << std::endl;
                    std::cout << "probably cant find a cell for " << pos << std::endl;

                    Mesh subMesh; subMesh.createMeshByCellIdx(*this, cellIDX__);

                    subMesh.exportVTK("submesh");
                    this->exportVTK("submeshParent");
                }
                return NULL;
            }
        }
    } while (++cellCounter < cellCount() && cell);

    return NULL;
}

Cell * Mesh::findCell(const RVector3 & pos, size_t & count,
                      bool extensive) const {
    bool bruteForce = false;
    Cell * cell = NULL;

    if (bruteForce){
        for (Index i = 0; i < this->cellCount(); i ++) {
            count++;
            if (cellVector_[i]->shape().isInside(pos)){
                cell = cellVector_[i];
//                 std::cout << "testpos: " << pos << std::endl;
//                 std::cout << "cell: " << *cell<< std::endl;
                break;
            }
        }
    } else {
        Stopwatch swatch(true);
        cellIDX__.clear();
        count = 0;
        fillKDTree_();
        Node * refNode = tree_->nearest(pos);

        if (!refNode){
            std::cout << "pos: " << pos << std::endl;
            throwError(WHERE_AM_I +
                       " no nearest node to pos. This is a empty mesh");
        }
        if (refNode->cellSet().empty()){
            std::cout << "Node: " << *refNode << std::endl;
            throwError(WHERE_AM_I +
                       " no cells for this node. This is a corrupt mesh");
        }
//         std::cout << "Node: " << *refNode << std::endl;

        // small fast precheck to avoid strange behaviour for symmetric SF.
        for (std::set< Cell * >::iterator it = refNode->cellSet().begin();
             it != refNode->cellSet().end(); it ++){
//             std::cout << (*it)->id() << std::endl;

           if ((*it)->shape().isInside(pos, false)) return *it;

        }

        cell = findCellBySlopeSearch_(pos, *refNode->cellSet().begin(),
                                      count, false);
        if (cell) return cell;

//         exportVTK("slopesearch");
//         exit(0);
        if (extensive || 0){
//             __M
//             std::cout << "More expensive test here" << std::endl;
            cellIDX__.clear();
            std::for_each(cellVector_.begin(), cellVector_.end(), std::mem_fn(&Cell::untag));
            //!** *sigh, no luck with simple kd-tree search, try more expensive full slope search
            count = 0;
            for (Index i = 0; i < this->cellCount(); i ++) {
                cell = cellVector_[i];
                cell = findCellBySlopeSearch_(pos, cell, count, true);
                if (cell) {

                    break;
                }
            }
        } else {
            return NULL;
        }
  //      std::cout << " n: " << count;
    }
    return cell;
}

std::vector < Cell * > Mesh::findCellsAlongRay(const RVector3 & start,
                                               const RVector3 & dir,
                                               PosVector & pos) const {
    pos.clear();
    Pos d(dir);
    d.normalize();
    std::vector < Cell * > cells;

    RVector3 inPos(start);

    if (!this->findCell(inPos, false)){
        inPos = tree_->nearest(inPos)->pos();
    }

    pos.push_back(inPos);

    double stepTol = 1e-5;

    while (1){
        Cell *c = this->findCell(inPos + dir*stepTol, false);
        if (!c) break;

        RVector3 outPos(false);
        for (Index i = 0; i < c->boundaryCount(); i++){
            Shape * s = c->boundary(i)->pShape();

            if (s->intersectRay(inPos, dir, outPos)){
                if (outPos != inPos){
                    outPos.setValid(true);
                    break;
                } else {
                    outPos.setValid(false);
                }
            }
        }

        if (outPos.valid()){
            pos.push_back(outPos);
            cells.push_back(c);
            inPos = outPos;
        }
    }
    return cells;
}

std::vector < Boundary * > Mesh::findBoundaryByMarker(int marker) const {
    return findBoundaryByMarker(marker, marker + 1);
}

std::vector < Boundary * > Mesh::findBoundaryByMarker(int from, int to) const {
//     __MS(from)
    std::vector < Boundary * > vBounds;
    vBounds.reserve(boundaryCount());

    for (std::vector< Boundary * >::const_iterator it = boundaryVector_.begin();
         it != boundaryVector_.end(); it++){

        if ((*it)->marker() >= from && (*it)->marker() < to) vBounds.push_back((*it));
    }

    return vBounds;
}

void Mesh::setBoundaryMarkers(const IVector & marker){
    ASSERT_EQUAL(boundaryCount(), marker.size())
    for (Index i = 0; i < boundaryVector_.size(); i ++){
        boundaryVector_[i]->setMarker(marker[i]);
    }
}

void Mesh::setBoundaryMarkers(const IndexArray & ids, int marker){
    for (IndexArray::iterator it = ids.begin(); it != ids.end(); it++){
        if (*it < boundaryCount()){
            boundaryVector_[*it]->setMarker(marker);
        }
    }
}

std::vector < Cell * > Mesh::findCellByMarker(int from, int to) const {
    if (to == -1) to = MAX_INT;
    else if (to == 0) to = from + 1;

    std::vector < Cell * > vCell;
    vCell.reserve(cellCount());
    for(std::vector< Cell * >::const_iterator it = cellVector_.begin();
                                               it != cellVector_.end(); it++){
        if ((*it)->marker() >= from && (*it)->marker() < to) vCell.push_back((*it));
    }
    return vCell;
}

std::vector < Cell * > Mesh::findCellByAttribute(double from, double to) const {
    std::vector < Cell * > vCell;
    vCell.reserve(cellCount());

    if (to < TOLERANCE){
        for (Index i = 0; i < cellCount(); i ++){
            if ((cell(i).attribute() - from) < TOLERANCE) vCell.push_back(cellVector_[i]);
        }
    } else {
        if (to == -1) to = MAX_DOUBLE;
        for (Index i = 0; i < cellCount(); i ++){
            if (cell(i).attribute() >= from && cell(i).attribute() < to)
                vCell.push_back(cellVector_[i]);
        }
    }
    return vCell;
}

Index Mesh::nodeCount(bool withSecNodes) const {
    if (withSecNodes) return nodeVector_.size() + secNodeVector_.size();
    return nodeVector_.size();
}

std::vector< Node * > Mesh::nodes(const IndexArray & ids) const{
    std::vector < Node * > v(ids.size());
    for (Index i = 0; i < ids.size(); i ++) v[i] = &node(ids[i]);
    return v;
}

std::vector < Node * > Mesh::nodes(const BVector & b) const{
    return nodes(find(b));
}

std::vector< Cell * > Mesh::cells(const IndexArray & ids) const {
    std::vector < Cell * > v(ids.size());
    for (Index i = 0; i < ids.size(); i ++) v[i] = cellVector_[ids[i]];
    return v;
}

std::vector < Cell * > Mesh::cells(const BVector & b) const{
    return cells(find(b));
}

std::vector< Boundary * > Mesh::boundaries(const IndexArray & ids) const{
    std::vector < Boundary * > v(ids.size());
    for (Index i = 0; i < ids.size(); i ++) v[i] = boundaryVector_[ids[i]];
    return v;
}

std::vector < Boundary * > Mesh::boundaries(const BVector & b) const{
    return boundaries(find(b));
}

void Mesh::setCellMarkers(const IndexArray & ids, int marker){
    for(IndexArray::iterator it = ids.begin(); it != ids.end(); it++){
        if (*it < cellCount()){
            cellVector_[*it]->setMarker(marker);
        }
    }
}

void Mesh::setCellMarkers(const IVector & markers){
    ASSERT_EQUAL(markers.size(), cellVector_.size())

    for (Index i = 0; i < cellVector_.size(); i ++){
        cellVector_[i]->setMarker(markers[i]);
    }
}

void Mesh::setCellMarkers(const RVector & attribute){
    if (attribute.size() >= cellVector_.size()){
        for (Index i = 0; i < cellVector_.size(); i ++){
            cellVector_[i]->setMarker(int(attribute[i]));
        }
    } else {
        throwError("Mesh::setCellMarker: attribute size to small: " +
            str(attribute.size()) + " < " + str(cellCount()));
    }
}

IVector Mesh::cellMarkers() const{
    IVector tmp(cellCount());
    std::transform(cellVector_.begin(), cellVector_.end(), tmp.begin(),
                   std::mem_fn(&Cell::marker));
    return tmp;
}

IndexArray Mesh::findNodesIdxByMarker(int marker) const {
    return find(this->nodeMarkers() == marker);
}

// std::list < Index > Mesh::findListNodesIdxByMarker(int marker) const {
//     std::list < Index > idx;
//     for (Index i = 0; i < nodeCount(); i ++) {
//         if (node(i).marker() == marker) idx.push_back(i);
//     }
//     return idx;
// }

PosVector Mesh::positions(bool withSecNodes) const {
    IndexArray idx(this->nodeCount(withSecNodes));
    std::generate(idx.begin(), idx.end(), IncrementSequence< Index >(0));
    return this->positions(idx);
}

PosVector Mesh::positions(const IndexArray & idx) const {
    PosVector pos(idx.size());
    for (Index i = 0; i < idx.size(); i ++) { pos[i] = node(idx[i]).pos(); }
    return pos;
}

IndexArray Mesh::nodeIDs(bool withSecNodes) const{
    IndexArray ids(this->nodeCount(withSecNodes));
    std::transform(nodeVector_.begin(), nodeVector_.end(), ids.begin(),
                   std::mem_fn(&Node::id));
    return ids;
}
void Mesh::setNodeIDs(IndexArray & ids){
    for (Index i = 0; i < ids.size(); i ++) {
        nodeVector_[i]->setId(ids[i]);
    }
}

PosVector Mesh::cellCenters() const {
    PosVector pos(this->cellCount());
    std::transform(cellVector_.begin(), cellVector_.end(), pos.begin(),
                   std::mem_fn(&Cell::center));
    return pos;
}

PosVector Mesh::boundaryCenters() const {
    PosVector pos(this->boundaryCount());
    std::transform(boundaryVector_.begin(), boundaryVector_.end(), pos.begin(),
                   std::mem_fn(&Boundary::center));
    return pos;
}

const RVector & Mesh::cellSizes() const{

    if (cellSizesCache_.size() != cellCount()){
        cellSizesCache_.resize(cellCount());

        std::transform(cellVector_.begin(), cellVector_.end(),
                       cellSizesCache_.begin(),
                       std::mem_fn(&Cell::size));
    } else {
        if (!staticGeometry_){
            cellSizesCache_.resize(0);
            return this->cellSizes();
        }
    }

    return cellSizesCache_;
}

const RVector & Mesh::boundarySizes() const{
    if (boundarySizesCache_.size() != boundaryCount()){
        boundarySizesCache_.resize(boundaryCount());

        std::transform(boundaryVector_.begin(), boundaryVector_.end(),
                       boundarySizesCache_.begin(),
                       std::mem_fn(&MeshEntity::size));
    } else {
        if (!staticGeometry_){
            boundarySizesCache_.resize(0);
            return this->boundarySizes();
        }
    }

    return boundarySizesCache_;
}

const PosVector & Mesh::boundarySizedNormals() const {
    if (boundarySizedNormCache_.size() != boundaryCount()){
        boundarySizedNormCache_.resize(boundaryCount());

        for (Index i = 0; i < boundaryCount(); i ++){
            if (dim()==1){
                Cell *c = boundaryVector_[i]->leftCell();
                if (!c) c = boundaryVector_[i]->rightCell();
                boundarySizedNormCache_[i] = boundaryVector_[i]->norm(*c);
            } else {
                boundarySizedNormCache_[i] = boundaryVector_[i]->norm() * boundaryVector_[i]->size();
            }
        }

    } else {
        if (!staticGeometry_){
            boundarySizedNormCache_.resize(0);
            return this->boundarySizedNormals();
        }
    }

    return boundarySizedNormCache_;
}

void Mesh::sortNodes(const IndexArray & perm){

    for (Index i = 0; i < nodeVector_.size(); i ++) nodeVector_[i]->setId(perm[i]);
  //    sort(nodeVector_.begin(), nodeVector_.end(), std::less< int >(mem_fn(&BaseEntity::id)));
    sort(nodeVector_.begin(), nodeVector_.end(), lesserId< Node >);
}

void Mesh::recountNodes(){
    __MS("is in use?")
    for (Index i = 0; i < nodeVector_.size(); i ++) nodeVector_[i]->setId(i);
}

Mesh Mesh::createH2() const {
    Mesh ret(this->dimension());
    ret.createRefined_(*this, false, true);
    ret.setCellAttributes(ret.cellMarkers());
    return ret;
}

Mesh Mesh::createP2() const {
    Mesh ret(this->dimension());
    ret.createRefined_(*this, true, false);
    return ret;
}

int markerT(Node * n0, Node * n1){
    if (n0->marker() == -99 && n1->marker() == -99) return -1;
    if (n0->marker() == -99) return n1->marker();
    if (n1->marker() == -99) return n0->marker();
    if (n0->marker() == n1->marker()) return n1->marker();
    else return 0;
}

Node * Mesh::createRefinementNode_(Node * n0, Node * n1, std::map< std::pair < Index, Index >, Node * > & nodeMatrix){
    Node * n = nodeMatrix[std::make_pair(n0->id(), n1->id())];

    if (!n){
        if (n0 == n1){
            n = this->createNode(n0->pos(), n0->marker()) ;
            nodeMatrix[std::make_pair(n0->id(), n0->id())] = n;
        } else {
            n = this->createNode((n0->pos() + n1->pos()) / 2.0, markerT(n0, n1));
            nodeMatrix[std::make_pair(n0->id(), n1->id())] = n;
            nodeMatrix[std::make_pair(n1->id(), n0->id())] = n;
        }
    }
    return n;
}

void Mesh::createRefined_(const Mesh & mesh, bool p2, bool h2){
    if (this == &mesh) {
        log(Error, WHERE_AM_I, "This mesh and the given mesh need to be different instances.");
        return;
    }
    this->clear();

    std::map< std::pair < Index, Index >, Node * > nodeMatrix;

    for (Index i = 0, imax = mesh.nodeCount(); i < imax; i ++) {
        this->createRefinementNode_(&mesh.node(i), &mesh.node(i), nodeMatrix);
    }

    std::vector < Node * > n;
    for (Index i = 0, imax = mesh.cellCount(); i < imax; i ++){
        const Cell & c = mesh.cell(i);
        Index cID = i;

        switch (c.rtti()){
            case MESH_EDGE_CELL_RTTI:
                n.resize(3);
                n[0] = &node(mesh.cell(i).node(0).id());
                n[1] = &node(mesh.cell(i).node(1).id());
                n[2] = createRefinementNode_(n[0], n[1], nodeMatrix);

                if (h2){
                    std::vector < Node * > e1(2);
                    e1[0] = n[0]; e1[1] = n[2];
                    this->createCell(e1, cID);
                    e1[0] = n[2]; e1[1] = n[1];
                    this->createCell(e1, cID);
                }
                break;
            case MESH_TRIANGLE_RTTI:
                n.resize(6);
                n[0] = &node(mesh.cell(i).node(0).id());
                n[1] = &node(mesh.cell(i).node(1).id());
                n[2] = &node(mesh.cell(i).node(2).id());

                n[3] = createRefinementNode_(n[0], n[1], nodeMatrix);
                n[4] = createRefinementNode_(n[1], n[2], nodeMatrix);
                n[5] = createRefinementNode_(n[2], n[0], nodeMatrix);

                if (h2){
                    this->createTriangle(*n[0], *n[3], *n[5], cID);
                    this->createTriangle(*n[1], *n[4], *n[3], cID);
                    this->createTriangle(*n[2], *n[5], *n[4], cID);
                    this->createTriangle(*n[3], *n[4], *n[5], cID);
                }

                break;
            case MESH_QUADRANGLE_RTTI:
                n.resize(8);
                n[0] = &node(mesh.cell(i).node(0).id());
                n[1] = &node(mesh.cell(i).node(1).id());
                n[2] = &node(mesh.cell(i).node(2).id());
                n[3] = &node(mesh.cell(i).node(3).id());

                n[4] = createRefinementNode_(n[0], n[1], nodeMatrix);
                n[5] = createRefinementNode_(n[1], n[2], nodeMatrix);
                n[6] = createRefinementNode_(n[2], n[3], nodeMatrix);
                n[7] = createRefinementNode_(n[3], n[0], nodeMatrix);

                if (h2){
                    Node *n8 = this->createNode(c.shape().xyz(RVector3(0.5, 0.5)));
                    this->createQuadrangle(*n[0], *n[4], *n8, *n[7], cID);
                    this->createQuadrangle(*n[1], *n[5], *n8, *n[4], cID);
                    this->createQuadrangle(*n[2], *n[6], *n8, *n[5], cID);
                    this->createQuadrangle(*n[3], *n[7], *n8, *n[6], cID);
                }

                break;
            case MESH_TETRAHEDRON_RTTI:
                n.resize(10);
                if (oldTet10NumberingStyle_){

                    for (Index j = 0; j < n.size(); j ++) {

                        n[j] = createRefinementNode_(
                        & this->node(c.node(Tet10NodeSplitZienk[j][0]).id()),
                        & this->node(c.node(Tet10NodeSplitZienk[j][1]).id()),
                                                        nodeMatrix);
                    }

                    if (h2){
                       this->createTetrahedron(*n[4], *n[6], *n[5], *n[0], cID);
                       this->createTetrahedron(*n[4], *n[5], *n[6], *n[9], cID);
                       this->createTetrahedron(*n[7], *n[9], *n[4], *n[1], cID);
                       this->createTetrahedron(*n[7], *n[4], *n[9], *n[5], cID);
                       this->createTetrahedron(*n[8], *n[7], *n[5], *n[2], cID);
                       this->createTetrahedron(*n[8], *n[5], *n[7], *n[9], cID);
                       this->createTetrahedron(*n[6], *n[9], *n[8], *n[3], cID);
                       this->createTetrahedron(*n[6], *n[8], *n[9], *n[5], cID);
                    }

                } else {
                    for (Index j = 0; j < n.size(); j ++) {
                        n[j] = createRefinementNode_(
                        & this->node(c.node(Tet10NodeSplit[j][0]).id()),
                        & this->node(c.node(Tet10NodeSplit[j][1]).id()),
                                                   nodeMatrix);
                    }
                    if (h2){
                        THROW_TO_IMPL
                    }
                }

                break;
            case MESH_HEXAHEDRON_RTTI:
                n.resize(20);
                for (Index j = 0; j < n.size(); j ++) {
                    n[j] = createRefinementNode_(& this->node(c.node(Hex20NodeSplit[j][0]).id()),
                                                 & this->node(c.node(Hex20NodeSplit[j][1]).id()),
                                                 nodeMatrix);
                }
                if (h2){
/* 27 new nodes 3 x 9 = 8 nodes + 12 edges + 6 facets + 1 center
          7-----14------6  \n
         /|            /|  \n
        / |           / |  \n
      15 19  -21-    13 18 \n
      /   |     24  /   |  \n
     /    |        /    |  \n
    4-----12------5  23 |  \n
    | 25  3-----10|-----2  \n
    |    /        |    /   \n
   16   / -22-    17  /    \n
    | 11    -20-  |  9     \n
    | /           | /      \n
    |/            |/       \n
    0------8------1        \n

*/
                    Node *n20 = createRefinementNode_(n[8], n[10], nodeMatrix);
                    Node *n21 = createRefinementNode_(n[12], n[14], nodeMatrix);
                    Node *n22 = createRefinementNode_(n[8], n[12], nodeMatrix);
                    Node *n23 = createRefinementNode_(n[9], n[13], nodeMatrix);
                    Node *n24 = createRefinementNode_(n[10], n[14], nodeMatrix);
                    Node *n25 = createRefinementNode_(n[11], n[15], nodeMatrix);

                    Node *n26 = createRefinementNode_(n20, n21, nodeMatrix);

                    std::vector < Node* > ns(8);
                    Node *n1_[]={ n[0], n[8], n20, n[11], n[16], n22, n26, n25 }; std::copy(&n1_[0], &n1_[8], &ns[0]);
                    this->createCell(ns, cID);

                    Node *n2_[]= { n[8], n[1], n[9], n20, n22, n[17], n23, n26 };  std::copy(&n2_[0], &n2_[8], &ns[0]);
                    this->createCell(ns, cID);

                    Node *n3_[]= { n[11], n20, n[10], n[3], n25, n26, n24, n[19] };  std::copy(&n3_[0], &n3_[8], &ns[0]);
                    this->createCell(ns, cID);

                    Node *n4_[]= { n20, n[9], n[2], n[10], n26, n23, n[18], n24 };  std::copy(&n4_[0], &n4_[8], &ns[0]);
                    this->createCell(ns, cID);

                    Node *n5_[]= { n[16], n22, n26, n25, n[4], n[12], n21, n[15] };  std::copy(&n5_[0], &n5_[8], &ns[0]);
                    this->createCell(ns, cID);

                    Node *n6_[]= { n22, n[17], n23, n26, n[12], n[5], n[13], n21 };  std::copy(&n6_[0], &n6_[8], &ns[0]);
                    this->createCell(ns, cID);

                    Node *n7_[]= { n25, n26, n24, n[19], n[15], n21, n[14], n[7] };  std::copy(&n7_[0], &n7_[8], &ns[0]);
                    this->createCell(ns, cID);

                    Node *n8_[]= { n26, n23, n[18], n24, n21, n[13], n[6], n[14] };  std::copy(&n8_[0], &n8_[8], &ns[0]);
                    this->createCell(ns, cID);

                }

                break;
            case MESH_TRIPRISM_RTTI:
                n.resize(15);
                for (Index j = 0; j < n.size(); j ++) {
                    n[j] = createRefinementNode_(& this->node(c.node(Prism15NodeSplit[j][0]).id()),
                                                 & this->node(c.node(Prism15NodeSplit[j][1]).id()),
                                                 nodeMatrix);
                }
                if (h2){

                    Node *nf1 = createRefinementNode_(n[6], n[9], nodeMatrix);
                    Node *nf2 = createRefinementNode_(n[7], n[10], nodeMatrix);
                    Node *nf3 = createRefinementNode_(n[8], n[11], nodeMatrix);

                    std::vector < Node* > ns(6);
                    Node *n1_[]={ n[0], n[6], n[8], n[12], nf1, nf3 }; std::copy(&n1_[0], &n1_[6], &ns[0]);
                    this->createCell(ns, cID);
                    Node *n2_[]={ n[1], n[7], n[6], n[13], nf2, nf1 }; std::copy(&n2_[0], &n2_[6], &ns[0]);
                    this->createCell(ns, cID);
                    Node *n3_[]={ n[2], n[8], n[7], n[14], nf3, nf2 }; std::copy(&n3_[0], &n3_[6], &ns[0]);
                    this->createCell(ns, cID);
                    Node *n4_[]={ n[6], n[7], n[8], nf1, nf2, nf3 }; std::copy(&n4_[0], &n4_[6], &ns[0]);
                    this->createCell(ns, cID);

                    Node *n5_[]={ n[12], nf1, nf3, n[3], n[9], n[11] }; std::copy(&n5_[0], &n5_[6], &ns[0]);
                    this->createCell(ns, cID);
                    Node *n6_[]={ n[13], nf2, nf1, n[4], n[10], n[9] }; std::copy(&n6_[0], &n6_[6], &ns[0]);
                    this->createCell(ns, cID);
                    Node *n7_[]={ n[14], nf3, nf2, n[5], n[11], n[10] }; std::copy(&n7_[0], &n7_[6], &ns[0]);
                    this->createCell(ns, cID);
                    Node *n8_[]={ nf1, nf2, nf3, n[9], n[10], n[11] }; std::copy(&n8_[0], &n8_[6], &ns[0]);
                    this->createCell(ns, cID);

                }
                break;
            case MESH_PYRAMID_RTTI:
                n.resize(13);
                for (Index j = 0; j < n.size(); j ++) {
                    n[j] = createRefinementNode_(& this->node(c.node(Pyramid13NodeSplit[j][0]).id()),
                                                    & this->node(c.node(Pyramid13NodeSplit[j][1]).id()),
                                                    nodeMatrix);
                }
                if (h2){
                    log(Error, "Sorry, p2-refine for an already p2-refined mesh is not supported.");
                    THROW_TO_IMPL
                }
                break;
            default: std::cerr << c.rtti() <<" " << std::endl; THROW_TO_IMPL  break;
        }

        if (p2 && !h2){
            createCell(n, cID);
        }

    } // for_each cell

    for (Index i = 0; i < mesh.boundaryCount(); i++){

        const Boundary & b = mesh.boundary(i);

        switch (b.rtti()){
            case MESH_BOUNDARY_NODE_RTTI:
                n.resize(1);
                n[0] = &node(b.node(0).id());
                break;
            case MESH_EDGE_RTTI:
                n.resize(3);
                n[0] = &node(b.node(0).id());
                n[1] = &node(b.node(1).id());
                n[2] = createRefinementNode_(n[0], n[1], nodeMatrix);
                break;
            case MESH_TRIANGLEFACE_RTTI:
                n.resize(6);
                n[0] = &node(b.node(0).id());
                n[1] = &node(b.node(1).id());
                n[2] = &node(b.node(2).id());

                n[3] = createRefinementNode_(n[0], n[1], nodeMatrix);
                n[4] = createRefinementNode_(n[1], n[2], nodeMatrix);
                n[5] = createRefinementNode_(n[2], n[0], nodeMatrix);
                break;
            case MESH_QUADRANGLEFACE_RTTI:
                n.resize(8);
                n[0] = &node(b.node(0).id());
                n[1] = &node(b.node(1).id());
                n[2] = &node(b.node(2).id());
                n[3] = &node(b.node(3).id());

                n[4] = createRefinementNode_(n[0], n[1], nodeMatrix);
                n[5] = createRefinementNode_(n[1], n[2], nodeMatrix);
                n[6] = createRefinementNode_(n[2], n[3], nodeMatrix);
                n[7] = createRefinementNode_(n[3], n[0], nodeMatrix);
                break;
            default: std::cerr << b.rtti() <<" " << std::endl; THROW_TO_IMPL  break;
        }

        if (p2 && !h2){
            createBoundary(n, b.marker());
        } else {
            switch (b.rtti()){
                case MESH_BOUNDARY_NODE_RTTI:
                    this->createBoundary(n, b.marker());
                    break;
                case MESH_EDGE_RTTI:
                    this->createEdge(*n[0], *n[2], b.marker());
                    this->createEdge(*n[2], *n[1], b.marker());
                    break;
                case MESH_TRIANGLEFACE_RTTI:
                    this->createTriangleFace(*n[0], *n[3], *n[5], b.marker());
                    this->createTriangleFace(*n[1], *n[4], *n[3], b.marker());
                    this->createTriangleFace(*n[2], *n[5], *n[4], b.marker());
                    this->createTriangleFace(*n[3], *n[4], *n[5], b.marker());
                    break;
                case MESH_QUADRANGLEFACE_RTTI:
                    /*
                     * 3---6---2
                     * |   |   |
                     * 7---8---5
                     * |   |   |
                     * 0---4---1
                    */
                    Node *n8 = nodeMatrix[std::make_pair(n[4]->id(), n[6]->id())];
                    if (!n8) n8 = createRefinementNode_(n[5], n[7], nodeMatrix);

                    this->createQuadrangleFace(*n[0], *n[4], *n8, *n[7], b.marker());
                    this->createQuadrangleFace(*n[1], *n[5], *n8, *n[4], b.marker());
                    this->createQuadrangleFace(*n[2], *n[6], *n8, *n[5], b.marker());
                    this->createQuadrangleFace(*n[3], *n[7], *n8, *n[6], b.marker());

                    break;

            }
        } // if not p2
    } // for_each boundary

    //! Copy data if available
    for (std::map < std::string, RVector >::const_iterator
         it = mesh.dataMap().begin(); it != mesh.dataMap().end(); it ++){

        if (it->second.size() == mesh.cellCount()){
            addData(it->first, it->second(this->cellMarkers()));
        } else if (it->second.size() == mesh.nodeCount()){
            log(Warning, "Skip copying node data into refined mesh:", it->first);
        } else if (it->second.size() == mesh.boundaryCount()){
            log(Warning, "Skip copying boundary data into refined mesh:", it->first);
        }
    }
    //! copy original marker into the new mesh
    this->setCellMarkers(RVector(mesh.cellMarkers())(this->cellMarkers()));

}

void Mesh::cleanNeighborInfos(){
    //std::cout << "Mesh::cleanNeighborInfos()"<< std::endl;
    for (Index i = 0; i < cellCount(); i ++){
        cell(i).cleanNeighborInfos();
    }
    for (Index i = 0; i < boundaryCount(); i ++){
        boundary(i).setLeftCell(NULL);
        boundary(i).setRightCell(NULL);
    }
}

void Mesh::createNeighborInfos(bool force){
    if (!neighborsKnown_ || force){
        this->cleanNeighborInfos();

//         Stopwatch sw(true);

        for (Index i = 0; i < cellCount(); i ++){
            createNeighborInfosCell_(&cell(i));
        }
        neighborsKnown_ = true;
    } else {
//         __M
    }

//     std::cout << med << " " << med/cellCount() << std::endl;
}

void Mesh::fixBoundaryDirections(){
    createNeighborInfos();
    for (Index i = 0; i < this->boundaryCount(); i ++ ){
        Boundary * b = this->boundaryVector_[i];

        if (b->leftCell() != NULL && b->rightCell() == NULL){
            if (!b->normShowsOutside(*b->leftCell())){
                // should not happen
                b->swapNorm(false);
            }
        }
        if (b->leftCell() == NULL && b->rightCell() != NULL){
            if (!b->normShowsOutside(*b->rightCell())){
                // __MS(b)
                b->swapNorm(true);
            }
        }
    }
}

void Mesh::createNeighborInfosCell_(Cell *c){

    for (Index j = 0; j < c->boundaryCount(); j++){
        if (c->neighborCell(j)) continue;

        c->findNeighborCell(j);
        std::vector < Node * > nodes(c->boundaryNodes(j));
//         __M
//         std::cout << *c << std::endl;
//
//         std::cout << findBoundary(nodes) << std::endl;
//         __M
        Boundary * bound = createBoundary(nodes, 0);

//         Boundary * bound = findBoundary(*nodes[0], *nodes[1], *nodes[2]);
//         Boundary * bound = findBoundary(nodes);
//         if (!bound) {
//             bound = createBoundary_< TriangleFace >(nodes, 0, boundaryCount());
//         }

        bool cellIsLeft = true;
        if (bound->shape().nodeCount() == 2) {
            cellIsLeft = (c->boundaryNodes(j)[0]->id() == bound->node(0).id());
        } else if (bound->shape().nodeCount() > 2) {
            // normal vector of boundary shows outside for left cell ... every boundary needs a left cell
            if (bound->normShowsOutside(*c)){
                cellIsLeft = true;
            } else {
                cellIsLeft = false;
            }
        }

        if (bound->leftCell() == NULL && cellIsLeft) {
            if (bound->rightCell() == c){
                //* we were already here .. no need to do it again
                continue;
            }
            bound->setLeftCell(c);
            if (c->neighborCell(j) && bound->rightCell() == NULL) bound->setRightCell(c->neighborCell(j));

        } else if (bound->rightCell() == NULL){
            if (bound->leftCell() == c){
                //* we were already here .. no need to do it again
                continue;
            } else {
                bound->setRightCell(c);
                if (c->neighborCell(j) && bound->leftCell() == NULL ) bound->setLeftCell(c->neighborCell(j));
            }
        }

//         if (!bound->leftCell()){
//             std::cout << *bound << " " << bound->leftCell() << " " << *bound->rightCell() << std::endl;
//             throwError(WHERE + " Ooops, crosscheck -- every boundary need left cell.");
//         }

//         std::cout << bound->id() << " " << bound->leftCell() << " " << bound->rightCell() << std::endl;

        //** cross check;
        if (((bound->leftCell() != c) && (bound->rightCell() != c)) ||
            (bound->leftCell() == bound->rightCell())){
//             std::cerr << *c << std::endl;
//             std::cerr << *bound << std::endl;
//             std::cerr << bound->leftCell() << " " << bound->rightCell() << std::endl;
//             if (bound->leftCell()){
//                 std::cerr << *bound->leftCell() << std::endl;
//             }
//             if (bound->rightCell()){
//                 std::cerr << *bound->rightCell() << std::endl;
//             }


        } else {
//                     std::cout << nBounds << std::endl;
//                     std::cerr << bound->leftCell() << " " << bound->rightCell() << std::endl;
        }
    } // for_each boundary in cell
}

void Mesh::create1DGrid(const RVector & x){
    this->clear();
    this->setDimension(1);
    if (unique(sort(x)).size() != x.size()) {
        std::cerr << WHERE_AM_I << "Warning! there are non-unique values in pos" << std::endl;
    }

    if (x.size() > 1){
        this->createNode(x[0], 0.0, 0.0);
        for (Index i = 1; i < x.size(); i ++){
            this->createNode(x[i], 0.0, 0.0);
            std::vector < Node * > nodes(2);
            nodes[0] = & node(nodeCount() - 2);
            nodes[1] = & node(nodeCount() - 1);
            this->createCell(nodes);
        }
        this->createNeighborInfos();

        for (Index i = 0; i < boundaryCount(); i ++){
            if (boundary(i).leftCell() == NULL || boundary(i).rightCell() == NULL){
                if (std::fabs(boundary(i).node(0).pos()[0] - x[0]) < TOLERANCE) {
                    boundary(i).setMarker(1);
                } else if (std::fabs(boundary(i).node(0).pos()[0] - x[x.size()-1]) < TOLERANCE){
                    boundary(i).setMarker(2);
                }
            }
        }

    } else {
        std::cerr << WHERE_AM_I << "Warning! there are too few positions given: "
                << x.size() << std::endl;
    }
}

void Mesh::create2DGrid(const RVector & x, const RVector & y, int markerType,
                        bool worldBoundaryMarker){

    this->clear();
    this->setDimension(2);
    if (unique(sort(x)).size() != x.size()) {
        std::cerr << WHERE_AM_I << "Warning! there are non-unique values in pos" << std::endl;
    }

    if (unique(sort(y)).size() != y.size()) {
        std::cerr << WHERE_AM_I << "Warning! there are non-unique values in pos" << std::endl;
    }

    int marker = 0;
    if (x.size() > 1 && y.size() > 1){
        for (Index i = 0; i < y.size(); i ++){
            if (i > 0 && markerType == 2) marker++;

            for (Index j = 0; j < x.size(); j ++){
                this->createNode(x[j], y[i], 0.0);

                if (i > 0 && j > 0){
                    if (markerType == 1 || markerType == 12) marker++;
                    std::vector < Node * > nodes(4);
                    nodes[3] = & node(this->nodeCount() - 2);
                    nodes[2] = & node(this->nodeCount() - 1);
                    nodes[1] = & node(this->nodeCount() - 1 - x.size());
                    nodes[0] = & node(this->nodeCount() - 2 - x.size());

                    this->createCell(nodes, marker);

//                     this->createTriangle(*nodes[1], *nodes[2], *nodes[3], marker);
//                     this->createTriangle(*nodes[0], *nodes[1], *nodes[3], marker);

                }
            }
            if (markerType == 1) marker = 0;
        }
        this->createNeighborInfos();

        for (Index i = 0; i < boundaryCount(); i ++){
            if (boundary(i).leftCell() == NULL || boundary(i).rightCell() == NULL){
                if (worldBoundaryMarker){
                    // Left
                    if (std::abs(boundary(i).norm()[0] + 1.0) < TOLERANCE) boundary(i).setMarker(MARKER_BOUND_MIXED);
                    // Right
                    else if (std::abs(boundary(i).norm()[0] - 1.0) < TOLERANCE) boundary(i).setMarker(MARKER_BOUND_MIXED);
                    // Top
                    else if (std::abs(boundary(i).norm()[1] - 1.0) < TOLERANCE) boundary(i).setMarker(MARKER_BOUND_HOMOGEN_NEUMANN);
                    // Bottom
                    else if (std::abs(boundary(i).norm()[1] + 1.0) < TOLERANCE) boundary(i).setMarker(MARKER_BOUND_MIXED);
                } else {
                    // Left
                    if (std::abs(boundary(i).norm()[0] + 1.0) < TOLERANCE) boundary(i).setMarker(1);
                    // Right
                    else if (std::abs(boundary(i).norm()[0] - 1.0) < TOLERANCE) boundary(i).setMarker(2);
                    // Bottom
                    else if (std::abs(boundary(i).norm()[1] + 1.0) < TOLERANCE) boundary(i).setMarker(3);
                    // Top
                    else if (std::abs(boundary(i).norm()[1] - 1.0) < TOLERANCE) boundary(i).setMarker(4);
                }
            }
        }

    } else {
        std::cerr << WHERE_AM_I << "Warning! there are too few positions given: "
            << x.size() << " " << y.size() << std::endl;
    }
}

void Mesh::create3DGrid(const RVector & x, const RVector & y, const RVector & z,
                        int markerType, bool worldBoundaryMarker){

    this->clear();
    this->setDimension(3);
    if (unique(sort(x)).size() != x.size()) {
        std::cerr << WHERE_AM_I << "Warning! there are non-unique values in pos" << std::endl;
    }

    if (unique(sort(y)).size() != y.size()) {
        std::cerr << WHERE_AM_I << "Warning! there are non-unique values in pos" << std::endl;
    }

    if (unique(sort(z)).size() != z.size()) {
        std::cerr << WHERE_AM_I << "Warning! there are non-unique values in pos" << std::endl;
    }

    int marker = 0;
    if (x.size() > 1 && y.size() > 1 && z.size() > 1){
        for (Index k = 0; k < z.size(); k ++){

            if (k > 0 && markerType == 3) marker++; //** count only increasing z

            for (Index j = 0; j < y.size(); j ++){

                if (j > 0 && markerType == 2) marker++;  //** count increasing y or yz
                if (j > 0 && k > 0 && markerType == 23) marker++;  //** count increasing y or yz

                for (Index i = 0; i < x.size(); i ++){ //**  count increasing x, yz, xz or xyz

                    this->createNode(x[i], y[j], z[k]);

                    if (i > 0 && j > 0 && k > 0){
                        if (markerType == 1 || markerType == 12 || markerType == 13 || markerType == 123) marker++; //** increasing y

                        std::vector < Node * > nodes(8);

                        nodes[7] = & node(this->nodeCount() - 2);
                        nodes[6] = & node(this->nodeCount() - 1);
                        nodes[5] = & node(this->nodeCount() - 1 - x.size());
                        nodes[4] = & node(this->nodeCount() - 2 - x.size());

                        nodes[3] = & node(this->nodeCount() - 2 - x.size() * y.size());
                        nodes[2] = & node(this->nodeCount() - 1 - x.size() * y.size());
                        nodes[1] = & node(this->nodeCount() - 1 - x.size() - x.size() * y.size());
                        nodes[0] = & node(this->nodeCount() - 2 - x.size() - x.size() * y.size());
                        this->createCell(nodes, marker);
                    } //** first row/column/layer
                } //** x loop (i)
                if (markerType == 1) marker = 0;
                if (j > 0 && k > 0 && markerType == 13) marker -= (x.size() - 1);
            } //** y loop (j)
//            if (k > 0 && markerType == 13) marker -= (x.size() - 1) * (y.size() - 1);
            if (k > 0 && markerType == 13) marker += (x.size() - 1);
            if (markerType == 2 || markerType == 12) marker = 0;
        } //** z loop (k)
        this->createNeighborInfos();

        for (Index i = 0; i < boundaryCount(); i ++){
            if (boundary(i).leftCell() == NULL || boundary(i).rightCell() == NULL){

                if (worldBoundaryMarker){
                    // Left
                    if (std::abs(boundary(i).norm()[0] + 1.0) < TOLERANCE)
                        boundary(i).setMarker(MARKER_BOUND_MIXED);
                    // Right
                    else if (std::abs(boundary(i).norm()[0] - 1.0) < TOLERANCE) 
                        boundary(i).setMarker(MARKER_BOUND_MIXED);
                    // Bottom
                    else if (std::abs(boundary(i).norm()[2] + 1.0) < TOLERANCE) 
                        boundary(i).setMarker(MARKER_BOUND_MIXED);
                    // Top
                    else if (std::abs(boundary(i).norm()[2] - 1.0) < TOLERANCE) 
                        boundary(i).setMarker(MARKER_BOUND_HOMOGEN_NEUMANN);
                    // Front
                    else if (std::abs(boundary(i).norm()[1] + 1.0) < TOLERANCE)
                        boundary(i).setMarker(MARKER_BOUND_MIXED);
                    // Back
                    else if (std::abs(boundary(i).norm()[1] - 1.0) < TOLERANCE)
                        boundary(i).setMarker(MARKER_BOUND_MIXED);

                } else {
                    // Left
                    if (std::abs(boundary(i).norm()[0] + 1.0) < TOLERANCE) 
                        boundary(i).setMarker(1);
                    // Right
                    else if (std::abs(boundary(i).norm()[0] - 1.0) < TOLERANCE) 
                        boundary(i).setMarker(2);
                    // Bottom
                    else if (std::abs(boundary(i).norm()[2] + 1.0) < TOLERANCE) 
                        boundary(i).setMarker(3);
                    // Top
                    else if (std::abs(boundary(i).norm()[2] - 1.0) < TOLERANCE) 
                        boundary(i).setMarker(4);
                    // Front
                    else if (std::abs(boundary(i).norm()[1] + 1.0) < TOLERANCE) 
                        boundary(i).setMarker(5);
                    // Back
                    else if (std::abs(boundary(i).norm()[1] - 1.0) < TOLERANCE) 
                        boundary(i).setMarker(6);
                }
            }
        }
    } else {
        std::cerr << WHERE_AM_I << "Warning! there are too few positions given: "
            << x.size() << " " << y.size() << " " << z.size() << std::endl;
    }
}

void Mesh::createMeshByBoundaries(const Mesh & mesh, const std::vector < Boundary * > & bounds){
    if (this == &mesh) {
        log(Error, WHERE_AM_I, "This mesh and the given mesh need to be different instances.");
        return;
    }
    this->clear();
    this->setDimension(mesh.dim());

    std::map < int, Node* > nodeMap;

    //** Create new nodes
    for (size_t i = 0; i < bounds.size(); i ++){
        MeshEntity * ent = bounds[i];
        for (Index j = 0; j < ent->nodeCount(); j ++){
             if (nodeMap.count(ent->node(j).id()) == 0){
                 nodeMap[ent->node(j).id()] = this->createNode(ent->node(j));
             }
        }
    }

    //! Create new boundaries
    for (size_t i = 0; i < bounds.size(); i ++){
        MeshEntity * ent = bounds[i];
        std::vector < Node * > nodes(ent->nodeCount());
        for (Index j = 0; j < nodes.size(); j ++){
            nodes[j] = nodeMap[ent->node(j).id()];
        }

        createBoundary(nodes, bounds[i]->marker());
    }

}

void Mesh::createMeshByCells(const Mesh & mesh, const std::vector < Cell * > & cells){
    if (this == &mesh) {
        log(Error, WHERE_AM_I, "This mesh and the given mesh need to be different instances.");
        return;
    }
    this->clear();
    this->setDimension(mesh.dim());

    std::map < int, Node* > nodeMap;
    IndexArray idxList;

    //** Create new nodes
    for (Index i = 0; i < cells.size(); i ++){

        Cell * cell = cells[i];

        for (Index j = 0; j < cell->nodeCount(); j ++){
            if (nodeMap.count(cell->node(j).id()) == 0){

                nodeMap[cell->node(j).id()] =
                        this->createNode(cell->node(j).pos(),
                                         cell->node(j).marker());
            }
        }
    }

    //! Create new cells
    for (Index i = 0; i < cells.size(); i ++){
        Cell * cell = cells[i];

        std::vector < Node * > nodes(cell->nodeCount());

        for (Index j = 0; j < nodes.size(); j ++){
            nodes[j] = nodeMap[cell->node(j).id()];
        }

        createCell(nodes, cell->marker());
        idxList.push_back(cell->id());
    }

    //! copy all boundary with marker != 0
    for (Index i = 0, imax = mesh.boundaryCount(); i < imax; i ++){
        Boundary * bound = &mesh.boundary(i);

        if (bound->marker() != 0){
            bool inside = true;
            std::vector < Node * > nodes(bound->nodeCount());

            for (Index j = 0, jmax = bound->nodeCount(); j < jmax; j ++){
                if (nodeMap.find(bound->node(j).id()) != nodeMap.end()) {
                    nodes[j] = nodeMap[bound->node(j).id()];
                } else {
                    inside = false;
                    break;
                }
            }
            if (inside){
                //! check that all nodes have a common cell
                if (findCommonCell(nodes, false)){
                    createBoundary(nodes, bound->marker());
                }
            }
        }
    }

    //! Copy data if available
    for (std::map < std::string, RVector >::const_iterator
         it = mesh.dataMap().begin(); it != mesh.dataMap().end(); it ++){

        if (it->second.size() == mesh.cellCount()){
            addData(it->first, it->second(idxList));
        } else if (it->second.size() == mesh.nodeCount()){
            THROW_TO_IMPL
        } else if (it->second.size() == mesh.boundaryCount()){
            THROW_TO_IMPL
        }
    }

    //! Create all remaining boundaries
    // createNeighborInfos();
}


void Mesh::createMeshByCellIdx(const Mesh & mesh, const IndexArray & idxListIn){
    if (this == &mesh) {
        log(Error, WHERE_AM_I, "This mesh and the given mesh need to be different instances.");
        return;
    }
    this->clear();
    this->setDimension(mesh.dim());

    IndexArray idxList = unique(sort(idxListIn));

    if (idxList.size() != idxListIn.size()){
        std::cerr << "This should not happen: double values in idxListIn: "
                  << str(idxListIn.size()) << " "
                  << str(idxList.size()) << std::endl;
    }

    return createMeshByCells(mesh, mesh.cells(idxList));
}

Mesh Mesh::createMeshByCellIdx(const IndexArray & idxList){
    Mesh mesh(dimension());
    mesh.createMeshByCellIdx(*this, idxList);
    return mesh;
}

void Mesh::createMeshByMarker(const Mesh & mesh, int from, int to){
    if (this == &mesh) {
        log(Error, WHERE_AM_I, "This mesh and the given mesh need to be different instances.");
        return;
    }
    if (to == -1) to = MAX_INT;
    else if (to == 0) to = from + 1;

    IndexArray cellIdx;

    for (Index i = 0; i < mesh.cellCount(); i ++){
        if (mesh.cell(i).marker() >= from && mesh.cell(i).marker() < to){
            cellIdx.push_back(i);
        }
    }
    createMeshByCellIdx(mesh, cellIdx);
}

Mesh Mesh::createSubMesh(const std::vector< Cell * > & cells) const {
    Mesh mesh(dimension());
    mesh.createMeshByCells(*this, cells);
    return mesh;
}

Mesh Mesh::createSubMesh(const std::vector< Boundary * > & bounds) const {
    Mesh mesh(dimension());
    mesh.createMeshByBoundaries(*this, bounds);
    return mesh;
}

Mesh Mesh::createSubMesh(const std::vector< Node * > & nodes) const {
    Mesh mesh(dimension());
    THROW_TO_IMPL
    return mesh;
}

void Mesh::addData(const std::string & name, const RVector & data) {
  //  std::cout << "add export Data: " << name << " " << min(data) << " "  << max(data) << std::endl;
    if (dataMap_.count(name)){
        dataMap_[name] = data;
    } else {
        dataMap_.insert(std::make_pair(name, data));
    }
}

RVector Mesh::data(const std::string & name) const {
    if (dataMap_.count(name)){
        return dataMap_.find(name)->second;
    } else {
        throwError(" Warning!! requested export 'data' vector " + name +
        " does not exist.");
    }
    return RVector(0);
}

void Mesh::clearData(){
    dataMap_.clear();
}

void Mesh::dataInfo() const{
    if (dataMap_.empty()){
        std::cout << "No data." << std::endl;
    } else {
        for (std::map < std::string, RVector >::const_iterator
            it = dataMap_.begin(); it != dataMap_.end(); it ++){
            std::cout << it->first << ": " << str(it->second.size()) << std::endl;
        }
    }
}

IVector Mesh::nodeMarkers() const {
    IVector tmp(nodeCount());
    std::transform(nodeVector_.begin(), nodeVector_.end(), tmp.begin(), std::mem_fn(& Node::marker));
    return tmp;
}

IVector Mesh::boundaryMarkers() const {
    IVector tmp(boundaryCount());
    std::transform(boundaryVector_.begin(), boundaryVector_.end(), tmp.begin(),
                   std::mem_fn(&Boundary::marker));
    return tmp;
}

RVector Mesh::cellAttributes() const{
    #ifdef _MSC_VER
	std::vector < double > tmp(cellCount());
    std::transform(cellVector_.begin(), cellVector_.end(), tmp.begin(),
                    std::mem_fn(&Cell::attribute));
	return tmp;
	#else
	RVector tmp(cellCount());
    std::transform(cellVector_.begin(), cellVector_.end(), tmp.begin(),
                    std::mem_fn(&Cell::attribute));
    return tmp;
	#endif
}

void Mesh::setCellAttributes(const RVector & attr){
    if (attr.size() != (uint)cellCount()){
        throwError(WHERE_AM_I + " std::vector attr.size() != cellCount()" + str(attr.size()) + " " + str(cellCount()));
    }
    for (Index i = 0; i < cellCount(); i ++) cell(i).setAttribute(attr[i]);
}

void Mesh::setCellAttributes(double attr){
    for (Index i = 0; i < cellCount(); i ++) cell(i).setAttribute(attr);
}

void Mesh::mapCellAttributes(const std::map < float, float > & aMap){
    std::map< float, float >::const_iterator itm;

    if (aMap.size() != 0){
        for (Index i = 0, imax = cellCount(); i < imax; i++){
            itm = aMap.find(float(cell(i).marker()));
            if (itm != aMap.end()) cell(i).setAttribute((*itm).second);
        }
    }
}

void Mesh::mapBoundaryMarker(const std::map < int, int > & aMap){
    std::map< int, int >::const_iterator itm;
    if (aMap.size() != 0){
        for (Index i = 0, imax = boundaryCount(); i < imax; i++){
            itm = aMap.find(boundary(i).marker());
            if (itm != aMap.end()){
	       boundary(i).setMarker((*itm).second);
            }
        }
    }
}

void Mesh::prolongateEmptyCellsValues(RVector & vals, double background) const {
    IndexArray emptyList(find(abs(vals) < TOLERANCE));
    if (emptyList.size() == 0) return;

    if (background > -9e99){
        vals[emptyList] = background;
        return;
    }
    bool smooth = false;
    bool horizontalWeight = true;
    Index prolongatedValues = 0;

    if (emptyList.size() > 0){
        if (deepDebug()) {
            std::cout << "Prolongate " << emptyList.size()
                      << " empty cells. (" << this->cellCount() << ")" << std::endl;
        }

        std::map< Cell*, double > prolongationMap;
        Cell * cell;
        RVector3 XY(1., 1., 0.);
        if (this->dim() == 2) XY[1] = 0.0;

        for (Index i = 0; i < emptyList.size(); i ++){
            cell = &this->cell(emptyList[i]);

            double weight = 0.0;
            double val = 0.0;
            for (Index j = 0; j < cell->neighborCellCount(); j ++){
                Cell * nCell = cell->neighborCell(j);
                if (nCell){
                    if (abs(vals[nCell->id()]) > TOLERANCE){
                        if (horizontalWeight){
                            Boundary * b=findCommonBoundary(*nCell, *cell);
                            if (b){
                                double zWeight = (b->norm()*XY).abs() + 1e-6;
                                val += vals[nCell->id()] * zWeight;
                                weight += zWeight;
                            }
                        } else {
                            val += vals[nCell->id()];
                            weight += 1.0;
                        }
                    }
                }
            }
            if (weight > 1e-8) {
                prolongatedValues ++;
                if (smooth){
                    vals[cell->id()] = val / weight;
                } else {
                    prolongationMap[cell] = val / weight;
                }
            }
        }

        if (!smooth){
            for (auto & x: prolongationMap){
                vals[x.first->id()] = x.second;
            }
        }
        if (!prolongatedValues){
            this->exportVTK("fillEmptyCellsFail");
            log(Warning, "cannot fill emptyList: see fillEmptyCellsFail.vtk. Fill up empty with.", emptyList.size(), mean(vals));
            vals[emptyList] = mean(vals);
            exit(1);
        }
        prolongateEmptyCellsValues(vals, background);
    }
}
void Mesh::geometryChanged(){
    rangesKnown_ = false;
    staticGeometry_ = false;
}
Mesh & Mesh::transform(const RMatrix & mat){
//         std::for_each(nodeVector_.begin(), nodeVector_.end(),
//                        bind2nd(std::mem_fn(&Node::pos().transform), mat));
    for (auto &n: nodeVector_) n->transform(mat);
    for (auto &n: holeMarker_) n.transform(mat);
    for (auto &n: regionMarker_) n.transform(mat);

    if (isGeometry_){
        for (auto &b: boundaryVector_){
            if (b->rtti() == MESH_POLYGON_FACE_RTTI){
                for (auto &p: dynamic_cast< PolygonFace * >(b)->holeMarkers()){
                    p.transform(mat);
                }
            }
        }
    }
    geometryChanged();
    return *this;
}

Mesh & Mesh::scale(const RVector3 & s){
    for (auto &n: nodeVector_) n->scale(s);
    for (auto &n: holeMarker_) n.scale(s);
    for (auto &n: regionMarker_) n.scale(s);

    if (isGeometry_){
        for (auto &b: boundaryVector_){
            if (b->rtti() == MESH_POLYGON_FACE_RTTI){
                for (auto &p: dynamic_cast< PolygonFace * >(b)->holeMarkers()){
                    p.scale(s);
                }
            }
        }
    }
    geometryChanged();
    return *this;
}

Mesh & Mesh::translate(const RVector3 & t){
    for (auto &n: nodeVector_) n->translate(t);
    for (auto &n: holeMarker_) n.translate(t);
    for (auto &n: regionMarker_) n.translate(t);

    if (isGeometry_){
        for (auto &b: boundaryVector_){
            if (b->rtti() == MESH_POLYGON_FACE_RTTI){
                for (auto &p: dynamic_cast< PolygonFace * >(b)->holeMarkers()){
                    p.translate(t);
                }
            }
        }
    }
    geometryChanged();
    return *this;
}

Mesh & Mesh::rotate(const RVector3 & r){
    for (auto &n: nodeVector_) n->rotate(r);
    for (auto &n: holeMarker_) n.rotate(r);
    for (auto &n: regionMarker_) n.rotate(r);

    if (isGeometry_){
        for (auto &b: boundaryVector_){
            if (b->rtti() == MESH_POLYGON_FACE_RTTI){
                for (auto &p: dynamic_cast< PolygonFace * >(b)->holeMarkers()){
                    p.rotate(r);
                }
            }
        }
    }
    geometryChanged();
    return *this;
}

Mesh & Mesh::deform(const R3Vector & eps, double magnify){
    ASSERT_VEC_SIZE(eps, this->nodeCount())
    for (auto &n: nodeVector_) n->translate(magnify * eps[n->id()]);
    geometryChanged();
    return *this;
}

Mesh & Mesh::deform(const RVector & eps, double magnify){
    Index dof = this->nodeCount();
    ASSERT_VEC_SIZE(eps, dof *this->dim())

    if (this->dim() == 1){
        for (auto &n: nodeVector_) n->translate(magnify * eps[n->id()]);
    } else if (this->dim() == 2){
        for (auto &n: nodeVector_){
            n->translate(magnify * eps[n->id()],
                         magnify * eps[n->id() + dof]);
        }
    } else if (this->dim() == 3){
        for (auto *n: nodeVector_)
            n->translate(magnify * eps[n->id()],
                         magnify * eps[n->id() + dof],
                         magnify * eps[n->id() + 2 * dof]);
    }
    geometryChanged();
    return *this;
}

void Mesh::swapCoordinates(Index i, Index j){
    for (auto &n: nodeVector_) n->swap(i,j);
    for (auto &n: holeMarker_) n.swap(i,j);
    for (auto &n: regionMarker_) n.swap(i,j);

    if (isGeometry_){
        for (auto &b: boundaryVector_){
            if (b->rtti() == MESH_POLYGON_FACE_RTTI){
                for (auto &p: dynamic_cast< PolygonFace * >(b)->holeMarkers()){
                    p.swap(i,j);
                }
            }
        }
    }
    geometryChanged();
}


void Mesh::relax(){
   THROW_TO_IMPL
   //  int E = 0;

//     for (int T = 6; T >= 3; T--){
//       for (int s = 0; s < Ns; s++){
// 	if (side[s].mark == 0){
// 	  if ((node[side[s].a].mark == 0) &&
// 	       (node[side[s].b].mark == 0) &&
// 	       (node[side[s].c].mark == 0) &&
// 	       (node[side[s].d].mark == 0)) {
// 	    E = node[side[s].c].Nne + node[side[s].d].Nne - node[side[s].a].Nne - node[side[s].b].Nne;

// 	    if (E == T) {
// 	      node[side[s].a].Nne++; node[side[s].b].Nne++;
// 	      node[side[s].c].Nne--; node[side[s].d].Nne--;
// 	      swap_side(s);
// 	    }
// 	  }
// 	}
//       }
//     }
  }

void Mesh::smooth(bool nodeMoving, bool edgeSliding, uint smoothFunction, uint smoothIteration){
    createNeighborInfos();

    for (Index j = 0; j < smoothIteration; j++){
//         if (edgeSwapping) {
//             for (Index i = 0; i < boundaryCount(); i++) dynamic_cast< Edge & >(boundary(i)).swap(1);
//         }
        if (nodeMoving) {
            for (Index i = 0; i < nodeCount(); i++) {
                bool forbidMove = (node(i).marker() != 0);

                std::pair < Boundary *, Boundary * > slide(0, 0);
                bool noSlide = false;
                for (std::set< Boundary * >::iterator it = node(i).boundSet().begin();
                     it != node(i).boundSet().end(); it ++){

                    if ((*it)->marker() != 0){
                        if (slide.first == 0){
                            slide.first = (*it);
                        } else {

                            if (slide.second == 0){
                                if (slide.first->norm() == (*it)->norm()){
                                    slide.second = (*it);
                                } else {
                                    // two marker bounds with different norm -> corner
                                    noSlide = true;
                                }
                            } else {
                                // more than two marker bounds -> corner
                                noSlide = true;
                            }
                        }
                    }

                    if (edgeSliding) {
                        forbidMove = forbidMove || noSlide;
                    }else {
                        forbidMove = forbidMove || (*it)->marker() != 0;
                    }

                    if (!edgeSliding){
                        forbidMove = forbidMove || ((*it)->leftCell() == NULL || (*it)->rightCell() == NULL);
                    }

                    if (forbidMove) break;
                }

                if (!forbidMove) {
                    if (slide.first && slide.second){
                    // move weighted with itself as double weight .. results in slight slide
                        node(i).setPos((
                                slide.first->node(0).pos() +
                                slide.first->node(1).pos() +
                                slide.second->node(0).pos() +
                                slide.second->node(1).pos()) / 4.0);
                    } else {
                        node(i).smooth(smoothFunction);
                    }
                }
            }
        }
    }
}

void Mesh::fillKDTree_() const {
    
    if (!tree_) tree_ = new KDTreeWrapper();

    if (tree_->size() != nodeCount(true)){

        if (tree_->size() == 0){
<<<<<<< HEAD
            for_each(nodeVector_.begin(), nodeVector_.end(), 
                std::bind(&KDTreeWrapper::insert, tree_, _1));

            for_each(secNodeVector_.begin(), secNodeVector_.end(), 
                std::bind(&KDTreeWrapper::insert, tree_, _1));
=======
            // for_each(nodeVector_.begin(), nodeVector_.end(), boost::bind(&KDTreeWrapper::insert, tree_, _1));
            // for_each(secNodeVector_.begin(), secNodeVector_.end(), boost::bind(&KDTreeWrapper::insert, tree_, _1));
            for_each(nodeVector_.begin(), nodeVector_.end(), 
                     [&](Node * n){tree_->insert(n);});
            for_each(secNodeVector_.begin(), secNodeVector_.end(), 
                     [&](Node * n){tree_->insert(n);});
>>>>>>> 7d464107

            tree_->tree()->optimize();
        } else {
            deletePtr()(tree_);
            tree_ = nullptr;
            this->fillKDTree_();
        }
    }
}

void Mesh::addRegionMarker(const RegionMarker & reg){
    regionMarker_.push_back(reg);
}

void Mesh::addRegionMarker(const RVector3 & pos, int marker, double area){
    if (area < 0) {
        addHoleMarker(pos);
    } else {
        regionMarker_.push_back(RegionMarker(pos, marker, area));
    }
}

void Mesh::addHoleMarker(const RVector3 & pos){
    holeMarker_.push_back(pos);
}

void Mesh::interpolationMatrix(const PosVector & q, RSparseMapMatrix & I){
    I.resize(q.size(), this->nodeCount());

    Index count = 0;
    Cell * c = 0;
    RVector cI;

    for (Index i = 0; i < q.size(); i ++ ){
        c = this->findCell(q[i], count, false);
        if (c){
            cI.resize(c->nodeCount());
            c->N(c->shape().rst(q[i]), cI);

            for (Index j = 0; j < c->nodeCount(); j ++){
                I.addVal(i, c->ids()[j], cI[j]);
            }
        }
    }
}

void Mesh::interpolationMatrix(const std::vector < PosVector > & q,         
                               std::vector < RSparseMapMatrix > & I){
    for (auto & qi: q){
        I.push_back(RSparseMapMatrix());
        interpolationMatrix(qi, I.back());
    }
}
    
RSparseMapMatrix Mesh::interpolationMatrix(const PosVector & q){
    RSparseMapMatrix I;
    interpolationMatrix(q, I);
    return I;
}

std::vector < RSparseMapMatrix > Mesh::interpolationMatrix(
                                        const std::vector < PosVector > & q){
    std::vector < RSparseMapMatrix > I;
    interpolationMatrix(q, I);
    return I;
}

RSparseMapMatrix & Mesh::cellToBoundaryInterpolation() const {
    if (!cellToBoundaryInterpolationCache_){
        if (!neighborsKnown_){
            throwError("Please call once createNeighborInfos() for the given mesh.");
        }

        cellToBoundaryInterpolationCache_ = new RSparseMapMatrix(this->boundaryCount(),
                                                                 this->cellCount());
        for (Index i = 0; i < boundaryCount(); i ++){
            Boundary * b = boundaryVector_[i];
            Cell * lC = b->leftCell();
            Cell * rC = b->rightCell();

            double df1 = 0.0;
            double df2 = 0.0;

            bool harmonic = false;
            if (lC) df1 = b->center().distance(lC->center());
            if (rC) df2 = b->center().distance(rC->center());
            double d12 = (df1 + df2);

            if (lC && rC){
                if (harmonic){
                    THROW_TO_IMPL
                } else {
                    cellToBoundaryInterpolationCache_->addVal(b->id(), lC->id(), df2/d12);
                    cellToBoundaryInterpolationCache_->addVal(b->id(), rC->id(), -df2/d12 + 1.0);
                }
            } else if (lC){
                cellToBoundaryInterpolationCache_->addVal(b->id(), lC->id(), 1.0);
            } else {
                throwError(WHERE_AM_I + " this should not happen");
            }
        }
    } else {
        if (!staticGeometry_){
            delete cellToBoundaryInterpolationCache_;
            cellToBoundaryInterpolationCache_ = 0;
            return this->cellToBoundaryInterpolation();
        }
    }

    return *cellToBoundaryInterpolationCache_;
}

PosVector Mesh::cellDataToBoundaryGradient(const RVector & cellData) const {
    return cellDataToBoundaryGradient(cellData,
      boundaryDataToCellGradient(this->cellToBoundaryInterpolation()*cellData));
}

PosVector Mesh::cellDataToBoundaryGradient(const RVector & cellData,
                                          const PosVector & cellGrad) const{
    if (!neighborsKnown_){
        throwError("Please call once createNeighborInfos() for the given mesh.");
    }
    PosVector ret(boundaryCount());

    for (Index i = 0; i < boundaryCount(); i ++){
        Boundary * b = boundaryVector_[i];
        Cell * lC = b->leftCell();
        Cell * rC = b->rightCell();

        RVector3 grad(0.0, 0.0, 0.0);
        RVector3 tangent((b->node(1).pos() - b->node(0).pos()).norm());

        if (lC && rC){
            double df1 = b->center().distance(lC->center());
            double df2 = b->center().distance(rC->center());

            ret[b->id()] = b->norm()*(cellData[rC->id()] - cellData[lC->id()]) / (df1+df2);

            ret[b->id()] += tangent * (tangent.dot(cellGrad[lC->id()]) +
                                       tangent.dot(cellGrad[rC->id()])) * 0.5;
        } else if(lC){
            ret[b->id()] = tangent * tangent.dot(cellGrad[lC->id()]);
        }
    }
    return ret;
}

PosVector Mesh::boundaryDataToCellGradient(const RVector & v) const{
    if (!neighborsKnown_){
        throwError("Please call once createNeighborInfos() for the given mesh.");
    }
    PosVector ret(this->cellCount());

    const PosVector & flow = this->boundarySizedNormals();
    RVector3 vec(0.0, 0.0, 0.0);
    for (Index i = 0; i < this->boundaryCount(); i ++ ){
        Boundary * b = this->boundaryVector_[i];
        vec = flow[b->id()] * v[b->id()];

        if (b->leftCell()){
            ret[b->leftCell()->id()] += vec;
        }
        if (b->rightCell()){
            ret[b->rightCell()->id()] -= vec;
        }
    }
    for (Index i = 0; i < ret.size(); i ++ ){
        ret[i] /= cellVector_[i]->size();
    }
    return ret;
}

RVector Mesh::divergence(const PosVector & V) const{
    RVector ret(this->cellCount());

    if (!neighborsKnown_){
        throwError("Please call once createNeighborInfos() for the given mesh.");
    }

    ASSERT_EQUAL(V.size(), this->boundaryCount());

    const PosVector & normB = this->boundarySizedNormals();

    for (Index i = 0; i < this->boundaryCount(); i ++){
        Boundary * b = this->boundaryVector_[i];
//         __MS(normB[b->id()] << " " << V[b->id()])
        double vec = normB[b->id()].dot(V[b->id()]);

        if (b->leftCell()){
            ret[b->leftCell()->id()] += vec;
        }
        if (b->rightCell()){
            ret[b->rightCell()->id()] -= vec;
        }
    }
    return ret / this->cellSizes();
}

RegionMarker * Mesh::regionMarker(SIndex marker){
    for (Index i = 0; i < this->regionMarker_.size(); i++){
        if (this->regionMarker_[i].marker() == marker){
            return & this->regionMarker_[i];
        }
    }
    throwError("There is no regionMarker with marker = " + str(marker));
    return 0;
}

Index Mesh::hash() const {

    return GIMLI::hash(this->positions(true),
                       this->cellMarkers(),
                       this->boundaryMarkers(),
                       this->nodeMarkers(),
                       this->dataMap_);
}

} // namespace GIMLI<|MERGE_RESOLUTION|>--- conflicted
+++ resolved
@@ -30,11 +30,6 @@
 #include "sparsematrix.h"
 #include "stopwatch.h"
 
-<<<<<<< HEAD
-// #include <boost/bind.hpp>
-
-=======
->>>>>>> 7d464107
 #include <map>
 
 using namespace std::placeholders;
@@ -2531,20 +2526,12 @@
     if (tree_->size() != nodeCount(true)){
 
         if (tree_->size() == 0){
-<<<<<<< HEAD
-            for_each(nodeVector_.begin(), nodeVector_.end(), 
-                std::bind(&KDTreeWrapper::insert, tree_, _1));
-
-            for_each(secNodeVector_.begin(), secNodeVector_.end(), 
-                std::bind(&KDTreeWrapper::insert, tree_, _1));
-=======
             // for_each(nodeVector_.begin(), nodeVector_.end(), boost::bind(&KDTreeWrapper::insert, tree_, _1));
             // for_each(secNodeVector_.begin(), secNodeVector_.end(), boost::bind(&KDTreeWrapper::insert, tree_, _1));
             for_each(nodeVector_.begin(), nodeVector_.end(), 
                      [&](Node * n){tree_->insert(n);});
             for_each(secNodeVector_.begin(), secNodeVector_.end(), 
                      [&](Node * n){tree_->insert(n);});
->>>>>>> 7d464107
 
             tree_->tree()->optimize();
         } else {
