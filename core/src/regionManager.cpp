/******************************************************************************
 *   Copyright (C) 2008-2021 by the GIMLi development team                    *
 *   Carsten Rücker carsten@resistivity.net                                   *
 *                                                                            *
 *   Licensed under the Apache License, Version 2.0 (the "License");          *
 *   you may not use this file except in compliance with the License.         *
 *   You may obtain a copy of the License at                                  *
 *                                                                            *
 *       http://www.apache.org/licenses/LICENSE-2.0                           *
 *                                                                            *
 *   Unless required by applicable law or agreed to in writing, software      *
 *   distributed under the License is distributed on an "AS IS" BASIS,        *
 *   WITHOUT WARRANTIES OR CONDITIONS OF ANY KIND, either express or implied. *
 *   See the License for the specific language governing permissions and      *
 *   limitations under the License.                                           *
 *                                                                            *
 ******************************************************************************/

#include "regionManager.h"

#include "mesh.h"
#include "node.h"
#include "shape.h"
#include "sparsematrix.h"
#include "stopwatch.h"
#include "trans.h"
#include "vectortemplates.h"

namespace GIMLI{

Region::Region(SIndex marker, RegionManager * parent, bool single)
    : marker_(marker), parent_(parent),
    isBackground_(false), isSingle_(single), parameterCount_(0)
    , tM_(NULL) {
    init_();
    if (isSingle_) {
        parameterCount_ = 1;
        constraintType_ = 0;
        this->setModelControl(1.0);
    }
}

Region::Region(SIndex marker, const Mesh & mesh, RegionManager * parent)
    : marker_(marker), parent_(parent),
        isBackground_(false), isSingle_(false),
        parameterCount_(0), tM_(NULL) {
    init_();
    this->resize(mesh, marker);
}

Region::Region(SIndex marker, const Mesh & mesh, SIndex cellMarker, RegionManager * parent)
    : marker_(marker), parent_(parent),
        isBackground_(false), isSingle_(false),
        parameterCount_(0), tM_(NULL) {
    init_();
    this->resize(mesh, cellMarker);
}

Region::Region(const Region & region){
    copy_(region);
}

Region::~Region(){
   if (tM_ && ownsTrans_) delete tM_;
}

Region & Region::operator = (const Region & region){
    if (this != & region){
        copy_(region);
    } return *this;
}

void Region::init_() {

    isPermuted_     = false;
    constraintType_ = 1;
    startParameter_ = 0;
    endParameter_   = 0;
    parameterCount_ = 0;
    zWeight_        = 1.0;
    fixValue_       = 0.0;
    lowerBound_     = 0.0;
    upperBound_     = 0.0;
    mcDefault_      = 1.0;
    modelControl_   = 1.0;
    startDefault_   = 0.0;
    ownsTrans_ = true;
    _isInParaDomain = true;

    transString_    = "Log";
    tM_ = new TransLogLU < RVector >;
}

void Region::copy_(const Region & region){
    THROW_TO_IMPL
    marker_ = region.marker();
    isBackground_ = region.isBackground();
    isSingle_ = region.isSingle();
    isPermuted_  = region.isPermuted();
}

void Region::setBackground(bool background){
    // __MS(marker_ << " set "<< background << " is " << isBackground_)
    if (background != isBackground_) {
        isBackground_ = background;
        // __MS(marker_ << " is "<< isBackground_)

        parent_->recountParaMarker_();
        parent_->createParaDomain_();
        bounds_.clear();
        this->constraintWeights_.clear();
    }
}

void Region::setFixValue(double val){
    fixValue_ = val;
    isBackground_ = false;
    this->setBackground(true);
    this->constraintWeights_.clear();
}

void Region::setSingle(bool single){
    if (single != isSingle_) {
        markSingle(single);
        parent_->recountParaMarker_();
        parent_->createParaDomain_();
        bounds_.clear();
        this->constraintWeights_.clear();
    }
}

void Region::resize(const Mesh & mesh, SIndex cellMarker){
    if (cellMarker != marker_) _isInParaDomain = false;
    cells_ = mesh.findCellByMarker(cellMarker);
    bounds_.clear();

    if (!isBackground_ && !isSingle_){

        Index nBounds = mesh.boundaryCount();
        if (nBounds == 0) {
            std::cerr << "WARNING! no boundaries defined! run mesh.createNeighborInfos()" << std::endl;
        }
        bool leftParaId = false;
        bool rightParaId = false;

        for (Index i = 0; i < nBounds; i ++){
            leftParaId = false;
            rightParaId = false;

            if (mesh.boundary(i).leftCell() != NULL) {
                leftParaId = (mesh.boundary(i).leftCell()->marker() == cellMarker);
            }
            if (mesh.boundary(i).rightCell() != NULL){
                rightParaId = (mesh.boundary(i).rightCell()->marker() == cellMarker);
            }
            if (leftParaId && rightParaId) bounds_.push_back(&mesh.boundary(i));
        }
    }
    this->constraintWeights_.clear();
}

void Region::resize(const std::vector < Cell * > & cells){
    cells_ = cells;
    bounds_.clear();
    if (!isSingle_){
        // find new bounds_ without the mesh
        log(Error, WHERE_AM_I, "In use?");

    }
    this->constraintWeights_.clear();
}

void Region::countParameter(Index start){
//     __MS(marker()<< " " << fixValue())
    startParameter_ = start;
    if (isBackground_) {
        for (Index i = 0, imax = cells_.size(); i < imax; i ++) {
//             __MS(cells_[i]->marker() << " " << fixValue_)
            if (abs(fixValue_) > TOLERANCE) {
                if (cells_[i]->marker() >= -1) {
                    // set only for positive marker that not already fixed regions
                    cells_[i]->setMarker(MARKER_FIXEDVALUE_REGION - marker());
                }
            } else {
                cells_[i]->setMarker(-1);
            }
        }
        bounds_.clear();
        parameterCount_ = 0;
    } else if (isSingle_) {
        for (Index i = 0, imax = cells_.size(); i < imax; i ++) {
            cells_[i]->setMarker(start);
        }
        bounds_.clear();
        parameterCount_ = 1;
    } else {
        for (Index i = 0, imax = cells_.size(); i < imax; i ++) {
            cells_[i]->setMarker(start + i);
        }
        parameterCount_ = cells_.size();
    }

    // reset attributes to allow for clean mapping
    for (Index i = 0, imax = cells_.size(); i < imax; i ++) cells_[i]->setAttribute(0.0);

    endParameter_ = start + parameterCount_;
    // __MS(this->marker_ << " "<< this->isSingle_)
    // modelControl_.resize(parameterCount_, mcDefault_);
    startModel_.resize(parameterCount_, startDefault_);
    paraIDs_ = IndexArray(parameterCount_);
    for (Index i = 0; i < paraIDs_.size(); i ++) paraIDs_[i] = start + i;
    // std::cout << WHERE_AM_I << " " << marker_ << " " << parameterCount_ << " " << startParameter_ << " " << endParameter_ <<  std::endl;
}

void Region::permuteParameterMarker(const IndexArray & p){
    for (Index i = 0, imax = cells_.size(); i < imax; i ++) {
        SIndex m = cells_[i]->marker();
        if (m >= 0) {
            ASSERT_RANGE((Index)m, 0, p.size())
//             __MS(cells_[i]->id() << ": " << m << " - "<< p[m] )
            cells_[i]->setMarker(p[m]);
        }
    }
    isPermuted_ = true;
    for (Index i = 0; i < paraIDs_.size(); i ++) paraIDs_[i] = p[paraIDs_[i]];
}

//################ Start values
void Region::setStartModel(const RVector & start){
    if (isBackground_){
        log(Warning, "Region Nr:", marker_, " is background and should not get a starting model.");
        return;
    }
    if (start.size() == parameterCount_){
       startModel_ = start;
    } else {
        throwLengthError(WHERE_AM_I + " sizes missmatch for region " +
        str(this->marker_) + " " +str(start.size()) + " != " + str(parameterCount_));
    }
}

void Region::setStartModel(double start){
    startDefault_ = start;
    this->setStartModel(RVector(parameterCount_, start));
}

void Region::fillStartModel(RVector & vec){
    if (isBackground_) return;
    if (startModel_.size() != parameterCount_){
        std::cerr << "WARNING! starting value for region " << marker_ << " not set. "<< std::endl;
    } else {
        if (isSingle_){
            vec[startParameter_] = startModel_[0];
        } else {
            for (Index i = 0, imax = cells_.size(); i < imax; i ++) {
                vec[cells_[i]->marker()] = startModel_[i];
            }
        }
    }
}

//################ Model behaviour
void Region::setModelControl(double val){
    if (isBackground_){
        log(Warning, "Region Nr:", marker_, " is background and should not get a model control.");
        val = 1.0;
    }

    if (val < TOLERANCE) val = 1.0;
    mcDefault_ = val;
    modelControl_ = val;
}

void Region::setModelControl(const RVector & mc){
    log(Error, "don't use it. modelControl is scalar");
    if (isBackground_){
        log(Warning, "Region Nr:", marker_, " is background and should not get a model control.");
        return;
    }
    modelControl_ = 1.0;
}

void Region::fillModelControl(RVector & vec){
    if (isBackground_) return;
    if (isSingle_){
        vec[startParameter_] = 1.0;
    } else{
        for (Index i = 0, imax = cells_.size(); i < imax; i ++) {
            vec[cells_[i]->marker()] = 1.0;
        }
    }
}

//################ constraints behaviour
Index Region::constraintCount() const {
    if (isBackground_ ) return 0;
    if (isSingle_ && constraintType_ == 0) return 0;
    if (isSingle_ && constraintType_ == 1) return 1;

    if (constraintType_ == 0 || constraintType_ == 2 || constraintType_ == 20) return parameterCount();
    if (constraintType_ == 10) return bounds_.size() + parameterCount();
    return bounds_.size();
}

void Region::fillConstraints(RSparseMapMatrix & C, Index startConstraintsID){
<<<<<<< HEAD

=======
    // __MS(isBackground_ << " " << isSingle_ << " " << constraintType_ <<  " " <<
    //      startConstraintsID << " " << startParameter_)
>>>>>>> 76ae3953
    if (isBackground_ ) return;

    if (isSingle_ && constraintType_ == 0) return;

    if (isSingle_ && constraintType_ == 1) {
        // __MS(startConstraintsID << " " << startParameter_)
        C[startConstraintsID][startParameter_] = 1.0;
        return;
    }

    double cMixRatio = 1.0; // for mixing 1st or 2nd order with 0th order (constraintTypes 10 and 20)
    if (constraintType_ == 10 || constraintType_ == 20) cMixRatio = 1.0; //**retrieve from properties!!!

    if (constraintType_ == 0 || constraintType_ == 20){ //purely 0th or mixed 2nd+0th
        if (isPermuted_){
            std::set < SIndex > para;
            for (Index i = 0, imax = cells_.size(); i < imax; i ++) {
                para.insert(cells_[i]->marker());
            }
            Index i = 0;
            for (std::set< SIndex >::iterator it = para.begin(); it!= para.end(); it++, i ++){
                C[startConstraintsID + i][(*it)] = cMixRatio;
            }
        } else {
            for (Index i = 0; i < parameterCount_; i++) {
                // this fails after parameter permution
                C[startConstraintsID + i][startParameter_ + i] = cMixRatio;
            }
        }
        if (constraintType_ == 0) return;
    }

    SIndex leftParaId = -1, rightParaId = -1;
    if (constraintType_ == 2 || constraintType_ == 20) { //** 2nd order constraints (opt. mixed with 0th)
        for (auto & it : this->bounds_){
            Boundary * b = (it);
            leftParaId = -1;
            rightParaId = -1;
            if (b->leftCell() ) leftParaId  = b->leftCell()->marker();
            if (b->rightCell()) rightParaId = b->rightCell()->marker();

            if (isPermuted_){
            // better check if cell is part of this region or not ..  mesh.data(regionMarker)
                if (leftParaId != rightParaId){
                    C[leftParaId][rightParaId] = -1;
                    C[rightParaId][leftParaId] = -1;
                    C[leftParaId][leftParaId] += 1;
                    C[rightParaId][rightParaId] += 1;
                }
            } else {
                // unsure if necessary ..bounds_ should be valid
                if (leftParaId  >= (int)startParameter_ && leftParaId  < (int)endParameter_ &&
                    rightParaId >= (int)startParameter_ && rightParaId < (int)endParameter_ &&
                        leftParaId != rightParaId){
                    C[leftParaId][rightParaId] = -1;
                    C[rightParaId][leftParaId] = -1;
                    C[leftParaId][leftParaId] += 1;
                    C[rightParaId][rightParaId] += 1;
                }
            }
        }
        return;
    }
    //** 1st order constraints (opt. combined with 0th order)
    Index cID = startConstraintsID;
    for (auto & it : this->bounds_){
        Boundary * b = (it);

        leftParaId = -1;
        rightParaId = -1;
        if (b->leftCell()) leftParaId  = b->leftCell()->marker();
        if (b->rightCell()) rightParaId = b->rightCell()->marker();

        if (isPermuted_){
            // unsure if necessary ..bounds_ should be valid
            // better check if cell is part of this region or not ..  mesh.data(regionMarker)
            if (leftParaId != rightParaId){
                C[cID][leftParaId] = 1;
                C[cID][rightParaId] = -1;
            }
        } else{
            //if (leftParaId > -1 && rightParaId > -1 && leftParaId != rightParaId) {
            if (leftParaId  >= (int)startParameter_ && leftParaId  < (int)endParameter_ &&
                rightParaId >= (int)startParameter_ && rightParaId < (int)endParameter_ &&
                    leftParaId != rightParaId){
                C[cID][leftParaId] = 1;
                C[cID][rightParaId] = -1;
            }
        }
        cID ++;
    }
    if (constraintType_ == 10) { //** combination with 0th order
        for (Index i = 0; i < parameterCount_; i++) {
            // this fails after parameter permution ..
            //CR: dont know what C==10 is supposed to be to fix it
            if (isPermuted_){
                __MS("Ctype 10 are untested for permuted region.")
            }
            C[cID][startParameter_ + i] = cMixRatio;
            cID++;
        }

    }
}

void Region::setConstraintType(Index type) {
    constraintType_ = type;
}

void Region::setConstraintWeights(double val){
    return setConstraintWeights(RVector(this->constraintCount(), val));
}

void Region::setConstraintWeights(const RVector & cw){
    //std::cout << "Region::setConstraintsWeight(const RVector & sw) " << sw.size() << " " <<  this->constraintCount() << std::endl;
    if (isBackground_){
        log(Warning, "Region Nr:", marker_, " is background and should not get a constraints weight.");
        return;
    }
    if (cw.size() == this->constraintCount()){
        zWeight_ = 1.0;
        this->constraintWeights_ = cw;
    } else {
        throwLengthError(WHERE_AM_I + " " + str(cw.size()) + " != " + str(constraintCount()));
    }
}

const RVector & Region::constraintWeights(){
    if (this->constraintWeights_.size() != this->constraintCount()){
        this->_createConstraintWeights();
    }
    return this->constraintWeights_;
}

void Region::fillConstraintWeights(RVector & vec, Index cIDStart){
    if (isBackground_) return;
    vec.setVal(this->constraintWeights(), cIDStart);
}

void Region::_createConstraintWeights(){
    if (isBackground_ || (constraintType() == 0) ||
        (constraintType() == 2)) return;

    this->constraintWeights_.resize(constraintCount(), 1.0);

    int dim = parent_->mesh().dim();

    Index cId = 0;
    for (auto & it : this->bounds_){
        Boundary * b = (it);

        double cWeight = this->modelControl_;
        if (b->marker() != 0){
            if (this->parent_->interfaceConstraints().count(b->marker())){
                cWeight = this->parent_->interfaceConstraints().at(b->marker());
            } else {
               cWeight = 0.0;
            }
        }


        double zDir = std::fabs(b->norm()[dim-1]); //! z-component

        this->constraintWeights_[cId] = cWeight*(1.0 + zDir * (zWeight_ - 1.0)); //! rather linear for bigger angles
        cId ++;
    }
}

void Region::fillBoundaryNorm(std::vector< RVector3 > & vnorm, Index boundStart){
    log(Warning, WHERE_AM_I, "Who use this. Is needed?"); //190505
    if (isBackground_ || isSingle_ || (constraintType() == 0)) return;

    for (Index i = 0, imax = bounds_.size(); i < imax; i ++) {
        vnorm[i + boundStart] = bounds_[i]->norm();
    }
}

void Region::fillBoundarySize(RVector & vec, Index boundStart){
    log(Warning, WHERE_AM_I, "Who use this. Is needed?"); //190505
    if (isBackground_ || isSingle_ || (constraintType() == 0)) return;

    for (Index i = 0, imax = bounds_.size(); i < imax; i ++) {
        vec[i + boundStart] = bounds_[i]->shape().domainSize();
    }
}

void Region::setTransModel(Trans< RVector > & tM){

    if (isBackground_){
        log(Warning, "Region Nr:", marker_, " is background and should not get a model transformiation."); return;
    }

    if (tM_ && ownsTrans_) delete tM_;
    tM_ = & tM;
    parent_->setLocalTransFlag(true);
    ownsTrans_ = false;
}

void Region::setModelTransStr_(const std::string & val){
    if (isBackground_){
        log(Warning, "Region Nr:", marker_, " is background and should not get a model transformation."); return;
    }
    transString_ = val;
    delete tM_; tM_ = NULL;

    if (val == "lin" || val == "Lin"){
        tM_ = new Trans< RVector >();
    } else if (val == "log" || val == "Log"){
        tM_ = new TransLogLU< RVector >(lowerBound_, upperBound_);
    } else if (val == "cot" || val == "Cot" || val == "tan" || val == "Tan"){
        tM_ = new TransCotLU< RVector >(lowerBound_, upperBound_);
    } else  {
        throwLengthError(WHERE_AM_I + " : " + val + ". Available are: lin, log, cot/tan.");
    }
    parent_->setLocalTransFlag(true);

    ownsTrans_ = true;
}

void Region::setLowerBound(double lb){
    lowerBound_ = lb;
    setModelTransStr_(transString_);
}

void Region::setUpperBound(double ub){
    upperBound_ = ub;
    setModelTransStr_(transString_);
}

void Region::setParameters(double start, double lb, double ub, std::string transString){
    if (lb < ub) {
        if ((start <= lb) | (start >= ub)) {
            std::cout << "WARNING! starting model not within bounds! readjusting" << std::endl;
            setStartModel(std::sqrt(lb * ub));
        } else {
            setStartModel(start);
        }
        lowerBound_ = lb;
        upperBound_ = ub;
        if (transString.size() > 0) { // any given
            setModelTransStr_(transString);
        } else { // use preset otherwise
            setModelTransStr_(transString_);
        }
    } else {
        throwError(WHERE_AM_I + " bounds not matching: " + str(lb) + ">=" + str(ub));
    }
}

//******************************************************************************
RegionManager::RegionManager(bool verbose) : verbose_(verbose), mesh_(NULL){
    paraDomain_ = new Mesh();
    parameterCount_ = 0;
    haveLocalTrans_ = false;
    isPermuted_ = false;
    localTransHaveChanges_ = true;
    interRegionConstraintZWeights_ = 1.0;
}

RegionManager & RegionManager::operator = (const RegionManager & rm){
    if (this != &rm){
        copy_(rm);
    } return *this;
}

void RegionManager::copy_(const RegionManager & rm){
    CERR_TO_IMPL
}

RegionManager::~RegionManager(){
    clear();
    if (paraDomain_) delete paraDomain_;
}

const Mesh & RegionManager::mesh() const {
    if (mesh_== 0){
        throwError("RegionManager knows no mesh.");
    }
    return *mesh_;
}

Region * RegionManager::region(SIndex marker){
    if (regionMap_.count(marker) == 0){
        throwError(WHERE_AM_I + " no region with marker " + str(marker));
    } else {
        return regionMap_[marker];
    }
    return NULL;
}

void RegionManager::clear(){
    for (std::map< SIndex, Region* >::const_iterator it = regionMap_.begin(), end = regionMap_.end();
          it != end; it ++){
        delete it->second;
    }
    regionMap_.clear();
    interRegionInterfaceMap_.clear();
    interRegionConstraints_.clear();
    interfaceConstraints_.clear();
    isPermuted_ = false;
    _cWeights.clear();

    if (paraDomain_) { paraDomain_->clear(); }
    if (mesh_) { delete mesh_; mesh_ = NULL; }
}

void RegionManager::setMesh(const Mesh & mesh, bool holdRegionInfos){

    if (!holdRegionInfos){
        if (verbose_) std::cout << "Reset region parameter" << std::endl;
        this->clear();
    }

    Stopwatch swatch(true);
    if (verbose_) std::cout << "RegionManager copying mesh ...";

    if (mesh_) delete mesh_;
    mesh_ = new Mesh(mesh);

    if (verbose_){
        std::cout << swatch.duration(true) << " s " << std::endl;
        std::cout << "create NeighborInfos ... ";
    }
    mesh_->createNeighborInfos();
    if (verbose_) {
        std::cout << swatch.duration(true) << " s " << std::endl;
        std::cout << "analysing mesh ... ";
    }

    //** looking for and create regions
    IVector regions(unique(sort(mesh_->cellMarkers())));

    if (verbose_) std::cout << regions.size() << " regions." << std::endl;

    bool singleOnly = false;
    if (regions.size() > 50){
        singleOnly = true;
        log(Info,"More than 50 regions, so we assume single regions only.");
    }

    std::map < int, std::vector< Cell * > > markerCellVectorMap;
    if (singleOnly){
        for(std::vector< Cell * >::const_iterator it = mesh_->cells().begin();
                                               it != mesh_->cells().end(); it++){
            if (! markerCellVectorMap.count((*it)->marker())){
                markerCellVectorMap[(*it)->marker()] = std::vector< Cell * >();
            }
            markerCellVectorMap[(*it)->marker()].push_back((*it));
        }
    }

    for (Index i = 0; i < regions.size(); i ++){
        if (singleOnly){
            createSingleRegion_(regions[i], markerCellVectorMap[regions[i]]);
        } else {
            createRegion_(regions[i], *mesh_, regions[i]);
        }
    }
    //** looking for and create region interfaces

    //** looking for and create inter-region interfaces
    this->findInterRegionInterfaces();

    if (singleOnly){
        log(Info, "Applying *:* interregion constraints.");
        for (Index i = 0; i < regions.size(); i ++){
            for (Index j = 0; j < regions.size(); j ++){
                if (i != j){
                    setInterRegionConstraint(regions[i], regions[j], 1.0);
                                // if (verbose_) std::cout << minRegion[i] << " <-> "
                                //                         << maxRegion[j] << " weight:"
                                //                         << toDouble(row[2]) << std::endl;
                }
            }
        }
    }
    this->recountParaMarker_();
    this->createParaDomain_();
}

Region * RegionManager::createSingleRegion_(SIndex marker, const std::vector < Cell * > & cells){
    Stopwatch swatch(true);
    Region * region = NULL;
    if (regionMap_.count(marker) == 0){
        region = new Region(marker, this, true);
        regionMap_.insert(std::make_pair(marker, region));
    } else {
        THROW_TO_IMPL
        region = regionMap_[marker];
    }
    if (cells.size() > 0){
        region->resize(cells);
    }
    return region;
}

Region * RegionManager::createRegion_(SIndex marker, const Mesh & mesh, SIndex cellMarker){
    Region * region = NULL;

    if (regionMap_.count(marker) == 0){
        region = new Region(marker, mesh, cellMarker, this);
        regionMap_.insert(std::make_pair(marker, region));
    } else {
        region = regionMap_[marker];
        region->resize(mesh, cellMarker);
        //std::cerr << WHERE_AM_I << " Region with marker " << marker << " already exists." << std::endl;
    }
    return region;
}

Region * RegionManager::addRegion(SIndex marker){
    Region * region = createSingleRegion_(marker, std::vector < Cell * > ());
    recountParaMarker_(); //** make sure the counter is right
    return region;
}

Region * RegionManager::addRegion(SIndex marker, const Mesh & mesh, SIndex cellMarker){
    Region * region = createRegion_(marker, mesh, cellMarker);
    recountParaMarker_(); //** make sure the counter is right
    return region;
}

void RegionManager::createParaDomain_(){
    if (verbose_) std::cout << "creating para domain ... ";
    Stopwatch swatch(true);
    IndexArray cellIdx;
    cellIdx.reserve(mesh_->cellCount());

    for (auto & x: this->regionMap_){
        if (!x.second->isBackground() && x.second->isInParaDomain()){
            for (auto & c: x.second->cells()){
                cellIdx.push_back(c->id());
            }
        }
    }

    paraDomain_->createMeshByCellIdx(*mesh_, cellIdx);
    if (verbose_) std::cout << swatch.duration(true) << " s" << std::endl;
}

void RegionManager::permuteParameterMarker(const IVector & p){
    isPermuted_ = true;
    for (auto & x: this->regionMap_){
        x.second->permuteParameterMarker(p);
    }
    this->createParaDomain_();
}

void RegionManager::recountParaMarker_(){
    Index count = 0;
    for (auto & x: this->regionMap_){
        x.second->countParameter(count);
        count += x.second->parameterCount();
    }
}

void RegionManager::findInterRegionInterfaces(){
    // find all boundaries per inter region boundary
    // and store them < <left, right>, [ptr Boundary]>

    interRegionInterfaceMap_.clear();
    interRegionConstraints_.clear();

    //** having fun with stl
    std::map< std::pair< SIndex, SIndex >, std::list < Boundary * > > ::iterator iRMapIter;

    for (auto & bIter: mesh_->boundaries()){
        Boundary & b = *bIter;

        if (b.leftCell() && b.rightCell()){
            if (b.leftCell()->marker() != b.rightCell()->marker()){
                SIndex minMarker = min(b.leftCell()->marker(),
                                       b.rightCell()->marker());
                SIndex maxMarker = max(b.leftCell()->marker(),
                                       b.rightCell()->marker());

                iRMapIter = interRegionInterfaceMap_.find(std::pair< SIndex, SIndex >(minMarker, maxMarker));

                if (iRMapIter == interRegionInterfaceMap_.end()){
                    interRegionInterfaceMap_.insert(std::pair<
                        std::pair< SIndex, SIndex >,                       std::list < Boundary * > > (std::pair< SIndex, SIndex>(minMarker, maxMarker),
                                        std::list< Boundary* >()));
                }

                interRegionInterfaceMap_[std::pair< SIndex, SIndex > (minMarker, maxMarker)].push_back(&b);
            }
        }
    }
    // if (verbose_ && interRegionInterfaceMap_.size()){
    //     for (std::map< std::pair< SIndex, SIndex >, std::list < Boundary * > >::iterator
    //             it  = interRegionInterfaceMap_.begin();
    //             it != interRegionInterfaceMap_.end(); it ++){
    //         std::cout << "(" << it->first.first << "," << it->first.second << ") "
    //                          << it->second.size() << " boundaries. " << std::endl;
    //     }
    // }
}

void RegionManager::fillStartModel(RVector & vec){
    if (vec.size() != parameterCount()) vec.resize(parameterCount());

    for (auto & x: this->regionMap_){
        x.second->fillStartModel(vec);
    }
}

RVector RegionManager::createStartModel(){
    RVector vec(parameterCount());
    fillStartModel(vec);
    return vec;
}

void RegionManager::fillModelControl(RVector & vec){
    //!** no regions: fill 0th-order constraints
    if (regionMap_.empty()){
        vec.resize(this->parameterCount(), 1.0);
        return;
    }

    if (vec.size() != parameterCount()) vec.resize(parameterCount(), 1.0);

    for (auto & x: this->regionMap_){
        x.second->fillModelControl(vec);
    }
}

RVector RegionManager::createModelControl(){
    RVector vec(parameterCount(), 1.0);
    fillModelControl(vec);
    return vec;
}

RVector RegionManager::constraintWeights(){
    if (this->_cWeights.size() == 0){
        log(Error, "no cWeights defined. You should create constraints matrix first.");
    }
    return this->_cWeights;
}

void RegionManager::fillConstraintWeights(RVector & vec){
    log(Error, WHERE_AM_I, "in use??");
    if (this->_cWeights.size() == 0){
        log(Error, "no cWeights defined. You should create constraints matrix first.");
    }
    vec = this->_cWeights;
    return;
}

void RegionManager::fillBoundarySize(RVector & vec){
    log(Error, WHERE_AM_I, "in use??");
    vec.resize(constraintCount(), 1.0);

    Index boundCount = 0;
    for (auto & x: this->regionMap_){
        x.second->fillBoundarySize(vec, boundCount);
        boundCount += x.second->constraintCount();
    }
}

Index RegionManager::parameterCount() const {
    if (regionMap_.empty()) {
        if (parameterCount_ == 0){
            return parameterCount_;

            // zero should be possible
            throwLengthError(WHERE_AM_I + " neither region defined nor parameterCount set.");
        }
        return parameterCount_;
    }

    Index count = 0;
    for (auto & x: this->regionMap_){
        // __MS(x.second->parameterCount())
        count += x.second->parameterCount();
    }
    return count;
}

Index RegionManager::constraintCount() const {
    if (regionMap_.empty()) {
        return parameterCount_;
    }
    Index cID = 0;
    for (auto & x: this->regionMap_){
        cID += x.second->constraintCount();
    }
    return cID + interRegionConstraintsCount();
}

Index RegionManager::interRegionConstraintsCount() const {
    Index count = 0;

    for (auto & x: this->interRegionConstraints_){
        std::pair< SIndex, SIndex > ab(x.first);

        if (regionMap_.find(ab.first )->second->isSingle() &&
            regionMap_.find(ab.second)->second->isSingle()){
             count += 1;
        } else {
            if (interRegionInterfaceMap_.find(ab) !=
                interRegionInterfaceMap_.end()){
                count += interRegionInterfaceMap_.find(ab)->second.size();
            }
        }
    }
    return count;
}

void RegionManager::fillConstraints(RSparseMapMatrix & C){
    // __M
    Index nModel  = parameterCount();
    // __MS(nModel)
    Index nConstr = constraintCount();

    this->_cWeights.resize(nConstr, 1.0);

    C.clear();

    //!** no regions: fill 0th-order constraints
    if (regionMap_.empty() || nConstr == 0){
        C.setCols(nModel);
        C.setRows(nModel);
        this->_cWeights.resize(nModel, 1.0);
        for (Index i = 0; i < parameterCount(); i++) {
            C[i][i] = 1.0;
        }
        return;
    }

    C.setRows(nConstr);
    C.setCols(nModel);

    Index cID = 0;

    for (auto & x : this->regionMap_){
        x.second->fillConstraints(C, cID);
        x.second->fillConstraintWeights(this->_cWeights, cID);
        cID += x.second->constraintCount();
        // __MS(cID)
    }
    
    __MS(interRegionConstraints_.size())
    if (interRegionConstraints_.size() > 0){
        if (verbose_) std::cout << "Creating inter region constraints." << std::endl;

        // Index i = 0;
        for (auto & it : this->interRegionConstraints_){

            std::pair< SIndex, SIndex > ab = it.first;
            
            double cWeight = it.second;
            
            // if (verbose_) {
                // std::cout << "\t" << i << ": "
                //                     << ab.first << "< (" << cWeight << ") >"
                //                     << ab.second << std::endl;
                // i ++;
            // }
            Region * regA = regionMap_.find(ab.first)->second;
            Region * regB = regionMap_.find(ab.second)->second;

            if (regA->isBackground() || regB->isBackground()){
                // __MS(ab.first << " " << ab.second << " " << cWeight)
                // log(Warning, "no inter region constraints for background regions.");
                continue;
            }

            double mcA = regA->modelControl();
            double mcB = regB->modelControl();

            Index aStartParam = regA->startParameter();
            Index bStartParam = regB->startParameter();

            std::map< std::pair< SIndex, SIndex >, std::list < Boundary * > >::const_iterator iRMapIter = interRegionInterfaceMap_.find(ab);

            if (iRMapIter != interRegionInterfaceMap_.end()){

                std::list< Boundary * > bounds = iRMapIter->second;

                for (auto & bIter : bounds){

                    Boundary & b = *bIter;

                    Index aMarker = b.leftCell()->marker();
                    Index bMarker = b.rightCell()->marker();

                    if (aMarker < aStartParam || bMarker < bStartParam){ //** interchange left/right
                        std::swap(aMarker, bMarker);
                    }

                    C[cID][aMarker] = +1.0 / mcA;
                    C[cID][bMarker] = -1.0 / mcB;

                    // setting cWeights
                    if (interfaceConstraints_.count(b.marker())) {
                        // setting interface constraints between regions over inter region constraints ..
                        // inner interfaces are allready mentioned in the regions itself
                        this->_cWeights[cID] = interfaceConstraints_[b.marker()];
                        if (debug()){
                            std::cout << b << " Interface weight: " << interfaceConstraints_[b.marker()] << std::endl;
                        }
                    } else {
                        double zWeight = interRegionConstraintZWeights_;
                        if (std::fabs(zWeight - 1.0) < TOLERANCE){
                            if (debug()){
                                std::cout << b << " Inter region weight: " << cWeight  << std::endl;
                            }
                            this->_cWeights[cID] = cWeight;
                        } else {

                            double zDir = std::fabs(b.norm()[this->mesh_->dim() -1]); //! z-component

                            if (debug()){
                                std::cout << b << " Inter region-z-weight: " << zWeight << std::endl;
                            }
                            this->_cWeights[cID] = cWeight * (1.0 + zDir * (zWeight - 1.0));
                        }
                    }

                    cID ++;

                    if (regA->isSingle() && regB->isSingle()){
                        // only 1 weight so we can break the loop
                        break;
                    }
                } // for each boundary off the A B Interface
            } else {
                log(Error, "No boundaries for the inter region interface.");
            }
        } // for each inter region combination with weight > 0
    } // if have inter regions
}

std::vector < RVector3 > RegionManager::boundaryNorm() const {
    log(Warning, WHERE_AM_I, "Who use this. Is needed?"); //190505
    std::vector < RVector3 > vnorm(constraintCount(), RVector3(0.0, 0.0, 0.0));
    Index cID = 0;

    for (auto & x : this->regionMap_){
        x.second->fillBoundaryNorm(vnorm, cID);
        cID += x.second->constraintCount();
    }
    return vnorm;
}

void RegionManager::loadMap(const std::string & fname){

    std::map< std::string, void (Region::*)(const std::string & val) > regionAttributeMap;
    regionAttributeMap[lower("MC")]       = &Region::setModelControlStr_;
    regionAttributeMap[lower("start")]    = &Region::setStartModelStr_;
    regionAttributeMap[lower("zWeight")]  = &Region::setZWeightStr_;
    regionAttributeMap[lower("fix")]      = &Region::setFixValueStr_;
    regionAttributeMap[lower("Ctype")]    = &Region::setConstraintTypeStr_;
    regionAttributeMap[lower("Trans")]    = &Region::setModelTransStr_;
    regionAttributeMap[lower("lBound")]   = &Region::setLowerBoundStr_;
    regionAttributeMap[lower("uBound")]   = &Region::setUpperBoundStr_;
    regionAttributeMap[lower("single")]   = &Region::setSingleStr_;
    regionAttributeMap[lower("background")] = &Region::setBackgroundStr_;

    if (verbose_) std::cout << "Reading region control file" << std::endl;

    std::fstream file; openInFile(fname, &file);
    std::vector < std::string > token;
    std::vector < std::string > row;

    while (!file.eof()){

        row = getNonEmptyRow(file, '@');
        if (row.empty()){
            continue;
//             file.close();
//             return;
        }

        if (row[0][0] == '#'){

            token.clear();

            if (row[0].size() > 1) {
                // tokenline starts with '#XYZ'
                token.push_back(row[0].substr(1, row[0].size()));
            }

            for (Index i = 1; i < row.size(); i ++) {
                token.push_back(row[i]);
            }

            // read next row line to parse them
            continue;
        }

        if (token.size() == 0) {
             std::cerr << WHERE_AM_I << " not a valid region file. looking for leading '#' in " << fname << std::endl;
             file.close();
             return;
        }

        // interpret row as region informations
        if (lower(token[0]) == "no"){

            if (verbose_){
                if (verbose_) std::cout << "Get region property tokens: " << std::endl;
                for (Index i = 0; i < token.size(); i ++) {
                    if (verbose_) std::cout << token[i] << ", ";
                }
                if (verbose_) std::cout << std::endl;
            }

            if (token.size() >= row.size()){
                IVector regionMarker;

                if (row[0] != "*"){
                    //std::cout << row[0] << std::endl;
                    if (this->regionExists(toInt(row[0]))) {
                        regionMarker.push_back(toInt(row[0]));
                    } else {
                        std::cerr << "Region number " << toInt(row[0]) << " " << row[0] << " does not exist!" << std::endl;
                    }
                } else {
                    regionMarker = allRegionMarker_();
                }

                for (Index j = 0; j < regionMarker.size(); j ++){
                    for (Index i = 1; i < row.size(); i ++){
                        if (regionAttributeMap.count(lower(token[i]))){
                            if (verbose_) {
                                if (j < 5){
                                    std::cout << regionMarker[j] << " : " << token[i]
                                                                 << " " << row[i] << std::endl;
                                } else if (j == 5 && j < regionMarker.size()-1){
                                    std::cout << "..." << std::endl;
                                } else if (j == regionMarker.size()-1){
                                    std::cout << regionMarker[j] << " : " << token[i]
                                                                 << " " << row[i] << std::endl;
                                }

                            }
                            (region(regionMarker[j])->*regionAttributeMap[lower(token[i])])(row[i]);
                        } else {
                            std::cerr << WHERE_AM_I << " no region attribute associated with key:"
                                    << token[i] << std::endl;
                            std::cerr << "valid keys are: " << std::endl;
                            for (std::map< std::string, void (Region::*)(const std::string &) >::iterator it =
                                regionAttributeMap.begin(); it != regionAttributeMap.end(); it ++){
                                std::cerr << "\t" << it->first << std::endl;
                            }
                        }
                    }
                }
            } else {
                std::cerr << WHERE_AM_I << " too few tokens defined in region control file: " << fname << std::endl;
            }
        } else if (lower(token[0]) == "inter-region" ||
                   lower(token[0]) == "interregion") {
            if (verbose_){
                std::cout << "Get inter-region properties" << std::endl;
                for (Index i = 0; i < token.size(); i ++) {
                    std::cout << token[i] << " ";
                }
                std::cout << std::endl;
            }

            if (row.size() == 3){
                IVector minRegion;
                IVector maxRegion;
                if (row[0] != "*"){
                    minRegion.push_back(toInt(row[0]));
                } else {
                    minRegion = allRegionMarker_(true);
                }
                if (row[1] != "*"){
                    maxRegion.push_back(toInt(row[1]));
                } else {
                    maxRegion = allRegionMarker_(true);
                }

                for (Index i = 0; i < minRegion.size(); i ++){
                    for (Index j = 0; j < maxRegion.size(); j ++){
                        if (minRegion[i] != maxRegion[j]){
                            setInterRegionConstraint(minRegion[i],
                                                     maxRegion[j],
                                                    toDouble(row[2]));
                        }
                    }
                }
            } else {
                std::cerr << WHERE_AM_I << " too few tokens defined for inter-region constraints 3 != " << row.size() << std::endl;
            }

        } else if (lower(token[0]) == "interface"){
            if (row.size() == 2){ // interface constraint
                double cw = toDouble(row[1]);
                if (row[0] == "*"){
                    for (auto & x: regionMap_){
                        Region * reg = x.second;
                        for (auto & it: reg->boundaries()){
                            Boundary *b = it;
                            if (b->marker() != 0){
                                log(Debug, "Applying interface constaint: ", b->marker(), "=", cw);
                                this->setInterfaceConstraint(b->marker(), cw);
                            }
                        }
                    }
                } else {
                    SIndex iF = toInt(row[0]);
                    log(Debug, "Applying interface constaint: ", iF, "=", cw);
                    this->setInterfaceConstraint(iF, cw);
                }
            } else {
                for (Index i = 0; i < row.size(); i ++){
                    if (verbose_) std::cout << row[i] << " ";
                }
                log(Error, "Format for interface settings unknown.");
            }

        } else {
            std::cerr << WHERE_AM_I << " cannot interpret 1.st token: " << token[0] << std::endl;
            std::cerr << "Available are: " << std::endl
                      << "#no" << std::endl
                      << "#inter-region" << std::endl
                      << "#interface" << std::endl;
            row = getRow(file); if (row.empty()) continue;
        }
    }
    file.close();

    this->recountParaMarker_();
    this->createParaDomain_();
}

void RegionManager::setInterRegionConstraint(SIndex aIn, SIndex bIn, double cw){
    SIndex a = min(aIn, bIn);
    SIndex b = max(aIn, bIn);

    if (regionMap_.count(a) == 0 || regionMap_.count(b) == 0){
        std::cerr << WHERE_AM_I << " ignoring inter-region constraints (no region)"
                << a << " " << regionMap_.count(a) << " "
                << b << " " << regionMap_.count(b) << std::endl;
        return;
    }
    if (this->region(a)->isBackground() || this->region(b)->isBackground()){
            std::cerr << WHERE_AM_I << " ignoring inter-region constraints (is background)"
                << a << " " << this->region(a)->isBackground() << " "
                << b << " " << this->region(b)->isBackground() << std::endl;
        return;
    }

    if (a == b){
        std::cerr << WHERE_AM_I << " ignoring inter-region constraints "
                << a << " == " << b << std::endl;
    } else {
        if (interRegionInterfaceMap_.find(std::pair< SIndex, SIndex >(a, b))
             != interRegionInterfaceMap_.end()){
            interRegionConstraints_[std::pair< SIndex, SIndex >(a, b)] = cw;
            if (debug()){
               std::cout << "Constraining regions: " << a << "<->" << b
               << "(weigth: " << cw << ")" << std::endl;
           }
        }
    }
}

void RegionManager::saveMap(const std::string & fname){
    THROW_TO_IMPL
}

void RegionManager::setLocalTransFlag(bool flag) {
    haveLocalTrans_ = flag;
    localTransHaveChanges_ = true;
}

TransCumulative < RVector > * RegionManager::transModel(){
    if (regionMap_.empty()){
        return NULL;
    }

    if (localTransHaveChanges_) localTrans_.clear();

    if (localTrans_.size() != allRegionMarker_(true).size()){

        for (auto & x: regionMap_){
            //  for (std::map< SIndex, Region* >::const_iterator
            //  it = regionMap_.begin(); it != regionMap_.end(); it ++){

            if (!x.second->isBackground()){
                if (isPermuted_){
                    // __MS(localTrans_.size() << " " << x.second->paraIds())
                    localTrans_.add(*x.second->transModel(),
                                    x.second->paraIds());
                } else {
                    // __MS(localTrans_.size() << " " << x.second<< " "
                    //         << typeid(*x.second->transModel()).name() << " "
                    //         << x.second->transModel() << " "
                    //         << x.second->startParameter() << " "
                    //         << x.second->endParameter())

                    localTrans_.add(*x.second->transModel(),
                                    x.second->startParameter(),
                                    x.second->endParameter());
                }
            }
        }
    }
    return & localTrans_;
}

void RegionManager::setZWeight(double z){
    for (auto & x: regionMap_){
        x.second->setZWeight(z);
    }
    interRegionConstraintZWeights_ = z;
}

void RegionManager::setConstraintType(Index type){
    for (auto & x: regionMap_){
        x.second->setConstraintType(type);
    }
}

IVector RegionManager::allRegionMarker_(bool excludeBoundary) const {
    IVector tmp;
    for (auto & x: regionMap_){
        if (excludeBoundary && x.second->isBackground()){
            continue;
        }
        tmp.push_back(x.first);
    }
    return tmp;
}

} // namespace GIMLI<|MERGE_RESOLUTION|>--- conflicted
+++ resolved
@@ -303,12 +303,8 @@
 }
 
 void Region::fillConstraints(RSparseMapMatrix & C, Index startConstraintsID){
-<<<<<<< HEAD
-
-=======
     // __MS(isBackground_ << " " << isSingle_ << " " << constraintType_ <<  " " <<
     //      startConstraintsID << " " << startParameter_)
->>>>>>> 76ae3953
     if (isBackground_ ) return;
 
     if (isSingle_ && constraintType_ == 0) return;
@@ -949,7 +945,7 @@
         cID += x.second->constraintCount();
         // __MS(cID)
     }
-    
+
     __MS(interRegionConstraints_.size())
     if (interRegionConstraints_.size() > 0){
         if (verbose_) std::cout << "Creating inter region constraints." << std::endl;
@@ -958,9 +954,9 @@
         for (auto & it : this->interRegionConstraints_){
 
             std::pair< SIndex, SIndex > ab = it.first;
-            
+
             double cWeight = it.second;
-            
+
             // if (verbose_) {
                 // std::cout << "\t" << i << ": "
                 //                     << ab.first << "< (" << cWeight << ") >"
