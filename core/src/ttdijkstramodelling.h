/******************************************************************************
 *   Copyright (C) 2006-2022 by the GIMLi development team                    *
 *   Carsten Rücker carsten@resistivity.net                                   *
 *   Thomas Günther thomas@resistivity.net                                    *
 *                                                                            *
 *   Licensed under the Apache License, Version 2.0 (the "License");          *
 *   you may not use this file except in compliance with the License.         *
 *   You may obtain a copy of the License at                                  *
 *                                                                            *
 *       http://www.apache.org/licenses/LICENSE-2.0                           *
 *                                                                            *
 *   Unless required by applicable law or agreed to in writing, software      *
 *   distributed under the License is distributed on an "AS IS" BASIS,        *
 *   WITHOUT WARRANTIES OR CONDITIONS OF ANY KIND, either express or implied. *
 *   See the License for the specific language governing permissions and      *
 *   limitations under the License.                                           *
 *                                                                            *
 ******************************************************************************/

#ifndef _GIMLI_TTDIJKSTRAMODDELING__H
#define _GIMLI_TTDIJKSTRAMODDELING__H

#include "gimli.h"
#include "modellingbase.h"
#include "mesh.h"

namespace GIMLI {

class GraphDistInfo{
public:    
    GraphDistInfo()
        :  time_(0.0), dist_(0.0){
    }
    GraphDistInfo(double t, double d)
        :  time_(t), dist_(d){
    }
    GraphDistInfo(double t, double d, Index cellID)
        :  time_(t), dist_(d){
        cells_.insert(cellID);
    }
    
    /*! Travel time for the current way element. Depends on the graph initialization.*/
    void setTime(double t) { time_ = t; }

    /*! Travel time for the current way element. Depends on the graph initialization.*/
    double time() const { return time_; }

    /*! Distance of the way element.*/
    double dist() const { return dist_; }

    /*! Index for all cells containing this wayelement*/
    std::set < Index > & cellIDs() { return cells_; }

    /*! Index for all cells containing this wayelement*/
    const std::set < Index > & cellIDs() const { return cells_; }

protected:

    double time_;
    double dist_;
    std::set < Index > cells_;
};

//** sorted vector
typedef std::map< Index, GraphDistInfo > NodeDistMap;
//** sorted matrix
typedef std::map< Index, NodeDistMap > Graph;


/*! Dijkstra's shortest path finding*/
class DLLEXPORT Dijkstra {
public:
    Dijkstra();

    Dijkstra(const Graph & graph);

    ~Dijkstra(){}

    void setGraph(const Graph & graph);

    void setStartNode(Index startNode);

    /*!Get the shortest way from root to node. Inline version.*/
    void shortestPathTo(Index node, IndexArray & way) const;

    /*!Get the shortest way from root to node.*/
    IndexArray shortestPathTo(Index node) const;

    /*!Get the shortest way from node index start to end.*/
    IndexArray shortestPath(Index start, Index end);

    /*!Distance from root to node.*/
    double distance(Index root, Index node);
    
    /*!Distance to node to the last known root.*/
    double distance(Index node); 

    /*!All distances to root.*/
    RVector distances(Index root);
    
    /*!All distances from to last known root.*/
    RVector distances() const;
    
    Graph & graph() {
        return graph_;
    }

    const Graph & graph() const {
        return graph_;
    }

    GraphDistInfo graphInfo(Index na, Index nb) {
        return graph_[na][nb];
    }

    class Edge_ : std::pair< Index, Index > {
    public:
        Edge_() : start(0), end(0) {}
        Edge_(Index a, Index b) : start(a), end(b) {}
        Index start;
        Index end;
    };

    /*! Definition for the priority queue */
    class DistancePair_ : std::pair< double, Edge_ > {
    public:
        DistancePair_() : first(0.0) {}
        DistancePair_(double f, Edge_ & s) : first(f), second(s) {}

        double first;
        Edge_ second;
    };

<<<<<<< HEAD
=======
    template < class T > class ComparePairsClass_ {
    public:
        bool operator() (const T & lhs, const T & rhs) {
            return lhs.first > rhs.first;
        }
    };

>>>>>>> 7d464107
protected:
    std::vector < Edge_ > pathMatrix_;
    
    NodeDistMap distances_;

    Graph graph_;
    Index _root;
};

//! Modelling class for travel time problems using the Dijkstra algorithm
/*! TravelTimeDijkstraModelling(mesh, datacontainer) */
class DLLEXPORT TravelTimeDijkstraModelling : public ModellingBase {
public:
    TravelTimeDijkstraModelling(bool verbose=false);

    TravelTimeDijkstraModelling(Mesh & mesh,
                                DataContainer & dataContainer,
                                bool verbose=false);

    virtual ~TravelTimeDijkstraModelling() { }

    virtual RVector createDefaultStartModel();

    RVector createGradientModel(double lBound, double uBound);

    /*! Interface. Calculate response */
    virtual RVector response(const RVector & slowness);

    /*! Interface. */
    virtual void createJacobian(const RVector & slowness);

    /*! Interface. */
    virtual void initJacobian();

    Graph createGraph(const RVector & slownessPerCell) const;

//     RVector calculate();

    double findMedianSlowness() const;

    RVector getApparentSlowness() const;

    void createJacobian(RSparseMapMatrix & jacobian, const RVector & slowness);

    /*! Returns the mesh node indieces for the way from shot to receiver, 
    respective the data for the last Jacobian calculation. 
    If you want further infos about the way element. 
    You can ask the Dijkstra about the graph infos. */
    const IndexArray & way(Index sht, Index rec) const;

    /*! Read only access to the recent dijktra. */
    const Dijkstra & dijkstra() const { return dijkstra_; };

protected:

    /*! Automatically looking for shot and receiver points if the mesh is changed. */
    virtual void updateMeshDependency_();

    Dijkstra dijkstra_;
    double background_;

    /*! Nearest nodes for the current mesh for all shot points.*/
    IndexArray shotNodeId_;

    /*! Map shot id to sequential shot node number of shotNodeId_ */
    std::map< Index, Index > shotsInv_;

    /*! Nearest nodes for the current mesh for all receiver points.*/
    IndexArray receNodeId_;

    /*! Map receiver id to sequential receiver node number of receNodeId_ */
    std::map< Index, Index > receiInv_;

    /*! Way matrix of the last full jacobian generation. */
    std::vector < std::vector < IndexArray > > wayMatrix_;

};

/*! New Class derived from standard travel time modelling */
class DLLEXPORT TTModellingWithOffset: public TravelTimeDijkstraModelling{
public:
    TTModellingWithOffset(Mesh & mesh, DataContainer & dataContainer, bool verbose);

    virtual ~TTModellingWithOffset();

    virtual RVector createDefaultStartModel();

    virtual RVector response(const RVector & model);

    void initJacobian();

    virtual void createJacobian(const RVector & slowness);

    size_t nShots(){ return shots_.size(); }

protected:
    RVector                  shots_;
    std::map< Index, Index > shotMap_;
    Mesh                     offsetMesh_;
};


} //namespace GIMLI

#endif<|MERGE_RESOLUTION|>--- conflicted
+++ resolved
@@ -131,8 +131,6 @@
         Edge_ second;
     };
 
-<<<<<<< HEAD
-=======
     template < class T > class ComparePairsClass_ {
     public:
         bool operator() (const T & lhs, const T & rhs) {
@@ -140,7 +138,6 @@
         }
     };
 
->>>>>>> 7d464107
 protected:
     std::vector < Edge_ > pathMatrix_;
     
