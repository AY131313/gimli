#!/bin/env bash

<<<<<<< HEAD
if [ -f /var/lib/pacman/db.lck ]; then
        echo "old db lock deteced .. removing them"
        rm -f /var/lib/pacman/db.lck
fi

#pacman --noconfirm -Syuu
=======
pacman --noconfirm -Suy
>>>>>>> 90574965

echo "#########################################################################"
echo "### Maybe you need to restart msys after update of system components! ###"
echo "#########################################################################"

pacman -S --needed --noconfirm make tar git unzip wget

# for some weird resson you can't install diffutils and pathc in one run
#pacman -S --needed --noconfirm diffutils

# for some weird resson you can't install diffutils and pathc in one run
#pacman -S --needed --noconfirm patch

# default cmake does not recognize WIN32 settings
#pacman -r --noconfirm cmake

# essentials
pacman -S --needed --noconfirm \
        mingw-w64-x86_64-cmake \
        mingw-w64-x86_64-gcc \
        mingw-w64-x86_64-gcc-fortran \
        mingw-w64-x86_64-openblas \
        mingw-w64-x86_64-suitesparse \
        mingw-w64-x86_64-llvm \
        mingw-w64-x86_64-clang

pacman -S --noconfirm \
        mingw-w64-x86_64-cppunit \
        mingw-w64-x86_64-doxygen

# we need to replace these hard coded paths from the LLVM cmake config
#sed -i 's/C:\/repo\/mingw-w64-clang\/src\/build-x86_64/C:\/msys64\/mingw64/'  /mingw64/share/llvm/cmake/LLVMConfig.cmake
#sed -i 's/C:\/repo\/mingw-w64-clang\/src\/llvm-3.7.0.src\/cmake\/modules/C:\/msys64\/mingw64\/share\/llvm\/cmake/' /mingw64/share/llvm/cmake/LLVMConfig.cmake

#sed -i 's/FATAL_ERROR "The imported target/WARNING "The imported target/' /mingw64/share/llvm/cmake/LLVMExports.cmake<|MERGE_RESOLUTION|>--- conflicted
+++ resolved
@@ -1,15 +1,10 @@
 #!/bin/env bash
 
-<<<<<<< HEAD
 if [ -f /var/lib/pacman/db.lck ]; then
-        echo "old db lock deteced .. removing them"
+        echo "old db lock detected .. removing them"
         rm -f /var/lib/pacman/db.lck
 fi
-
-#pacman --noconfirm -Syuu
-=======
-pacman --noconfirm -Suy
->>>>>>> 90574965
+pacman --noconfirm -Syuu
 
 echo "#########################################################################"
 echo "### Maybe you need to restart msys after update of system components! ###"
