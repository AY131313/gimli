--- conflicted
+++ resolved
@@ -114,7 +114,6 @@
     if r1A > 1e-12 and r2A > 1e-12:
         alpha = sigma * k * ((r1.dot(n)) / r1A * pg.math.besselK1(r1A * k) +
                             (r2.dot(n)) / r2A * pg.math.besselK1(r2A * k)) / \
-<<<<<<< HEAD
             (pg.math.besselK0(r1A * k) + pg.math.besselK0(r2A * k)) 
         
         return alpha
@@ -123,10 +122,6 @@
         beta = 1.0
         return [alpha, beta, 0.0]
             
-=======
-            (pg.math.besselK0(r1A * k) + pg.math.besselK0(r2A * k))
-
->>>>>>> 03b92876
     else:
         return 0.0
 
