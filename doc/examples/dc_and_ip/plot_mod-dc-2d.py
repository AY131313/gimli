#!/usr/bin/env python
# encoding: utf-8

r"""
Geoelectrics in 2.5D
--------------------

Geoelectrical modeling example in 2.5D. CR"""

###############################################################################
# Let us start with a mathematical formulation ...
#
# .. math::
#
#     \nabla\cdot(\sigma\nabla u)=-I\delta(\vec{r}-\vec{r}_{\text{s}}) \in R^3
#
# The source term is 3 dimensional but the distribution of the electrical
# conductivity :math:`\sigma(x,y)` should by 2 dimensional so we need a
# Fourier-Cosine-Transform from :math:`u(x,y,z) \mapsto u(x,y,k)` with the
# wave number :math:`k`. :math:`D^(a)(u(x,y,z)) \mapsto i^|a|k^a u(x,y)`
#
# .. math::
#     \nabla\cdot( \sigma \nabla u ) - \sigma k^2 u
#     &=-I\delta(\vec{r}-\vec{r}_{\text{s}}) \in R^2 \\
#     \frac{\partial }{\partial x} \left(\cdot( \sigma
#     \frac{\partial u}{\partial x}\right) + \frac{\partial }{\partial y} \left(\cdot(\sigma
#     \frac{\partial u}{\partial y}\right) - \sigma k^2 u & =
#     -I\delta(x-x_{\text{s}})\delta(y-y_{\text{s}}) \in R^2 \\
#     \frac{\partial u}{\partial \vec{n}} & = 0 \quad\mathrm{on}\quad\text{Surface} z=0
#

import numpy as np
import pygimli as pg

from pygimli.solver import solve

from pygimli.viewer import show
from pygimli.mplviewer import drawStreams


def uAnalytical(p, sourcePos, k):
    """Calculates the analytical solution for the 2.5D geoelectrical problem.
    
    Solves the 2.5D geoelectrical problem for one wave number k.
    It calculates the normalized (for injection current 1 A and sigma=1 S/m) 
    potential at position p for a current injection at position sourcePos.
    Injection at the subsurface is recognized via mirror sources along the
    surface at depth=0.
    
    Parameters
    ----------
    p : pg.Pos
        Position for the sought potential
    sourcePos : pg.Pos
        Current injection position.
    k : float
        Wave number 

    Returns
    -------
    u : float
        Solution u(p)
    """
    r1A = (p - sourcePos).abs()
    # Mirror on surface at depth=0
    r2A = (p - pg.RVector3(1.0, -1.0, 1.0) * sourcePos).abs()

    if r1A > 1e-12 and r2A > 1e-12:
        return (pg.besselK0(r1A * k) + pg.besselK0(r2A * k)) / (2.0 * np.pi)
    else:
        return 0.


def mixedBC(boundary, userData):
    """Mixed boundary conditions.

    Define the derivative of the analytical solution regarding the outer normal
    direction :math:`\vec{n}`. So we can define the value for the Neumann type
    Boundary conditions for the boundaries in the subsurface.
    """
    ### ignore surface boundaries for wildcard boundary condition
    if boundary.norm()[1] == 1.0:
        return 0

    sourcePos = userData['sourcePos']
    k = userData['k']
    r1 = boundary.center() - sourcePos
    
    # Mirror on surface at depth=0
    r2 = boundary.center() - pg.RVector3(1.0, -1.0, 1.0) * sourcePos
    r1A = r1.abs()
    r2A = r2.abs()

    n = boundary.norm()
    if r1A > 1e-12 and r2A > 1e-12:
        return k * ((r1.dot(n)) / r1A * pg.besselK1(r1A * k) +
                    (r2.dot(n)) / r2A * pg.besselK1(r2A * k)) / \
            (pg.besselK0(r1A * k) + pg.besselK0(r2A * k))
    else:
        return 0.


###############################################################################
#
#

def pointSource(mesh, source):
    """Define function for the current source term.

    :math:`\delta(x-pos), \int f(x) \delta(x-pos)=f(pos)=N(pos)`
    Right hand side entries will be shape functions(pos)
    """
    rhs = pg.RVector(mesh.nodeCount())
    
    cell = mesh.findCell(source)
    rhs.setVal(cell.N(cell.shape().rst(source)), cell.ids())
    return rhs

grid = pg.createGrid(x=np.linspace(-10.0, 10.0, 41),
                     y=np.linspace(-15.0,  0.0, 31))

grid = grid.createP2()

sourcePosA = [-5.0, -4.0]
sourcePosB = [+5.0, -4.0]

k = 1e-3
sigma = 1
u = solve(grid, a=sigma, b=-sigma * k*k, f=pointSource(grid, sourcePosA),
          bc={'Robin': [[1,2,4], mixedBC]},
          userData={'sourcePos': sourcePosA, 'k': k},
          verbose=True)

<<<<<<< HEAD
u -= solve(grid, a=sigma, b=-sigma * k*k, f=pointSource(grid, sourcePosB),
           bc={'Robin': robBC},
=======
u -= solve(grid, a=sigma, b=-sigma * k*k, f=pointSource,
           bc={'Robin': ['*', mixedBC]},
>>>>>>> 3b100005
           userData={'sourcePos': sourcePosB, 'k': k},
           verbose=True)

# uAna = pg.RVector(map(lambda p__: uAnalytical(p__, sourcePosA, k),
#                       grid.positions()))
# uAna -= pg.RVector(map(lambda p__: uAnalytical(p__, sourcePosB, k),
#                        grid.positions()))

# err = (1.0 -u/uAna) * 100.0

# print("error min max", min(err), max(err))

ax = show(grid, data=u, fillContour=True, colorBar=True, cMap="RdBu_r",
          orientation='horizontal', label='Solution u', nLevs=11,
          logScale=False, hold=True, showMesh=True)[0]

# Additional to the image of the potential we want to see the current flow too.
# The current flows along the gradient of our solution and can be plotted as
# stream lines. On default the drawStreams method draws one segment of a
# stream line per cell of the mesh. This can be a little confusing for dense
# meshes so we can give a second (coarse) mesh as a new cell basis to draw the
# streams. If the drawStreams get scalar data the gradients will be calculated.

gridCoarse = pg.createGrid(x=np.linspace(-10.0, 10.0, 20),
                           y=np.linspace(-15.0,   .0, 20))
drawStreams(ax, grid, u, coarseMesh=gridCoarse, color='Black')

pg.wait()<|MERGE_RESOLUTION|>--- conflicted
+++ resolved
@@ -131,13 +131,8 @@
           userData={'sourcePos': sourcePosA, 'k': k},
           verbose=True)
 
-<<<<<<< HEAD
-u -= solve(grid, a=sigma, b=-sigma * k*k, f=pointSource(grid, sourcePosB),
-           bc={'Robin': robBC},
-=======
 u -= solve(grid, a=sigma, b=-sigma * k*k, f=pointSource,
            bc={'Robin': ['*', mixedBC]},
->>>>>>> 3b100005
            userData={'sourcePos': sourcePosB, 'k': k},
            verbose=True)
 
