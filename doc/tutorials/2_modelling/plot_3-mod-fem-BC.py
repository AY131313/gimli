#!/ussr/bin/env python
# -*- coding: utf-8 -*-
# sphinx_gallery_thumbnail_number = 3
r"""
.. _tut:modelling_bc:

Modelling with Boundary Conditions
----------------------------------

We use the preceding example (Poisson equation on the unit square) but want to
specify different boundary conditions on the four sides.

Again, we first import numpy and pygimli, the solver and post processing
functionality.
"""

import numpy as np
import pygimli as pg

from pygimli.solver import solve
from pygimli.viewer import show
from pygimli.viewer.mpl import drawStreams

###############################################################################
# We create 21 x 21 node grid to solve on.

grid = pg.createGrid(x=np.linspace(-1.0, 1.0, 21),
                     y=np.linspace(-1.0, 1.0, 21))

###############################################################################
# We start considering inhomogeneous Dirichlet boundary conditions (BC).
#
# There are different ways of specifying BCs. They can be maps from markers to
# values, explicit functions or implicit (lambda) functions.
#
# The boundary 1 (left) and 2 (right) are directly mapped to the values 1 and 2.
# On side 3 (top) a lambda function 3+x is used (p is the boundary position
# and p[0] its x coordinate. On side 4 (bottom) a function uDirichlet is used
# that simply returns 4 in this example but can compute anything as a function
# of the individual boundaries b.

def uDirichlet(boundary):
    """Return a solution value for a given boundary. Scalar values are applied to all nodes of the boundary."""
    return 4.0

dirichletBC = {1: 1,                                           # left
               2: 2.0,                                         # right
               3: lambda boundary: 3.0 + boundary.center()[0], # top
               4: uDirichlet}                                  # bottom

###############################################################################
# The boundary conditions are passed using the bc keyword dictionary.
u = solve(grid, f=1., bc={'Dirichlet': dirichletBC})

# Note that showMesh returns the created figure ax and the created colorBar.
ax, cbar = show(grid, data=u, label='Solution $u$')

show(grid, ax=ax)

ax.text(0, 1.01, '$u=3+x$', ha='center')
ax.text(-1.01, 0, '$u=1$', va='center', ha='right', rotation='vertical')
ax.text(0, -1.01, '$u=4$', ha='center', va='top')
ax.text(1.02, 0, '$u=2$', va='center', ha='left',  rotation='vertical')

ax.set_title('$\\nabla\cdot(1\\nabla u)=1$')

ax.set_xlim([-1.1, 1.1])  # some boundary for the text
ax.set_ylim([-1.1, 1.1])

###############################################################################
# Alternatively we can define the gradients of the solution on the boundary,
# i.e., Neumann type BC. This is done with another dictionary {marker: value} and passed by the bc dictionary.
neumannBC = {1: -0.5,  # left
             4: 2.5}  # bottom

dirichletBC = {3: 1.0}  # top

u = solve(grid, f=0., bc={'Dirichlet': dirichletBC, 'Neumann': neumannBC})

###############################################################################
# Note that on boundary 2 (right) has no BC explicitly applied leading to
# default (natural) BC that are of homogeneous Neumann type
# :math:`\frac{\partial u}{\partial n}=0`

ax = show(grid, data=u, filled=True, orientation='vertical',
          label='Solution $u$',
          levels=np.linspace(min(u), max(u), 14), hold=True)[0]

# Instead of the grid we now want to add streamlines to show the gradients of
# the solution (i.e., the flow direction).

drawStreams(ax, grid, u)

ax.text(0.0, 1.01, '$u=1$',
        horizontalalignment='center')  # top -- 3
ax.text(-1.0, 0.0, '$\partial u/\partial n=-0.5$',
        va='center', ha='right', rotation='vertical')  # left -- 1
ax.text(0.0, -1.01, '$\partial u/\partial n=2.5$',
        ha='center', va='top')  # bot -- 4
ax.text(1.01, 0.0, '$\partial u/\partial n=0$',
        va='center', ha='left', rotation='vertical')  # right -- 2

ax.set_title('$\\nabla\cdot(1\\nabla u)=0$')

ax.set_xlim([-1.1, 1.1])
ax.set_ylim([-1.1, 1.1])

###############################################################################
# Its also possible to force single nodes to fixed values too.
# Short test: setting the value for the center node to 1.0
u = solve(grid, f=1., bc={'Node': [grid.findNearestNode([0.0, 0.0]), 1.0]})
<<<<<<< HEAD
np.testing.assert_approx_equal(u[grid.findNearestNode([0.0, 0.0])], 1.0, significant=10)

ax, _ = pg.show(grid, u, label='Solution $u$',)
show(grid, ax=ax)


=======
# %%
ax, _ = pg.show(grid, u, logScale=False, label='Solution $u$',)
out = show(grid, ax=ax)
>>>>>>> 835a786f
<|MERGE_RESOLUTION|>--- conflicted
+++ resolved
@@ -109,15 +109,7 @@
 # Its also possible to force single nodes to fixed values too.
 # Short test: setting the value for the center node to 1.0
 u = solve(grid, f=1., bc={'Node': [grid.findNearestNode([0.0, 0.0]), 1.0]})
-<<<<<<< HEAD
 np.testing.assert_approx_equal(u[grid.findNearestNode([0.0, 0.0])], 1.0, significant=10)
 
-ax, _ = pg.show(grid, u, label='Solution $u$',)
-show(grid, ax=ax)
-
-
-=======
-# %%
 ax, _ = pg.show(grid, u, logScale=False, label='Solution $u$',)
-out = show(grid, ax=ax)
->>>>>>> 835a786f
+show(grid, ax=ax)