/******************************************************************************
 *   Copyright (C) 2006-2019 by the GIMLi development team                    *
 *   Carsten Rücker carsten@gimli.org                                         *
 *                                                                            *
 *   Licensed under the Apache License, Version 2.0 (the "License");          *
 *   you may not use this file except in compliance with the License.         *
 *   You may obtain a copy of the License at                                  *
 *                                                                            *
 *       http://www.apache.org/licenses/LICENSE-2.0                           *
 *                                                                            *
 *   Unless required by applicable law or agreed to in writing, software      *
 *   distributed under the License is distributed on an "AS IS" BASIS,        *
 *   WITHOUT WARRANTIES OR CONDITIONS OF ANY KIND, either express or implied. *
 *   See the License for the specific language governing permissions and      *
 *   limitations under the License.                                           *
 *                                                                            *
 ******************************************************************************/

#ifndef _GIMLI_MESH__H
#define _GIMLI_MESH__H

#include "gimli.h"
#include "meshentities.h"
#include "node.h"
#include "pos.h"

#include <vector>
#include <list>
#include <set>
#include <map>
#include <fstream>

namespace GIMLI{

class KDTreeWrapper;

//! A BoundingBox
/*! A BoundingBox which contains a min and max Vector3< double >*/
class DLLEXPORT BoundingBox{
public:
    /*! Default constructor, with BoundingBox[0.0, 0.0, 0.0; 1.0, 1.0, 1.0] */
    BoundingBox(const Pos & min=Pos(0, 0, 0),
                const Pos & max=Pos(1.0, 1.0, 1.0))
        : min_(min), max_(max){
    }

    /*! Construct BBox from position vector */
    BoundingBox(const PosVector & vPos){
        min_ = Pos((double)MAX_DOUBLE, (double)MAX_DOUBLE, (double)MAX_DOUBLE);
        max_ = min_ * -1.0;
        for (uint i = 0; i < vPos.size(); i ++){
            min_[0] = std::min(vPos[i][0], min_[0]);
            min_[1] = std::min(vPos[i][1], min_[1]);
            min_[2] = std::min(vPos[i][2], min_[2]);
            max_[0] = std::max(vPos[i][0], max_[0]);
            max_[1] = std::max(vPos[i][1], max_[1]);
            max_[2] = std::max(vPos[i][2], max_[2]);
        }
    }

    /*! Copy constructor. */
    BoundingBox(const BoundingBox & bbox){ this->copy_(bbox); }

    /*! Assignment operator. */
    BoundingBox & operator = (const BoundingBox & bbox){
    	if (this != & bbox){
            this->copy_(bbox);
        } return * this;
    }

    /*! Check if a point lie inside (with boundary). */
    bool isInside(const Pos & p){
        return ((p[0] <= max_[0] && p[0] >= min_[0]) &&
                (p[1] <= max_[1] && p[1] >= min_[1]) &&
                (p[2] <= max_[2] && p[2] >= min_[2]));
    }

    /*! Set minimum Position. */
    void setMin(const Pos & min) { min_ = min; }
    /*! Return a copy of the minimum position. */
    const Pos & min() const { return min_; }

    /*! Set maximum Position. */
    void setMax(const Pos & max) { max_ = max; }
    /*! Return a copy of the maximum position. */
    const Pos & max() const { return max_; }

    /*! Return minimal x coordinate.*/
    inline double xMin() const { return min_[0];}
    /*! Return minimal y coordinate.*/
    inline double yMin() const { return min_[1];}
    /*! Return minimal z coordinate.*/
    inline double zMin() const { return min_[2];}

    /*! Return maximal x coordinate.*/
    inline double xMax() const { return max_[0];}
    /*! Return maximal y coordinate.*/
    inline double yMax() const { return max_[1];}
    /*! Return maximal z coordinate.*/
    inline double zMax() const { return max_[2];}

    /*! Return maximal x length.*/
    inline double xSize() const { return abs(this->xMax()-this->xMin());}
    /*! Return maximal y length.*/
    inline double ySize() const { return abs(this->yMax()-this->yMin());}
    /*! Return maximal z length.*/
    inline double zSize() const { return abs(this->zMax()-this->zMin());}


protected:

    void copy_(const BoundingBox & bbox){
    	min_ = bbox.min();
        max_ = bbox.max();
    }

    Pos min_;
    Pos max_;
};

inline std::ostream & operator << (std::ostream & str, const BoundingBox & bb){
    str << "BoundingBox [" << bb.min() << ", " << bb.max() << "]" ;
    return str;
}

DLLEXPORT std::ostream & operator << (std::ostream & str, const Mesh & mesh);

class DLLEXPORT Mesh {

public:
    typedef std::vector< RegionMarker > RegionMarkerList;
    typedef RVector3 HoleMarker;
    typedef PosVector HoleMarkerList;

    /*! Default constructor, create empty mesh with dimension dim
    If this mesh is supposed to be a geometry definition, all
    created nodes will be checked for duplicates.*/
    Mesh(Index dim=2, bool isGeometry=false);

    /*! Constructor, read mesh from filename */
    Mesh(const std::string & filename, bool createNeighbourInfos=true);

    /*! Copy constructor. */
    Mesh(const Mesh & mesh);

    /*! Copy assignment operator. */
    Mesh & operator = (const Mesh & mesh);

    /*! Default destructor. */
    ~Mesh();

    /*! Clear all data, inclusive all caches.*/
    void clear();

    /*!If the mesh is static in geometry and shape some useful informations are cached.
     * (cell sizes, boundary sizes, ...)
     For dynamic meshes, i.e., node positions can be moved, you have to set staticGeometry to false to avoid any caching.*/
    void setStaticGeometry(bool stat);

    /*! Return true if this mesh have static geometry. [Default=True]*/
    inline bool staticGeometry() const { return staticGeometry_; }

    /*! Mesh is marked as geometry definition or PLC
    so createNode will allways with check. */
    void setGeometry(bool b);

    /*! Return if the mesh is a geometry definition.*/
    bool isGeometry() const { return isGeometry_; }

    /*! Set the dimension of the mesh. [Default = 2] */
    void setDimension(uint dim){ dimension_ = dim;}

    /*! Return the dimension of this mesh.*/
    uint dimension() const { return dimension_; }

    /*! Shortcut for \ref dimension.*/
    uint dim() const { return dimension_; }

    //** start creation stuff
    Node * createNode(double x, double y, double z, int marker=0);
    Node * createNode(const Node & node);
    Node * createNode(const RVector3 & pos, int marker=0);

    /*! Create a secondary node, which is stored in an aditional list for additional use.
    If tolerance tol set to a value > 0, then it will be checked if there is already a node
    at this position and return a ptr to the existing node instead of creating a new. */
    Node * createSecondaryNode(const RVector3 & pos, double tol=-1);

    /*! Create new Node with duplication checks. Returns the already existing node when its within a tolerance distance to pos.
    If edgeCheck is set, any 2d (p1) boundary edges will be checked for any intersection with pos and splitted if necessary.*/
    Node * createNodeWithCheck(const RVector3 & pos, double tol=1e-6,
                               bool warn=false, bool edgeCheck=false);

    Boundary * createBoundary(std::vector < Node * > & nodes, int marker=0, bool check=true);
    /*! Create a boundary from the given node indieces */
    Boundary * createBoundary(const IndexArray & nodes, int marker=0, bool check=true);
    Boundary * createBoundary(const Boundary & bound, bool check=true);
    Boundary * createBoundary(const Cell & cell, bool check=true);
    Boundary * createNodeBoundary(Node & n1, int marker=0, bool check=true);
    Boundary * createEdge(Node & n1, Node & n2, int marker=0, bool check=true);
    Boundary * createEdge3(Node & n1, Node & n2, Node & n3, int marker=0, bool check=true);
    Boundary * createTriangleFace(Node & n1, Node & n2, Node & n3, int marker=0, bool check=true);
    Boundary * createQuadrangleFace(Node & n1, Node & n2, Node & n3, Node & n4, int marker=0, bool check=true);
    Boundary * createPolygonFace(std::vector < Node * > & nodes, int marker, bool check=true);

    /*! Create empty cell without a node or a shape. */
    Cell * createCell(int marker=0);
    Cell * createCell(std::vector < Node * > & nodes, int marker=0);
    /*! Create a cell from the given node indieces */
    Cell * createCell(const IndexArray & nodes, int marker=0);
    Cell * createCell(const Cell & cell);
    Cell * createTriangle(Node & n1, Node & n2, Node & n3, int marker=0);
    Cell * createQuadrangle(Node & n1, Node & n2, Node & n3, Node & n4, int marker=0);
    Cell * createTetrahedron(Node & n1, Node & n2, Node & n3, Node & n4, int marker=0);

    /*! Create a cell as a copy of a cell from an alternative mesh.
     * Each node of the new cell will be created with duplication check and
     * reused if there is already a node withing the tolerance distance tol.
     * tol=-1 disables this duplication check. */
    Cell * copyCell(const Cell & cell, double tol=1e-6);
    /*! Create a boundary as a copy of a boundary from an alternative mesh.
     * Each node of the new cell will be created with duplication check and
     * reused if there is already a node withing the tolerance distance tol.
     * tol=-1 disables this duplication check. */
    Boundary * copyBoundary(const Boundary & bound, double tol=1e-6, bool check=true);

    /*! Delete all given cells from the given mesh. Warning will be really deleted.*/
    void deleteCells(const std::vector < Cell * > & cells);

    void create1DGrid(const RVector & x);

    /*! Default boundary marker are -x[1], +x[2], +z[3], -z[4].
     If worldBoundaryMarker is set it becomes +z[-1], else[-2]. */
    void create2DGrid(const RVector & x, const RVector & y, int markerType=0,
                      bool worldBoundaryMarker=false);

    /*! Default boundary marker are -x[1], +x[2], +z[3], -z[4], -y[5], +z[6].
     If worldBoundaryMarker is set it becomes +z[-1], else[-2]. You can \ref exportBoundaryVTU
     and take a look with Paraview. */
    void create3DGrid(const RVector & x, const RVector & y, const RVector & z,
                      int markerType=0, bool worldBoundaryMarker=false);

    /*! Create one dimensional grid.
     * Boundary on the domain border will get
     * marker: 1,2 for: left, right.*/
    void createGrid(const RVector & x) { create1DGrid(x); }

    /*! Create two dimensional grid. Boundary on the domain border will get the
     * marker: 1,2,3,4 for: left, right, top, bottom*/
    void createGrid(const RVector & x, const RVector & y,
                    int markerType=0, bool worldBoundaryMarker=false) {
        create2DGrid(x, y, markerType, worldBoundaryMarker);
    }
    /*! Create three dimensional grid. Boundary on the domain border will get the
     * marker: 1,2,3,4,5,6 for: left, right, top, bottom, front, back*/
    void createGrid(const RVector & x, const RVector & y, const RVector & z,
                    int markerType=0, bool worldBoundaryMarker=false){
        create3DGrid(x, y, z, markerType, worldBoundaryMarker);
    }

    void createHull_(const Mesh & mesh);

    /*! Create 3D mesh with 3D boundary elements from this 2D mesh cells.
    Increase mesh dimension. Mesh should contain 2D cells. */
    Mesh createHull() const;

    void createClosedGeometry(const PosVector & vPos, int nSegments,
                              double dxInner);

    void createClosedGeometryParaMesh(const PosVector & vPos, int nSegments,
                                      double dxInner);

    void createClosedGeometryParaMesh(const PosVector & vPos, int nSegments,
                                      double dxInner, const PosVector & addit);

    /*! Create and copy global H2 mesh of this mesh.*/
    Mesh createH2() const;

    /*! Create and copy global P2 mesh of this mesh.*/
    Mesh createP2() const;

    /*! Create a partly mesh without cells from mesh, based on a vector of ptrs to boundaries */
    void createMeshByCells(const Mesh & mesh, const std::vector < Cell * > & cells);

    /*! Create a partly mesh without cells from mesh, based on a vector of ptrs to boundaries */
    void createMeshByBoundaries(const Mesh & mesh, const std::vector < Boundary * > & bounds);

    /*! Create a new mesh that is a part from this mesh, based on cell-ids */
    Mesh createMeshByCellIdx(const IndexArray & idxList);

    /*! Create a partly mesh from mesh, based on cell-ids */
    void createMeshByCellIdx(const Mesh & mesh, const IndexArray & idxList);

    /*! Create a partly mesh from mesh, based on meshs attributes.
    For a single attribute set to to 0, for unlimited set to to -1 */
    void createMeshByMarker(const Mesh & mesh, int from, int to=-1);

    /*! Syntactic sugar to extract a part of the mesh based on cells.*/
    Mesh createSubMesh(const std::vector< Cell * > & cells) const;

    /*! Syntactic sugar to extract a part of the mesh based on boundaries.*/
    Mesh createSubMesh(const std::vector< Boundary * > & bounds) const;

    /*! Syntactic sugar to extract a part of the mesh based on
    nodes with associated cells and boundaries.*/
    Mesh createSubMesh(const std::vector< Node * > & nodes) const;

    //** end creation stuff

    //! Show some infos
    void showInfos(){ std::cout << *this << std::endl; }

    const std::vector< Node * > & nodes() const { return nodeVector_; }

    const std::vector< Cell * > & cells() const { return cellVector_; }

    /*! Return const reference to all boundaries*/
    const std::vector< Boundary * > & boundaries() const { return boundaryVector_; }

    /*! Return vector of node from index list */
    std::vector< Node * > nodes(const IndexArray & ids) const;

    /*! Return a vector of nodes ptrs matching BVector b.*/
    std::vector< Node * > nodes(const BVector & b) const;

    /*! Return vector of cells from index list */
    std::vector< Cell * > cells(const IndexArray & ids) const;

    /*! Return a vector of cells ptrs matching BVector b.*/
    std::vector< Cell * > cells(const BVector & b) const;

    /*! Return vector of boundaries from index list */
    std::vector< Boundary * > boundaries(const IndexArray & ids) const;

    /*! Return a vector of boundary ptrs matching BVector b.*/
    std::vector< Boundary * > boundaries(const BVector & b) const;

    Index nodeCount(bool withSecNodes=false) const;
    Node & node(Index i) const;
    Node & node(Index i);

    inline Index secondaryNodeCount() const { return secNodeVector_.size(); }
    Node & secondaryNode(Index id) const;
    Node & secondaryNode(Index id);

    Index cellCount() const { return cellVector_.size(); }
    Cell & cell(Index i) const;
    Cell & cell(Index i);

    Index boundaryCount() const { return boundaryVector_.size(); }
    Boundary & boundary(Index i) const;
    Boundary & boundary(Index i);

    /*! Return a vector of all node positions */
    PosVector positions(bool withSecNodes=false) const;

    /*! Return a vector of node positions for an index vector */
    PosVector positions(const IndexArray & idx) const;

    /*! Return a vector of all cell center positions*/
    PosVector cellCenters() const;
    PosVector cellCenter() const { return cellCenters(); }

    /*! Return a vector of all center positions for all boundaries */
    PosVector boundaryCenters() const;

    /*! Return the reference to a RVector of all cell sizes. Cached for static geometry.*/
    RVector & cellSizes() const;

    /*! Return the reference to a RVector of all boundary sizes. Cached for static geometry. */
    RVector & boundarySizes() const;

    /*! Return the reference to the vector of scaled normal directions for each boundary.
     * Cached for static geometry and will be build on first call. Not thread safe, perhaps not python GC safe.
     Return \f$ \{A_i \vec{n}_i\} \forall i = [0..N_B]\f$.
     Where \f$ A_i\f$ is the size and \f$ \vec{n}_i\f$ the normal direction for the i-th boundary.
     If you want to use this, i.e. for the calculation of inside or outside flow through the boundary, you need to recognize the orientation of this boundary to the cell the flow goes into or comes from.
     For the left cell neighbor the normal direction should be always the outer normal.*/
    PosVector & boundarySizedNormals() const;

    /*! Set the marker to all boundaries in index array. */
    void setBoundaryMarkers(const IndexArray & ids, int marker);

    /*! Set all cell marker the values in attribute. */
    void setBoundaryMarkers(const IVector & marker);

    /*! Return a vector of all boundary marker */
    IVector boundaryMarkers() const;

    /*! Return a vector of all node marker */
    IVector nodeMarkers() const;

    /*! Return an index vector of all nodes that match the marker */
    IndexArray findNodesIdxByMarker(int marker) const;

//     /*! Return an index list of all nodes that match the marker */
//     std::list < Index > findListNodesIdxByMarker(int marker) const;

    /*! Return a vector of boundary ptrs with the boundary marker equal marker.*/
    std::vector < Boundary * > findBoundaryByMarker(int marker) const;

    /*! Return a vector of boundary ptrs with the boundary marker between [from and to). \n
        for to equal open end set to = MAX_INT */
    std::vector < Boundary * > findBoundaryByMarker(int from, int to) const;

    /*! Return ptr to the cell that match position pos, counter holds amount of touch tests.
        Searching is done first by nearest-neighbour-kd-tree search,
        followed by slope-search if extensive is set. Return NULL if no cell can be found. */
    Cell * findCell(const RVector3 & pos, size_t & counter, bool extensive) const ;

    /*! Shortcut for \ref findCell(const RVector3 & pos, size_t & counter, bool extensive) */
    Cell * findCell(const RVector3 & pos, bool extensive=true) const {
        size_t counter; return findCell(pos, counter, extensive); }

    /*! Return the index to the node of this mesh with the smallest distance to pos. */
    Index findNearestNode(const RVector3 & pos);

    /*! Return vector of cell ptrs with marker match the range [from .. to). \n
        For single marker match to is set to 0, for open end set to = -1 */
    std::vector < Cell * > findCellByMarker(int from, int to=0) const;

    /*! Return vector of cell ptrs with attribute match the range [from .. to). \n
        For single attribute match to is set to 0.0, for open end set to = -1.0 */
    std::vector < Cell * > findCellByAttribute(double from, double to=0.0) const;

    /*! Return vector of cells that are intersected with a given ray from start
     * to end. Intersecting positions, i.e., the travel path are stored in pos.
     Note this will not yet check if the ray lies completely along a boundary.
     This will probably fail and need to be implemented.
     */
    std::vector < Cell * > findCellsAlongRay(const RVector3 & start,
                                             const RVector3 & dir,
                                             PosVector & pos) const;
    //** end get infos stuff

    //** start mesh modification stuff

    /*! Prolongate the empty (lower than \ref TOLERANCE.) cell values in vals
     * from its neighbouring cells.
     * This function is called recursively until all zero-attribute-values in
     * vals are filled with an attribute greater than Zero.
     * RVector vals need to be of size \ref cellCount().
     * If Background is unequal -9e99 all empty values will be set to background.
     */
    void prolongateEmptyCellsValues(RVector & vals, double background=-9e99) const;

    void recountNodes();

    void sortNodes(const IndexArray & perm);

    /*! Return true if createNeighbourInfos is called once */
    inline bool neighboursKnown() const { return neighboursKnown_; }

    /*! Remove from each boundary the ptr to the corresponding left and right cell*/
    void cleanNeighbourInfos();

    /*! Search and set to each boundary the corresponding left and right cell.*/
    void createNeighbourInfos(bool force=false);

    /*! Create and store boundaries and neighboring information for this cell.*/
    void createNeighbourInfosCell_(Cell *c);

    void relax();

    /*! Smooth the mesh via moving all free nodes into the average of all neighboring nodes. Repeat this smoothIteration times. There is currently only this smoothFunction. EdgeSwapping is deactivated.*/
    void smooth(bool nodeMoving=true, bool edgeSwapping=true, uint smoothFunction=1, uint smoothIteration=10);

    /*! Scale the mesh with \ref RVector3 s. And return a reference to the mesh (no copy)*/
    Mesh & scale(const RVector3 & s);

    /*! Scale the mesh with s. Shortcut for scale(RVector3(s,s,s)) */
    Mesh & scale(const double & s){
        return scale(RVector3(s, s, s));
    }

    /*! Translate the mesh with \ref RVector3 t. And return a reference to the mesh (no copy)*/
    Mesh & translate(const RVector3 & t);

    /*! Rotate mesh the with \ref RVector3 r, r in radian, If you want to rotate in degree, use \ref degToRad(const RVector3 & deg).
     And return a reference to the mesh (no copy) */
    Mesh & rotate(const RVector3 & r);
    //** end mesh modification stuff

    /*! Swap coordinate i with j for i and j lower then dimension of the mesh*/
    void swapCoordinates(Index i, Index j);
    //** end mesh modification stuff

    /*! apply a 4x4 transformation matrix to the whole mesh*/
<<<<<<< HEAD
    Mesh & transform(const RMatrix & mat);
=======
    void transform(const RMatrix & mat);
>>>>>>> 1379e8a2

    //** start I/O stuff
    int save(const std::string & fileName, IOFormat format = Binary) const;
    int saveAscii(const std::string & fileName) const;

    /*! Be carefull with interchanging binary meshs between 32-64bit architecture.
     * Atm we save fixed int for counter and idx.
     * We have to replace and test it with uint32 or uint16 */
    int saveBinary(const std::string & fileName) const;

    /*! Load Mesh from file and try to import fileformat regarding file suffix.
     * If createNeighbourInfos is set, the mesh is checked for consistency and
     * missing boundaries will be created. */
    void load(const std::string & fileName,
              bool createNeighbours=true, IOFormat format=Binary);

    void loadAscii(const std::string & fileName);

    void importMod(const std::string & fileName);

    void importVTK(const std::string & fbody);

    void importVTU(const std::string & fbody);

    /*! Import Ascii STL as 3D mesh and save triangles as \ref Boundary Faces.
    Node positions can be snaped to a tolerance.*/
    void importSTL(const std::string & fileName, bool isBinary=false,
                   double snap=1e-3);

    /*! Be carefull with interchanging binary meshs between 32-64bit architecture. Atm we save fixed int for counter and idx.
    We have to replace and test it with uint32 or uint16 */
    void loadBinary(const std::string & fileName);

    /*! Save mesh in binary format v.2.0. should be possible to interchange on all little endian platforms. Contains all export data, marker an attribute.
        If something goes wrong while writing, an exception is thrown.
    sizes uint8 (1 byte), uint16 (2 byte), uint32 (4 byte), uint64 (8 byte)
    Format: */
    void saveBinaryV2(const std::string & fbody) const;

    /*! Load mesh in binary format v.2.0. should be possible to interchange on all little endian platforms. Format see \ref saveBinaryV2.
        If something goes wrong while reading, an exception is thrown. */
    void loadBinaryV2(const std::string & fbody);

    int exportSimple(const std::string & fbody, const RVector & data) const ;

    /*! Very simple export filter. Write to file fileName:
        x_0 y_0 [z_0] data1_0 [data2]_0 \n
        x_n y_n [z_n] data1_n [data2]_n \n
        with n = number of cells, and x y [z] == cell center
    */
    int exportMidCellValue(const std::string & fileName, const RVector & data1, const RVector & data2) const ;
    // no default arg here .. pygimli@win64 linker bug
    int exportMidCellValue(const std::string & fileName, const RVector & data1) const{
        RVector data2(0);
        return exportMidCellValue(fileName, data1, data2);
    }

    void exportVTK(const std::string & fbody,
                   const std::map< std::string, RVector > & data,
                   const PosVector & vec,
                   bool writeCells=true) const;

    void exportVTK(const std::string & fbody,
                   const std::map< std::string, RVector > & data,
                   bool writeCells=true) const;

    /*! Export mesh and whole data map */
    void exportVTK(const std::string & fbody, bool writeCells=true) const;

    /*! Export mesh and whole data map and vector data in vec*/
    void exportVTK(const std::string & fbody,
                   const PosVector & vec,
                   bool writeCells=true) const;

    /*! Export mesh with one additional array that will called 'arr' */
    void exportVTK(const std::string & fbody, const RVector & arr) const;

    void readVTKPoints_(std::fstream & file, const std::vector < std::string > & row);
    void readVTKCells_(std::fstream & file, const std::vector < std::string > & row);
    void readVTKScalars_(std::fstream & file, const std::vector < std::string > & row);
    void readVTKPolygons_(std::fstream & file, const std::vector < std::string > & row);

    /*! Export the mesh in filename using vtu format:
    Visualization Toolkit Unstructured Points Data (http://www.vtk.org)
    Set binary to true writes the data content in binary format.
    The file suffix .vtu will be added or substituted if .vtu or .vtk is found.
    \ref data, cell.markers and cell.attribute will be exported as data. */
    void exportVTU(const std::string & filename, bool binary = false) const ;

    /*! Export the boundary of this mesh in vtu format: Visualization Toolkit Unstructured Points Data (http://www.vtk.org) Set Binary to true writes the datacontent in binary format. The file suffix .vtu will be added or substituted if .vtu or .vtk is found. */
    void exportBoundaryVTU(const std::string & fbody, bool binary = false) const ;

    /*! Internal function for exporting VTU */
    void addVTUPiece_(std::fstream & file, const Mesh & mesh,
                        const std::map < std::string, RVector > & data) const;

    void exportAsTetgenPolyFile(const std::string & filename);
    //** end I/O stuff


    void addData(const std::string & name, const CVector & data){
        this->addData(name+"-Re", real(data));
        this->addData(name+"-Im", imag(data));
    }

    /*! Add data to the mesh that will be saved with by using the binary mesh
     * format v.2. or exported with the appropriate name in VTK format,
     * if the size of data equals the amount of nodes, cells or boundaries.
     */
    void addData(const std::string & name, const RVector & data);

    /*! Return the data with a given name.
     * If there is no such data an exception is thrown.*/
    RVector data(const std::string & name) const;

    /*! Return True if date with such a name exists.*/
    bool haveData(const std::string & name) const {
        return dataMap_.count(name) > 0;
    }

    /*! Return the full data map read only. */
    const std::map< std::string, RVector > & dataMap() const {
        return this->dataMap_;
    }
    /*! Replace the datamap by m */
    void setDataMap(const std::map< std::string, RVector > m) {
        this->dataMap_ = m;
    }
    /*! Print data map info.*/
    void dataInfo() const;

    /*! Empty the data map.*/
    void clearData();

    /*! Set the comment for VTK Ascii export headline.*/
    void setCommentString(const std::string & commentString) {commentString_ = commentString;}

    /*! Return comment for VTK Ascii export headline.*/
    const std::string & commentString() const {return commentString_;}

    void mapCellAttributes(const std::map < float, float > & aMap);

    void mapAttributeToParameter(const IndexArray & cellMapIndex,
                                 const RVector & attributeMap, double defaultVal);

    //void mapParameterToAttribute(const std::vector< int > & cellMapIndex);
    /*! Change all boundary marker that match bMap.first to bMap.second. */
    void mapBoundaryMarker(const std::map < int, int > & aMap);

    /*! Set all cell attributes to the valaues in vector attribute.*/
    void setCellAttributes(const RVector & attribute);

    /*! Set all cell attributes to the scalar value: attribute */
    void setCellAttributes(double attribute);

    /*! Return a RVector of all cell attributes */
    RVector cellAttributes() const;

    /*! Set the cell marker of all indices in ids to marker. */
    void setCellMarkers(const IndexArray & ids, int marker);

    /*! Set all cell marker the values in attribute. */
    void setCellMarkers(const IVector & marker);

    /*! Set all cell marker the values in attribute (casting to int)*/
    void setCellMarkers(const RVector & attribute);

    /*! Return a vector of all cell marker */
    IVector cellMarkers() const;


    //** probably deprecated
    double xmin() const { findRange_(); return minRange_[0]; }
    double ymin() const { findRange_(); return minRange_[1]; }
    double zmin() const { findRange_(); return minRange_[2]; }
    double xmax() const { findRange_(); return maxRange_[0]; }
    double ymax() const { findRange_(); return maxRange_[1]; }
    double zmax() const { findRange_(); return maxRange_[2]; }

    const BoundingBox boundingBox() const { findRange_(); return BoundingBox(minRange_, maxRange_);}

    /*! Return the interpolation matrix I from all node positions
     * to the query points q. I is a (len(q) x nodeCount()) SparseMapMatrix.
     * To perform the interpolation just calculate the matrix vector product.
     * uInterpolated = I.mult(uPerNode) or uInterpolated = I * uPerNode */
    RSparseMapMatrix interpolationMatrix(const PosVector & q);

    /*! Inplace version of \ref interpolationMatrix(const PosVector & q) */
    void interpolationMatrix(const PosVector & q, RSparseMapMatrix & I);

    /*! Return the reference to the matrix for cell value to boundary value interpolation matrix. */
    RSparseMapMatrix & cellToBoundaryInterpolation() const;

    /*!Return the divergence for each cell of a given vector field for each
     * boundary.
     * The divergence is calculated by simple 1 point boundary integration
     * over each cell.
     * \f$ d(cell) = \sum_boundaries V(boundary center) \cdot n(boundary)\f$
     * Higher order integration needs to be implemented.
     * Contact the author if you need this.*/
    RVector divergence(const PosVector & V) const;

    /*! Interpolate boundary based values to cell based gradients. */
    PosVector boundaryDataToCellGradient(const RVector & boundaryData) const;

    /*! Interpolate cell based values to boundary based gradients. */
    PosVector cellDataToBoundaryGradient(const RVector & cellData) const;

    /*! Interpolate cell based values to boundary based gradients with a given cell Gradient.*/
    PosVector cellDataToBoundaryGradient(const RVector & cellData,
                                        const PosVector & cellGradient) const;

    /*! Add a region marker for tetgen or triangle creation if the mesh
     *is a PLC, if area is < 0 a hole is added. */
    void addRegionMarker(const RVector3 & pos, int marker, double area=0);
    void addRegionMarker(const RegionMarker & reg);

    const RegionMarkerList & regionMarkers() const { return regionMarker_; }

    /*! Return the pointer to region marker with the marker is i or throws
    an exception of there is no such marker.*/
    RegionMarker * regionMarker(SIndex i);

    /*! Add a hole marker for tetgen or triangle creation if the mesh
     * is a PLC */
    void addHoleMarker(const RVector3 & pos);

    /*!Return read only reference for all defined hole regions. */
    const HoleMarkerList & holeMarker() const { return holeMarker_; }

    Index hash() const;

protected:
    void copy_(const Mesh & mesh);

    void findRange_() const ;

    /*!Ensure is geometry check*/
    Node * createNodeGC_(const RVector3 & pos, int marker);

    Node * createNode_(const RVector3 & pos, int marker);

    Node * createSecondaryNode_(const RVector3 & pos);

    template < class B > Boundary * createBoundary_(
        std::vector < Node * > & nodes, int marker, int id){

        if (id == -1) id = boundaryCount();
        boundaryVector_.push_back(new B(nodes));
        boundaryVector_.back()->setMarker(marker);
        boundaryVector_.back()->setId(id);
        return boundaryVector_.back();
    }

    template < class B > Boundary * createBoundaryChecked_(
        std::vector < Node * > & nodes, int marker, bool check=true){

        if (!check) return createBoundary_< B >(nodes, marker, boundaryCount());

        Boundary * b = findBoundary(nodes);
        if (!b) {
            b = createBoundary_< B >(nodes, marker, boundaryCount());
        } else {
            if (marker != 0) b->setMarker(marker);
        }
        return b;
    }

    template < class C > Cell * createCell_(
        std::vector < Node * > & nodes, int marker, int id){

        if (id == -1) id = cellCount();
        cellVector_.push_back(new C(nodes));
        cellVector_.back()->setMarker(marker);
        cellVector_.back()->setId(id);
        return cellVector_.back();
    }

//    Node * createRefinementNode_(Node * n0, Node * n1, SparseMapMatrix < Node *, Index > & nodeMatrix);
    Node * createRefinementNode_(Node * n0, Node * n1, std::map< std::pair < Index, Index >, Node * > & nodeMatrix);

    void createRefined_(const Mesh & mesh, bool p2, bool r2);

    Cell * findCellBySlopeSearch_(const RVector3 & pos, Cell * start, size_t & count, bool tagging) const;

    void fillKDTree_() const;

    std::vector< Node * >     nodeVector_;
    std::vector< Node * >     secNodeVector_;
    std::vector< Boundary * > boundaryVector_;
    std::vector< Cell * >     cellVector_;

    uint dimension_;

    mutable RVector3 minRange_;
    mutable RVector3 maxRange_;
    mutable bool rangesKnown_;

    bool neighboursKnown_;

    mutable KDTreeWrapper * tree_;

    /*! A static geometry mesh caches geometry informations. */
    bool staticGeometry_;
    bool isGeometry_; // mesh is marked as PLC
    mutable RVector cellSizesCache_;
    mutable RVector boundarySizesCache_;
    mutable PosVector boundarySizedNormCache_;

    mutable RSparseMapMatrix * cellToBoundaryInterpolationCache_;

    bool oldTet10NumberingStyle_;

    std::map< std::string, RVector > dataMap_;
    std::string commentString_;

    // for PLC creation
    RegionMarkerList regionMarker_;
    HoleMarkerList holeMarker_;

}; // class Mesh

} // namespace GIMLI;

#endif // _GIMLI_MESH__H<|MERGE_RESOLUTION|>--- conflicted
+++ resolved
@@ -486,11 +486,7 @@
     //** end mesh modification stuff
 
     /*! apply a 4x4 transformation matrix to the whole mesh*/
-<<<<<<< HEAD
-    Mesh & transform(const RMatrix & mat);
-=======
     void transform(const RMatrix & mat);
->>>>>>> 1379e8a2
 
     //** start I/O stuff
     int save(const std::string & fileName, IOFormat format = Binary) const;
