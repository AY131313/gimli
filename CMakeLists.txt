cmake_minimum_required(VERSION 3.15)

if (${CMAKE_SOURCE_DIR} STREQUAL ${CMAKE_BINARY_DIR})
    message(FATAL_ERROR "In-source builds not allowed.
            Please make a new directory (called a build directory)
            and run CMake from there. You may need to remove CMakeCache.txt." )
endif()
set(CMAKE_POSITION_INDEPENDENT_CODE ON)
set(CMAKE_MODULE_PATH ${CMAKE_MODULE_PATH} "${CMAKE_SOURCE_DIR}/core/cmake")
include(GIMLImacros)

add_custom_target(check COMMAND ${CMAKE_CTEST_COMMAND})
add_custom_target(pygimli)

if (NOT CMAKE_BUILD_TYPE)
    set(CMAKE_BUILD_TYPE Release CACHE STRING "Sets the configuration to build (Release, Debug, etc...)")
endif()

project(libgimli)
include(CheckIncludeFileCXX)

message(STATUS "System: ${CMAKE_SYSTEM_NAME} ${CMAKE_SYSTEM} ${CMAKE_SYSTEM_VERSION}")
message(STATUS "Compiler: ${CMAKE_CXX_COMPILER_ID}")

message(STATUS "UNIX:   " ${UNIX} " on all UNIX-like OS's, including Apple OS X and CygWin")
message(STATUS "WIN32:  " ${WIN32} " on Windows. Prior to 2.8.4 this included CygWin")
message(STATUS "APPLE:  " ${APPLE} " on Apple systems. does not imply the system is Mac OS X.")
message(STATUS "MINGW:  " ${MINGW} " using the MinGW compiler in Windows")
message(STATUS "MSYS:   " ${MSYS} "  using the MSYS developer environment in Windows")
message(STATUS "CYGWIN: " ${CYGWIN} " using the CygWin version of cmake")
message(STATUS "MSVC:   " ${MSVC} " ")

if (POLICY CMP0025) # recognize appleclang
    cmake_policy(SET CMP0025 NEW)
endif()
#if (APPLE) // check if needed!
#    set(CMAKE_MACOSX_RPATH 1)
#    set(CMAKE_INSTALL_RPATH_USE_LINK_PATH TRUE)
#endif()

# Check if conda package is created
if (DEFINED ENV{CONDA_BUILD})
    message(STATUS "Conda package is being created.")
    message(STATUS "CMAKE_PREFIX_PATH = ${CMAKE_PREFIX_PATH}")
    set(CONDA_BUILD TRUE)
    set(Boost_INCLUDE_DIR "${CMAKE_PREFIX_PATH}/include")
    set(CMAKE_CXX_FLAGS_RELEASE "${CMAKE_CXX_FLAGS_RELEASE} -Wno-class-memaccess") # new since gcc.8 maybe need to be checked, not on apple
else()
    set(CONDA_BUILD FALSE)
endif()

message("***********************************************")
message("CMAKE_BUILD_TYPE is ${CMAKE_BUILD_TYPE}")
message("***********************************************")

if (CMAKE_COMPILER_IS_GNUCXX OR CMAKE_COMPILER_IS_CLANGXX)

    # c++17 index access to std::share_ptr
    add_definitions(-std=c++17)
    set(CMAKE_SHARED_LIBRARY_LINK_CXX_FLAGS "-Os")

    set(CMAKE_CXX_FLAGS "${CMAKE_CXX_FLAGS} -Wno-comment")
    set(CMAKE_CXX_FLAGS "${CMAKE_CXX_FLAGS} -Wno-misleading-indentation")
    set(CMAKE_CXX_FLAGS "${CMAKE_CXX_FLAGS} -Wno-class-memaccess")
    set(CMAKE_CXX_FLAGS "${CMAKE_CXX_FLAGS} -Wno-vla")
    set(CMAKE_CXX_FLAGS "${CMAKE_CXX_FLAGS} -Wno-maybe-uninitialized")
    set(CMAKE_CXX_FLAGS "${CMAKE_CXX_FLAGS} -Wno-unused-variable")
    set(CMAKE_CXX_FLAGS "${CMAKE_CXX_FLAGS} -Wno-unused-but-set-variable")
    set(CMAKE_CXX_FLAGS "${CMAKE_CXX_FLAGS} -Wno-int-in-bool-context")
    set(CMAKE_CXX_FLAGS "${CMAKE_CXX_FLAGS} -Wno-unused-local-typedefs") # pg build
<<<<<<< HEAD
    set(CMAKE_CXX_FLAGS "${CMAKE_CXX_FLAGS} -Wno-deprecated-declarations") # loot of boost complaints about bind   
    set(CMAKE_CXX_FLAGS "${CMAKE_CXX_FLAGS} -Wno-overloaded-virtual")
    set(CMAKE_CXX_FLAGS "${CMAKE_CXX_FLAGS} -DBOOST_BIND_GLOBAL_PLACEHOLDERS")
    
    set(CMAKE_CXX_FLAGS_RELEASE "${CMAKE_CXX_FLAGS_RELEASE} -O2 -ansi -pedantic -fno-omit-frame-pointer -Wall")
    #set(CMAKE_CXX_FLAGS_RELEASE "${CMAKE_CXX_FLAGS_RELEASE} -O2 -std=c++11 -ansi -pedantic -fno-omit-frame-pointer -Wall")
    set(CMAKE_CXX_FLAGS_RELEASE "${CMAKE_CXX_FLAGS_RELEASE} -fopenmp")
    
=======
    set(CMAKE_CXX_FLAGS "${CMAKE_CXX_FLAGS} -Wno-deprecated-declarations") # loot of boost complaints about bind
    set(CMAKE_CXX_FLAGS "${CMAKE_CXX_FLAGS} -DBOOST_BIND_GLOBAL_PLACEHOLDERS")
    set(CMAKE_CXX_FLAGS "${CMAKE_CXX_FLAGS} -Wno-overloaded-virtual")

    set(CMAKE_CXX_FLAGS_RELEASE "${CMAKE_CXX_FLAGS_RELEASE} -O2 -ansi -pedantic -fno-omit-frame-pointer -Wall")
    #set(CMAKE_CXX_FLAGS_RELEASE "${CMAKE_CXX_FLAGS_RELEASE} -O2 -std=c++11 -ansi -pedantic -fno-omit-frame-pointer -Wall")

>>>>>>> c36fca94
    ### debug settings
    # run with -DCMAKE_BUILD_TYPE=Debug
    set(CMAKE_CXX_FLAGS_DEBUG "${CMAKE_CXX_FLAGS_DEBUG} -p -g -ansi -pedantic -fno-common -fno-omit-frame-pointer -Wall")

    if (WIN32 OR CONDA_BUILD)
        set(CMAKE_CXX_FLAGS_RELEASE "${CMAKE_CXX_FLAGS_RELEASE} -Wno-parentheses") # from boost since gcc.8 maybe need to be checked
        set(CMAKE_CXX_FLAGS_RELEASE "${CMAKE_CXX_FLAGS_RELEASE} -Wno-attributes") # from gcc-8.2 + boost
    endif()

    # special section for clang compiler
    if ("${CMAKE_CXX_COMPILER_ID}" MATCHES "Clang")
        set(CMAKE_CXX_FLAGS_RELEASE "${CMAKE_CXX_FLAGS_RELEASE} -Wno-overloaded-virtual")
<<<<<<< HEAD
        set(CMAKE_CXX_FLAGS_RELEASE "${CMAKE_CXX_FLAGS_RELEASE} -Qunused-arguments")
    
=======
        set(CMAKE_CXX_FLAGS_RELEASE  "${CMAKE_CXX_FLAGS_RELEASE} -Qunused-arguments")

>>>>>>> c36fca94
        if (APPLE)
            set(CMAKE_CXX_FLAGS "${CMAKE_CXX_FLAGS} -Wno-unknown-warning-option") # on apple clang 
            set(CMAKE_CXX_FLAGS "${CMAKE_CXX_FLAGS} -Wno-undefined-var-template") # on apple clang 
            set(CMAKE_CXX_FLAGS "${CMAKE_CXX_FLAGS} -Wno-infinite-recursion")
            # If it's libc++ and you're on <= 10.8, you need to compile with
            # clang++ -stdlib=libc++. If it's libstdc++ and you're on 10.9 or later,
            # you need to compile with clang++ -stdlib=libstdc++.
            add_compile_options(-stdlib=libstdc++)
            add_compile_options(-stdlib=libc++)
        endif()
    else() # if not clang but gcc

    endif()

    if (NOT WIN32 AND ASAN)
        set(CMAKE_CXX_FLAGS_DEBUG "${CMAKE_CXX_FLAGS_DEBUG} -fsanitize=address")
    endif()

    if (APPLE)
        set(CMAKE_CXX_FLAGS "${CMAKE_CXX_FLAGS} -Wno-infinite-recursion")
    endif()
elseif(MSVC)
	# MSVC complain a lot of possible unsecure std function
	add_definitions(-D_SCL_SECURE_NO_WARNINGS)
	add_definitions(-D_CRT_SECURE_NO_WARNINGS)
endif()

find_package(Git)
if (GIT_FOUND)
    message(STATUS, ${GIT_FOUND})
    execute_process(
        COMMAND
            ${GIT_EXECUTABLE} describe --tags
        WORKING_DIRECTORY
            ${CMAKE_SOURCE_DIR}
        OUTPUT_VARIABLE
            GIMLI_GITVERSION
        OUTPUT_STRIP_TRAILING_WHITESPACE
        ERROR_STRIP_TRAILING_WHITESPACE
        )
    message(STATUS, "setting version from git description: ${GIMLI_GITVERSION}")
    set(LIBGIMLI_VERSION ${GIMLI_GITVERSION})
else()
    set(LIBGIMLI_VERSION "untagged")
endif()

set(PACKAGE_NAME  \"${PROJECT_NAME}\" )
set(PACKAGE_VERSION  \"${LIBGIMLI_VERSION}\" )
set(PACKAGE_BUGREPORT  \"carsten@pygimli.org\")
set(PACKAGE_AUTHORS  \"carsten@pygimli.org thomas@pygimli.org florian@pygimli.org\")

################################################################################
# Check for libs and other packages we might use.
################################################################################
if (NOT THIRDPARTY_DIR)
    if (NOT ADDRESSMODEL)
        if ("${CMAKE_SIZEOF_VOID_P}" EQUAL "8")
            message(STATUS "Target is 64 bits")
            set (ADDRESSMODEL "64")
        else()
            message(STATUS "Target is 32 bits")
            set (ADDRESSMODEL "32")
        endif()
    endif()

    set(TARGETNAME "-${CMAKE_CXX_COMPILER_ID}-${CMAKE_CXX_COMPILER_VERSION}-${ADDRESSMODEL}")
    set(ENV{TARGETNAME} ${TARGETNAME})
    set(THIRDPARTY_DIR ${PROJECT_SOURCE_DIR}/../thirdParty/)

    get_filename_component(EXTERNAL_DIR "${THIRDPARTY_DIR}/dist${TARGETNAME}" ABSOLUTE)
    get_filename_component(EXTERNAL_BUILD_DIR "${THIRDPARTY_DIR}/build${TARGETNAME}" ABSOLUTE)
    message(STATUS "ThirdParty set to: ${THIRDPARTY_DIR}")
    message(STATUS "External set to: ${EXTERNAL_DIR}")
endif()

if (NOT EXTERNAL_DIR)
set(EXTERNAL_DIR ${PROJECT_SOURCE_DIR}/external/)
message(STATUS "External set to: ${EXTERNAL_DIR}")
endif()

find_package(Threads REQUIRED)

################################################################################
#   python
################################################################################
message(STATUS "********** PYTHON ***********")
if (NOT PYVERSION)
    set(PYVERSION 3)
endif()

if (NOT PYTHON_EXECUTABLE AND NOT ${CMAKE_VERSION} VERSION_LESS "3.15.0")
    message(STATUS "Searching for python: " ${PYVERSION})
    set (Python_FIND_STRATEGY LOCATION) # from cmake 3.15
    find_package(Python ${PYVERSION} EXACT COMPONENTS Interpreter NumPy Development REQUIRED)

    message(STATUS "Python_Interpreter_ID: ${Python_Interpreter_ID}")
    message(STATUS "Python_Interpreter_FOUND: ${Python_Interpreter_FOUND} ${Python_EXECUTABLE} version: ${Python_VERSION_MAJOR}.${Python_VERSION_MINOR}.${Python_VERSION_PATCH}")
    message(STATUS "Python_INCLUDE_DIRS: ${Python_INCLUDE_DIRS}")
    message(STATUS "Python_LIBRARIES: ${Python_LIBRARIES} ${Python_LIBRARY_DIRS}")
    message(STATUS "Python_NumPy: ${Python_NumPy_FOUND}, ${Python_NumPy_INCLUDE_DIRS}, ${Python_NumPy_VERSION}")
    set (PYTHON_FOUND TRUE CACHE BOOL "Is python available")
else()

    message(STATUS "Manually searching for python (pre cmake 3.14): ${PYVERSION}")
    find_package(PythonInterp ${PYVERSION} REQUIRED)
    find_package(PythonLibs)

    set(Python_EXECUTABLE ${PYTHON_EXECUTABLE} CACHE FILEPATH "Python interpreter")
    find_python_module(numpy)
    #set(Python_Libraries ${PYTHON_LIBRARY})

    message(STATUS "Python_INCLUDE_DIRS: ${PYTHON_INCLUDE_DIR}")
    message(STATUS "Python_LIBRARIES: ${PYTHON_LIBRARY}")
    message(STATUS "Python_NumPy: ${numpy_FOUND}, ${PY_NUMPY}")

    set(Python_VERSION_MAJOR ${PYTHON_VERSION_MAJOR})
    set(Python_VERSION_MINOR ${PYTHON_VERSION_MINOR})
    set(Python_LIBRARIES ${PYTHON_LIBRARY} CACHE FILEPATH "python library")
    set(Python_INCLUDE_DIRS ${PYTHON_INCLUDE_DIR} CACHE FILEPATH "python includes")
    set(Python_NumPy_FOUND ${numpy_FOUND} CACHE BOOL "is numpy installed")
    set(Python_NumPy_INCLUDE_DIRS  ${PY_NUMPY}/core/include CACHE FILEPATH "Numpy includes")

    set (PYTHON_FOUND TRUE CACHE BOOL "Is python available")
endif()

################################################################################
#   boost
################################################################################
message(STATUS "********** BOOST ***********")
#set(Boost_USE_STATIC_LIBS ON)

if (BUILD_BOOST)
    message(STATUS "Forced boost build.")
    build_package(Boost boost)
endif()

function(find_boost_from_distname_file)
    set (BOOST_DIST_NAME_FILE "${EXTERNAL_DIR}/.boost-py${Python_VERSION_MAJOR}.dist")
    message(STATUS "locking for ${BOOST_DIST_NAME_FILE}")

    if (EXISTS ${BOOST_DIST_NAME_FILE})
        message(STATUS "Found: ${BOOST_DIST_NAME_FILE}")
        FILE(READ "${EXTERNAL_DIR}/.boost-py${Python_VERSION_MAJOR}.dist" BOOST_DIST_NAME)
        STRING(REGEX REPLACE "\n" "" BOOST_DIST_NAME "${BOOST_DIST_NAME}")
        get_filename_component(BOOST_ROOT "${EXTERNAL_DIR}/${BOOST_DIST_NAME}" ABSOLUTE)
    else()
        message(STATUS "there is no ${BOOST_DIST_NAME_FILE}")
    endif()

    if (EXISTS ${BOOST_ROOT})
        message(STATUS "BOOST_ROOT from ${EXTERNAL_DIR}/.boost-py${Python_VERSION_MAJOR}.dist: ${BOOST_ROOT}")

        set(BOOST_ROOT ${BOOST_ROOT}  CACHE FILEPATH "Boost root distribution")
        set(Boost_INCLUDE_DIR ${BOOST_ROOT}/include CACHE FILEPATH "Boost inlude path")
        get_filename_component(Boost_INCLUDE_DIR "${Boost_INCLUDE_DIR}" ABSOLUTE)
        message(STATUS "found Boost_INCLUDE_DIR: ${Boost_INCLUDE_DIR}")
    else()
        message(STATUS "BOOST_ROOT does not exist: ${BOOST_ROOT}")
    endif()
endfunction(find_boost_from_distname_file)

message(STATUS "Trying to guess boost installation:")

if (NOT Boost_INCLUDE_DIR)
    message(STATUS "no Boost_INCLUDE_DIR")

    if (BOOST_ROOT)
        message(STATUS "Found boost root: ${BOOST_ROOT}")
        get_filename_component(BOOST_ROOT "${BOOST_ROOT}" ABSOLUTE)
        set(Boost_INCLUDE_DIR ${BOOST_ROOT}/include CACHE FILEPATH "Boost inlude path")
        message(STATUS "set Boost_INCLUDE_DIR: ${Boost_INCLUDE_DIR}")
    else()
        message(STATUS "no boost root .. building local")
        if (NOT Boost_INCLUDE_DIR)
            find_boost_from_distname_file()
            find_or_build_package(Boost boost)
            find_boost_from_distname_file()
        else()
            find_boost_from_distname_file()
            find_or_build_package_check(Boost boost Boost_INCLUDE_DIR False)
            find_boost_from_distname_file()
        endif()
    endif(BOOST_ROOT)
endif(NOT Boost_INCLUDE_DIR)

message(STATUS "BOOST_ROOT: ${BOOST_ROOT}")
message(STATUS "Boost_INCLUDE_DIR: ${Boost_INCLUDE_DIR}")

if (NOT USE_BOOST_THREAD)
    set (USE_BOOST_THREAD FALSE)
endif()

if (USE_BOOST_THREAD)
    find_package(Boost 1.46.0 COMPONENTS system thread REQUIRED)
    link_directories(${BOOST_LIBRARYDIR})
endif()

mark_as_advanced(Boost_INCLUDE_DIR BOOST_ROOT)

if (NOT USE_BOOST_THREAD)
    set(Boost_THREAD_FOUND OFF)
    set(BOOST_BIND_FOUND OFF)
    set(USE_IPC OFF)
    set(THREADS "std")
else()
    set(Boost_THREAD_FOUND ON)
    set(BOOST_BIND_FOUND ON)
    set(THREADS "boost")
endif()

################################################################################
# Manuall check for boost python
################################################################################
message(STATUS "********** BOOST_PYTHON ***********")
function(find_boost_python_manual bp_version)
    message(STATUS "----------- searching for libboost_python${bp_version}")
    find_package(Boost COMPONENTS "python${bp_version}")

    if (${Boost_PYTHON${bp_version}_FOUND})
        set(Boost_PYTHON_FOUND ${Boost_PYTHON${bp_version}_FOUND} PARENT_SCOPE)
        set(Boost_PYTHON_LIBRARY ${Boost_PYTHON${bp_version}_LIBRARY} PARENT_SCOPE)
        # set(Boost_PYTHON_FOUND ${Boost_PYTHON${bp_version}_FOUND} CACHE BOOL "boost python lib found")
        # set(Boost_PYTHON_LIBRARY ${Boost_PYTHON${bp_version}_LIBRARY_RELEASE} CACHE FILEPATH "boost python lib(find_boost_python_manual)")

        message(STATUS "----------- found: ${Boost_PYTHON_LIBRARY}")
    else()
        message(STATUS "----------- not found.")
    endif()
endfunction()

if (NOT Boost_PYTHON_LIBRARY)
    message(STATUS "boost-python not found by cmake ... trying to determine boost-python manually ...")

    if (WIN32)
        #set(bp_version "python${Python_VERSION_MAJOR}${Python_VERSION_MINOR}") # conda-forge
        set(bp_version "python${Python_VERSION_MAJOR}${Python_VERSION_MINOR}-mt-x64") # win64, boost-1.83
        #set(bp_version "python") # win64, boost-1.83
        string(TOUPPER ${bp_version} BP_VERSION)

        message(STATUS "... (win32) looking for ${bp_version} in BOOST_ROOT=${BOOST_ROOT}")
        find_package(Boost COMPONENTS "${bp_version}")

        ## local var evaluated before cache, and cache setting does not overwrite local.
        ## so we need to set booth here for repeated cmake calls
        if (Boost_PYTHON_FOUND)
            set(Boost_PYTHON_FOUND ${Boost_${bp_version}_FOUND} CACHE BOOL "boost python found")
            set(Boost_PYTHON_LIBRARY ${Boost_${BP_VERSION}_LIBRARY} CACHE FILEPATH "boost python lib")
        else()
            set(Boost_PYTHON_LIBRARY ${BOOST_ROOT}/lib/libboost_${bp_version}.dll.a)
            message(STATUS "... (win32) looking for ${Boost_PYTHON_LIBRARY}")

            if (EXISTS ${Boost_PYTHON_LIBRARY})
                message(STATUS "... found.")
                set(Boost_PYTHON_FOUND TRUE CACHE BOOL "boost python found")
                set(Boost_PYTHON_FOUND TRUE)

                set(Boost_PYTHON_LIBRARY ${Boost_PYTHON_LIBRARY} CACHE FILEPATH "boost python lib")
            else()
                message(STATUS "Sorry but no boost-python found.")
            endif()
        endif()
    else()
        # the name for py3 boost-python library lacks probably py3 suffix, which is different for different OS
        #set (Boost_PYTHON_FOUND False)
        #set (Boost_PYTHON_LIBRARY "None")
        if (NOT Boost_PYTHON_FOUND)
            # /usr/lib/libboost_python37.so # gentoo >=boost-1.70)
            set(bp_version "${Python_VERSION_MAJOR}${Python_VERSION_MINOR}")
            find_boost_python_manual(${bp_version})
        endif()
        if (NOT Boost_PYTHON_FOUND)
            #/usr/lib/x86_64-linux-gnu/libboost_python-py34.so (debian)
            set(bp_version "-py${Python_VERSION_MAJOR}${Python_VERSION_MINOR}")
            find_boost_python_manual(${bp_version})
        endif()
        if (NOT Boost_PYTHON_FOUND)
            # /usr/lib/libboost_python3-py37.so # weird debian)
            set(bp_version "${Python_VERSION_MAJOR}-py${Python_VERSION_MAJOR}${Python_VERSION_MINOR}")
            find_boost_python_manual(${bp_version})
        endif()
        if (NOT Boost_PYTHON_FOUND)
            # /usr/lib/libboost_python3.so.1.64.0 (arch style)
            set(bp_version "${Python_VERSION_MAJOR}")
            find_boost_python_manual(${bp_version})
        endif()
        if (NOT Boost_PYTHON_FOUND)
            # /usr/lib/libboost_python-3.4.so (gentoo <boost-1.70)
            set(bp_version "-${Python_VERSION_MAJOR}.${Python_VERSION_MINOR}")
            find_boost_python_manual(${bp_version})
        endif()
    endif()

    #set(Boost_PYTHON_LIBRARY "/opt/homebrew/Caskroom/mambaforge/base/lib/libboost_python39.dylib")
    if (Boost_PYTHON_FOUND)
        message(STATUS "Boost_PYTHON_FOUND:" ${Boost_PYTHON_FOUND})
        message(STATUS "Boost_PYTHON_LIBRARY:" ${Boost_PYTHON_LIBRARY})
    else()
        message(STATUS "Sorry but no boost-python found. Please search for "
                       "any libboost_python* on your system and "
                       "provide it to the authors so we can try to fix "
                       "this here.")
        #exit()
    endif()
endif()

################################################################################
#   misc third party stuff
################################################################################
message(STATUS "********** Misc ***********")
# Find packages that CHOLMOD depends on
set(CMAKE_LIBRARY_PATH ${EXTERNAL_DIR}/lib $ENV{EXTERNAL_DIR}/lib ${CMAKE_LIBRARY_PATH})

if (J) # dummy to avoid error msg
endif()

set (UMFPACK_FOUND FALSE)

find_library(Triangle_LIBRARIES
            NAMES
                libtri.a
	            tri
                triangle
                libtriangle
            PATHS
                ${Triangle_PREFIX_PATH}
                ${EXTERNAL_DIR}
                ${PROJECT_SOURCE_DIR}/external
                ${PROJECT_BINARY_DIR}/external
            PATH_SUFFIXES
                lib
            )

message(STATUS "Triangle_LIBRARIES = ${Triangle_LIBRARIES}")

find_or_build_package(Triangle triangle LOCAL)
#find_package(Triangle)

if (CONDA_BUILD)
# (231115) there is a missing symlink to libopenblas.so in ${CMAKE_PREFIX_PATH}/lib
# so we need to search for libblas.so
    set(BLA_VENDOR Generic)
elseif (APPLE)
    ## check if openblas is used in runtime
    set(BLA_VENDOR OpenBLAS)
    #find_or_build_package(BLAS lapack)
else()
    set(BLA_VENDOR OpenBLAS)
endif()
#set(CMAKE_FIND_DEBUG_MODE TRUE)
find_package(BLAS REQUIRED)
set(CMAKE_FIND_DEBUG_MODE TRUE)
set(CMAKE_FIND_DEBUG_MODE FALSE)
# message(STATUS "BLAS_LINKER_FLAGS = ${BLAS_LINKER_FLAGS}")
# message(STATUS "BLAS_LIBRARIES = ${BLAS_LIBRARIES}")

################################################################################
# Manuall check for openblas
################################################################################

#if (";${BLAS_LIBRARIES};" MATCHES "openblas")
message(STATUS "BLAS found:" ${BLAS_FOUND})
if (BLAS_FOUND)
    message(STATUS "OpenBLAS is used: ${BLAS_LIBRARIES}")

    if (MINGW)
        get_filename_component(MINGW_ROOT ${BLAS_LIBRARIES} PATH)
        get_filename_component(MINGW_ROOT ${MINGW_ROOT}/../ ABSOLUTE)
        message(STATUS "MINGW_ROOT: " ${MINGW_ROOT})

        FIND_PATH(OpenBLAS_INCLUDE_DIR
            NAMES
                cblas.h
            PATHS
                ${MINGW_ROOT}/include/OpenBLAS/
        )
    endif()

    if (NOT OpenBLAS_INCLUDE_DIR)
        message(STATUS "search for OpenBLAS cblas.h in prefered paths.")

        FIND_PATH(OpenBLAS_INCLUDE_DIR
            NAMES
                cblas.h
            PATHS
                ../../_build_env/include/ # for conda
                ${CMAKE_PREFIX_PATH}/include
                /usr/include/openblas/
                /usr/include/OpenBLAS/
                /mingw64/include/OpenBLAS/
            HINTS
                NO_DEFAULT_PATH
            )
        #set(CMAKE_FIND_DEBUG_MODE TRUE)
        #set(CMAKE_FIND_DEBUG_MODE FALSE)
        message(STATUS "OpenBLAS cblas.h: ${OpenBLAS_INCLUDE_DIR}")
    endif()

    if (NOT OpenBLAS_INCLUDE_DIR)
        message(STATUS "search for OpenBLAS cblas.h in default paths.")

        FIND_PATH(OpenBLAS_INCLUDE_DIR
            NAMES
                cblas.h
        )
        message(STATUS "OpenBLAS cblas.h: ${OpenBLAS_INCLUDE_DIR}")
    endif()

    if (OpenBLAS_INCLUDE_DIR)
        set(OPENBLAS_CBLAS_FOUND TRUE)
    else()
        set(OPENBLAS_CBLAS_FOUND FALSE)
    endif()

    set(OPENBLAS_FOUND TRUE)

else()
    set(OPENBLAS_FOUND FALSE)
    set(OPENBLAS_CBLAS_FOUND FALSE)
endif()

#exit()
#find_package(suitesparse)
#exit()

#find_or_build_package(CHOLMOD suitesparse)
find_package(UMFPACK REQUIRED)
find_package(CHOLMOD REQUIRED)

if (NOT AVOID_CPPUNIT)
    find_package(CppUnit)
    if (CPPUNIT_FOUND)
        option (LIBGIMLI_BUILD_TESTS "Build unittests" ON)
    endif (CPPUNIT_FOUND)
endif()

if (NOT AVOID_READPROC)
if(WIN32)
    set(READPROC_FOUND FALSE)
else(WIN32)
    find_package(readproc)
endif(WIN32)
else()
    set(READPROC_FOUND FALSE)
endif()

if (NOT CASTER)
    set(CASTER "castxml")

    if (CMAKE_COMPILER_IS_GNUCC)
        string(REGEX MATCHALL "[0-9]+" GCC_VERSION_COMPONENTS ${CMAKE_CXX_COMPILER_VERSION})
        list(GET GCC_VERSION_COMPONENTS 0 GCC_MAJOR)
        list(GET GCC_VERSION_COMPONENTS 1 GCC_MINOR)

        if (${GCC_MAJOR} EQUAL 5)
            message(STATUS "Found gcc version above 5: choosing castxml")
            set(CASTER "castxml")
        endif()

    endif()
endif()


find_program(CLANG_EXECUTABLE clang)
find_or_build_package(castxml castxml LOCAL)
set(CASTER_EXECUTABLE ${CASTXML_EXECUTABLE})

if (CASTER STREQUAL "gccxml")
    find_or_build_package(gccxml gccxml LOCAL)
    set(CASTER_EXECUTABLE ${GCCXML_EXECUTABLE})
else()
    if (NOT CASTER_EXECUTABLE)
        find_program(CASTXML castxml)

        if (NOT CASTXML OR CASTXML_LOCAL OR CASTXML_LOCALSRC)
            set(CASTER_EXECUTABLE ${CASTXML_EXECUTABLE})
        else()
            set(CASTER_EXECUTABLE ${CASTXML})
        endif()
    endif()
endif()

if(CLANG_EXECUTABLE)
    message(STATUS "clang++ found : ${CLANG_EXECUTABLE}")
else()
    message(FATAL_ERROR "Can't found program: clang")
endif()

find_or_build_package(castxml castxmlbin LOCAL)
set(CASTER_EXECUTABLE ${CASTXML_EXECUTABLE})

find_or_build_package(pygccxml pygccxml LOCAL)
find_or_build_package(pyplusplus pygccxml LOCAL)

if (CASTER_EXECUTABLE)
    set (CASTER_FOUND TRUE)
endif()

find_package(Doxygen)
find_package(Sphinx 3.1)

if (SPHINX_FOUND AND NOT SKIP_SPHINX)
    add_subdirectory(doc EXCLUDE_FROM_ALL)
    message(STATUS "Search recursive for *.rst from here: " ${CMAKE_SOURCE_DIR})
    file(GLOB_RECURSE DOCFILES RELATIVE "${CMAKE_SOURCE_DIR}" "${CMAKE_SOURCE_DIR}" "*.rst")
    message(STATUS "DOCFILES: " ${DOCFILES})

    file(GLOB_RECURSE PNGFILES RELATIVE "${CMAKE_SOURCE_DIR}" "${CMAKE_SOURCE_DIR}" "*.png")
    list(APPEND DOCFILES ${PNGFILES})

    message(STATUS "PNGFILES: " ${PNGFILES})

    file(GLOB_RECURSE BIBFILES RELATIVE "${CMAKE_SOURCE_DIR}" "${CMAKE_SOURCE_DIR}" "*.bib")
    list(APPEND DOCFILES ${BIBFILES})

    message(STATUS "BIBFILES: " ${BIBFILES})

    file(GLOB_RECURSE PYFILES RELATIVE "${CMAKE_SOURCE_DIR}" "${CMAKE_SOURCE_DIR}" "doc/paper/*.py")
    message(STATUS "PYFILES: " ${PYFILES})

    list(APPEND DOCFILES ${PYFILES})

    set(RSTFILES ${DOCFILES} CACHE INTERNAL "RST source file that we need to copy")

    set(RSTFILES ${DOCFILES} CACHE INTERNAL "RST source file that we need to copy")
    execute_process(
        COMMAND ${SPHINX_EXECUTABLE} --version
        OUTPUT_VARIABLE SPHINX_VERSION
    )
endif()

message(STATUS "**********************************************************************")
message(STATUS "************************* Dependencies found *************************")
message(STATUS "**********************************************************************")
message(STATUS "THREADS              : ${THREADS} ${CMAKE_THREAD_LIBS_INIT} ${Boost_THREAD_LIBRARIES}")
message(STATUS "USE_OPENBLAS         : ${OPENBLAS_FOUND}, OPENBLAS_CBLAS_FOUND :${OPENBLAS_CBLAS_FOUND}")
message(STATUS "BLAS_LIBRARIES       : ${BLAS_LIBRARIES}")
message(STATUS "OpenBLAS_INCLUDE_DIR : ${OpenBLAS_INCLUDE_DIR}")
message(STATUS "CHOLMOD_LIBRARIES    : ${CHOLMOD_LIBRARIES}")
message(STATUS "UMFPACK_LIBRARIES    : ${UMFPACK_LIBRARIES}")
message(STATUS "TRIANGLE_FOUND       : ${TRIANGLE_FOUND} Triangle_LIBRARIES: ${Triangle_LIBRARIES}")
message(STATUS "Python_EXECUTABLE    : ${Python_EXECUTABLE}" )
message(STATUS "Python_LIBRARY_DIRS  : ${Python_LIBRARY_DIRS}")
message(STATUS "Python_LIBRARIES     : ${Python_LIBRARIES}" )
message(STATUS "Python_INCLUDE_DIRS  : ${Python_INCLUDE_DIRS}")
message(STATUS "Boost_INCLUDE_DIR    : ${Boost_INCLUDE_DIR}")
message(STATUS "Boost_PYTHON_LIBRARY : ${Boost_PYTHON_LIBRARY}" )
message(STATUS "Python_NumPy         : ${Python_NumPy_FOUND} ${Python_NumPy_INCLUDE_DIRS} ver: ${Python_NumPy_VERSION}")
message(STATUS "CASTER_FOUND         : ${CASTER_FOUND} Caster: ${CASTER_EXECUTABLE}")
message(STATUS "PYGCCXML_FOUND       : ${PYGCCXML_FOUND} PYGCCXML: ${PYGCCXML_PATH}" )
message(STATUS "PYPLUSPLUS_FOUND     : ${PYPLUSPLUS_FOUND} PYPLUSPLUS_PATH: ${PYPLUSPLUS_PATH}" )
message(STATUS "")
message(STATUS "**********************************************************************")
message(STATUS "*************** Optional Dependencies found **************************")
message(STATUS "**********************************************************************")
message(STATUS "CPPUNIT             : ${CPPUNIT_FOUND} ${CPPUNIT_LIBRARIES}")
message(STATUS "Doxygen             : ${DOXYGEN_FOUND}")
message(STATUS "Sphinx              : ${SPHINX_FOUND} ${SPHINX_EXECUTABLE} ${SPHINX_VERSION}")
message(STATUS "**********************************************************************")

if (Python_EXECUTABLE
    AND TRIANGLE_FOUND
    AND Python_LIBRARIES
    AND Boost_PYTHON_LIBRARY
    AND Python_NumPy_FOUND
    AND CASTER_FOUND
    AND PYGCCXML_FOUND
    AND PYPLUSPLUS_FOUND
)
    set (PYGIMLI 1)
    message(STATUS "")
    message(STATUS "pygimli can be build. run: make pygimli")
    message(STATUS "**********************************************************************")
    message(STATUS "")
else()
    #set (PYGIMLI 1)
    # temporary disable
    message (FATAL_ERROR "pygimli cannot be build due to some missing packages.
    Check above for python, castxml, pygccxml, pyplusplus, boost_python, numpy")
endif()

configure_file("${PROJECT_SOURCE_DIR}/core/config.cmake.h.in"
               "${PROJECT_BINARY_DIR}/config.cmake.h" )
add_definitions(-DHAVE_CONFIG_CMAKE_H)

add_custom_target(removedoc
   COMMAND
       ${CMAKE_MAKE_PROGRAM} clean -f ${CMAKE_CURRENT_BINARY_DIR}/doc/
)
add_custom_target(checkall
    DEPENDS
      doc
      #linkcheck
)
#add_dependencies(doc removedoc)

# Add if pytest found?
add_dependencies(checkall pgtest)
if (CPPUNIT_FOUND)
    add_dependencies(checkall gtest)
endif (CPPUNIT_FOUND)


################################################################################
# Define the configurable options
################################################################################
include(CMakeDependentOption)
cmake_dependent_option( GIMLI_BUILD_SHARED_LIBS_WITH_STATIC_DEPENDENCIES
"For WIN32 and APPLE where the dependency pack is used, prefer the static dependency libs over the shared/dynamic ones.  NOTE: On Windows you also need to be mindful of which C/C++ runtime setting has been used to compile the various
components - they must all match or you will get crashes, heap corruption and/or
other issues." FALSE "WIN32 OR APPLE" FALSE)

################################################################################
#
################################################################################
set (LIBRARY_INSTALL_DIR lib)
set (INCLUDE_INSTALL_DIR include/gimli/)

set (CMAKE_ARCHIVE_OUTPUT_DIRECTORY "${CMAKE_BINARY_DIR}/lib")
set (CMAKE_ARCHIVE_OUTPUT_DIRECTORY_DEBUG ${CMAKE_ARCHIVE_OUTPUT_DIRECTORY})
set (CMAKE_ARCHIVE_OUTPUT_DIRECTORY_RELEASE ${CMAKE_ARCHIVE_OUTPUT_DIRECTORY})
set (CMAKE_ARCHIVE_OUTPUT_DIRECTORY_MINSIZEREL ${CMAKE_ARCHIVE_OUTPUT_DIRECTORY})
set (CMAKE_ARCHIVE_OUTPUT_DIRECTORY_RELWITHDEBINFO ${CMAKE_ARCHIVE_OUTPUT_DIRECTORY})
if (WIN32)
    set (CMAKE_LIBRARY_OUTPUT_DIRECTORY "${CMAKE_BINARY_DIR}/bin")
else()
    set (CMAKE_LIBRARY_OUTPUT_DIRECTORY "${CMAKE_BINARY_DIR}/lib")
endif()
set (CMAKE_LIBRARY_OUTPUT_DIRECTORY_DEBUG ${CMAKE_LIBRARY_OUTPUT_DIRECTORY})
set (CMAKE_LIBRARY_OUTPUT_DIRECTORY_RELEASE ${CMAKE_LIBRARY_OUTPUT_DIRECTORY})
set (CMAKE_LIBRARY_OUTPUT_DIRECTORY_MINSIZEREL ${CMAKE_LIBRARY_OUTPUT_DIRECTORY})
set (CMAKE_LIBRARY_OUTPUT_DIRECTORY_RELWITHDEBINFO ${CMAKE_LIBRARY_OUTPUT_DIRECTORY})

set (CMAKE_RUNTIME_OUTPUT_DIRECTORY "${CMAKE_BINARY_DIR}/bin")
set (CMAKE_RUNTIME_OUTPUT_DIRECTORY_DEBUG ${CMAKE_RUNTIME_OUTPUT_DIRECTORY})
set (CMAKE_RUNTIME_OUTPUT_DIRECTORY_RELEASE ${CMAKE_RUNTIME_OUTPUT_DIRECTORY})
set (CMAKE_RUNTIME_OUTPUT_DIRECTORY_MINSIZEREL ${CMAKE_RUNTIME_OUTPUT_DIRECTORY})
set (CMAKE_RUNTIME_OUTPUT_DIRECTORY_RELWITHDEBINFO ${CMAKE_RUNTIME_OUTPUT_DIRECTORY})

# set up install sub-directories
if (CMAKE_SIZEOF_VOID_P EQUAL 8 AND EXISTS "${CMAKE_INSTALL_PREFIX}/lib64")
    set( GIMLI_LIB_INSTALL_DIR lib64 )
elseif (CMAKE_SIZEOF_VOID_P EQUAL 4 AND EXISTS "${CMAKE_INSTALL_PREFIX}/lib32")
    set( GIMLI_LIB_INSTALL_DIR lib32 )
else()
    set( GIMLI_LIB_INSTALL_DIR lib )
endif()

set(GIMLI_VER_INSTALL_SUBDIR "/${CMAKE_PROJECT_NAME}-${GIMLI_VERSION_MAJOR}" )
set(GIMLI_MODULE_INSTALL_DIR "${GIMLI_LIB_INSTALL_DIR}/${CMAKE_PROJECT_NAME}-${GIMLI_VERSION_MAJOR}.${GIMLI_VERSION_MINOR}" )
set(GIMLI_INCLUDE_INSTALL_DIR "include${GIMLI_VER_INSTALL_SUBDIR}" )
#set( GIMLI_PYTHON_INSTALL_DIR ${CMAKE_INSTALL_PREFIX}/pygimli)

################################################################################
# Add main header locations (for everything we build)
################################################################################
include_directories(${libgimli_SOURCE_DIR}/core/src)
include_directories("${PROJECT_BINARY_DIR}")

################################################################################
# descend into subdirs
################################################################################

if (LIBGIMLI_BUILD_TESTS)
     enable_testing()
endif(LIBGIMLI_BUILD_TESTS)

add_subdirectory(core/src)
add_subdirectory(core/tests EXCLUDE_FROM_ALL)

if (PYGIMLI)
    add_subdirectory(core/python EXCLUDE_FROM_ALL)
endif (PYGIMLI)<|MERGE_RESOLUTION|>--- conflicted
+++ resolved
@@ -68,7 +68,6 @@
     set(CMAKE_CXX_FLAGS "${CMAKE_CXX_FLAGS} -Wno-unused-but-set-variable")
     set(CMAKE_CXX_FLAGS "${CMAKE_CXX_FLAGS} -Wno-int-in-bool-context")
     set(CMAKE_CXX_FLAGS "${CMAKE_CXX_FLAGS} -Wno-unused-local-typedefs") # pg build
-<<<<<<< HEAD
     set(CMAKE_CXX_FLAGS "${CMAKE_CXX_FLAGS} -Wno-deprecated-declarations") # loot of boost complaints about bind   
     set(CMAKE_CXX_FLAGS "${CMAKE_CXX_FLAGS} -Wno-overloaded-virtual")
     set(CMAKE_CXX_FLAGS "${CMAKE_CXX_FLAGS} -DBOOST_BIND_GLOBAL_PLACEHOLDERS")
@@ -77,15 +76,6 @@
     #set(CMAKE_CXX_FLAGS_RELEASE "${CMAKE_CXX_FLAGS_RELEASE} -O2 -std=c++11 -ansi -pedantic -fno-omit-frame-pointer -Wall")
     set(CMAKE_CXX_FLAGS_RELEASE "${CMAKE_CXX_FLAGS_RELEASE} -fopenmp")
     
-=======
-    set(CMAKE_CXX_FLAGS "${CMAKE_CXX_FLAGS} -Wno-deprecated-declarations") # loot of boost complaints about bind
-    set(CMAKE_CXX_FLAGS "${CMAKE_CXX_FLAGS} -DBOOST_BIND_GLOBAL_PLACEHOLDERS")
-    set(CMAKE_CXX_FLAGS "${CMAKE_CXX_FLAGS} -Wno-overloaded-virtual")
-
-    set(CMAKE_CXX_FLAGS_RELEASE "${CMAKE_CXX_FLAGS_RELEASE} -O2 -ansi -pedantic -fno-omit-frame-pointer -Wall")
-    #set(CMAKE_CXX_FLAGS_RELEASE "${CMAKE_CXX_FLAGS_RELEASE} -O2 -std=c++11 -ansi -pedantic -fno-omit-frame-pointer -Wall")
-
->>>>>>> c36fca94
     ### debug settings
     # run with -DCMAKE_BUILD_TYPE=Debug
     set(CMAKE_CXX_FLAGS_DEBUG "${CMAKE_CXX_FLAGS_DEBUG} -p -g -ansi -pedantic -fno-common -fno-omit-frame-pointer -Wall")
@@ -98,13 +88,8 @@
     # special section for clang compiler
     if ("${CMAKE_CXX_COMPILER_ID}" MATCHES "Clang")
         set(CMAKE_CXX_FLAGS_RELEASE "${CMAKE_CXX_FLAGS_RELEASE} -Wno-overloaded-virtual")
-<<<<<<< HEAD
         set(CMAKE_CXX_FLAGS_RELEASE "${CMAKE_CXX_FLAGS_RELEASE} -Qunused-arguments")
     
-=======
-        set(CMAKE_CXX_FLAGS_RELEASE  "${CMAKE_CXX_FLAGS_RELEASE} -Qunused-arguments")
-
->>>>>>> c36fca94
         if (APPLE)
             set(CMAKE_CXX_FLAGS "${CMAKE_CXX_FLAGS} -Wno-unknown-warning-option") # on apple clang 
             set(CMAKE_CXX_FLAGS "${CMAKE_CXX_FLAGS} -Wno-undefined-var-template") # on apple clang 
