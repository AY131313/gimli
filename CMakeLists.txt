cmake_minimum_required(VERSION 3.10) 
#recommanded: cmake_minimum_required(VERSION 3.15)
#BOOST_MAX_VERISION: 1.65 UBUNTU:18

if (${CMAKE_SOURCE_DIR} STREQUAL ${CMAKE_BINARY_DIR})
    message(FATAL_ERROR "In-source builds not allowed.
            Please make a new directory (called a build directory)
            and run CMake from there. You may need to remove CMakeCache.txt." )
endif()

set(CMAKE_MODULE_PATH ${CMAKE_MODULE_PATH} "${CMAKE_SOURCE_DIR}/core/cmake")
include(GIMLImacros)

add_custom_target(check COMMAND ${CMAKE_CTEST_COMMAND})
add_custom_target(pygimli)

if (NOT CMAKE_BUILD_TYPE)
    set(CMAKE_BUILD_TYPE Release CACHE STRING "Sets the configuration to build (Release, Debug, etc...)")
endif()

project(libgimli)

include(CheckIncludeFileCXX)

message(STATUS "System: ${CMAKE_SYSTEM_NAME} ${CMAKE_SYSTEM} ${CMAKE_SYSTEM_VERSION}")
message(STATUS "Compiler: ${CMAKE_CXX_COMPILER_ID}")

message(STATUS "UNIX:   " ${UNIX} " on all UNIX-like OS's, including Apple OS X and CygWin")
message(STATUS "WIN32:  " ${WIN32} " on Windows. Prior to 2.8.4 this included CygWin")
message(STATUS "APPLE:  " ${APPLE} " on Apple systems. does not imply the
system is Mac OS X.")
message(STATUS "MINGW:  " ${MINGW} " using the MinGW compiler in Windows")
message(STATUS "MSYS:   " ${MSYS} "  using the MSYS developer environment in Windows")
message(STATUS "CYGWIN: " ${CYGWIN} " using the CygWin version of cmake")
message(STATUS "MSVC:   " ${MSVC} " ")

# Check if conda package is created
if (DEFINED ENV{CONDA_BUILD})
    message(STATUS "Conda package is being created.")
    if (APPLE)
	    set(CMAKE_MACOSX_RPATH 1)
	    set(CMAKE_INSTALL_RPATH_USE_LINK_PATH TRUE)
    endif()
    set(CONDA_BUILD TRUE)
    set(Boost_INCLUDE_DIR "${CMAKE_PREFIX_PATH}/include")
    set(CMAKE_CXX_FLAGS_RELEASE "${CMAKE_CXX_FLAGS_RELEASE} -Wno-class-memaccess") # new since gcc.8 maybe need to be checked, not on apple
else()
    set(CONDA_BUILD FALSE)
endif()

message("***********************************************")
message("CMAKE_BUILD_TYPE is ${CMAKE_BUILD_TYPE}")
message("***********************************************")

if (CMAKE_COMPILER_IS_GNUCXX OR CMAKE_COMPILER_IS_CLANGXX)

    add_definitions(-std=c++11)
    set(CMAKE_SHARED_LIBRARY_LINK_CXX_FLAGS "-Os")

<<<<<<< HEAD
    set(CMAKE_CXX_NO_WARNING "${CMAKE_CXX_NO_WARNING} -Wno-class-memaccess") # new since gcc.8 maybe need to be checked
    set(CMAKE_CXX_NO_WARNING "${CMAKE_CXX_NO_WARNING} -Wno-int-in-bool-context") # BVector * bool .. need exclusion for type specs
    
    set(CMAKE_CXX_FLAGS_RELEASE "_UNSET" CACHE STRING "")
    set(CMAKE_CXX_FLAGS_RELEASE "-O3")
=======
    # run with -DCMAKE_BUILD_TYPE=Debug
    set(CMAKE_CXX_FLAGS_DEBUG "${CMAKE_CXX_FLAGS_DEBUG} -p -g -O2 -std=c++11 -ansi -pedantic -fno-omit-frame-pointer -Wall")
    
    # new since gcc.8 maybe need to be checked
    set(CMAKE_CXX_FLAGS_DEBUG "${CMAKE_CXX_FLAGS_DEBUG} -Wno-class-memaccess") 
    set(CMAKE_CXX_FLAGS_DEBUG "${CMAKE_CXX_FLAGS_DEBUG} -Wno-unused-variable") 
    set(CMAKE_CXX_FLAGS_DEBUG 
        "${CMAKE_CXX_FLAGS_DEBUG} -Wno-unused-but-set-variable") 
    set(CMAKE_CXX_FLAGS_DEBUG "${CMAKE_CXX_FLAGS_DEBUG} -Wno-int-in-bool-context")
>>>>>>> 37375f00

    # run with -DCMAKE_BUILD_TYPE=Debug
    set(CMAKE_CXX_FLAGS_DEBUG "${CMAKE_CXX_FLAGS_DEBUG} -pg -O2 -ansi -pedantic -fno-omit-frame-pointer -Wall ${CMAKE_CXX_NO_WARNING}")
    set(CMAKE_LDD_FLAGS_DEBUG "-ltcmalloc")
    set(CMAKE_CXX_FLAGS_RELEASE "${CMAKE_CXX_FLAGS_RELEASE} -ansi -pedantic -fno-omit-frame-pointer -Wall ${CMAKE_CXX_NO_WARNING}")
        
    if (WIN32 OR CONDA_BUILD)
        set(CMAKE_CXX_FLAGS_RELEASE "${CMAKE_CXX_FLAGS_RELEASE} -Wno-deprecated-declarations")
        set(CMAKE_CXX_FLAGS_RELEASE "${CMAKE_CXX_FLAGS_RELEASE} -Wno-class-memaccess") # new since gcc.8 maybe need to be checked
        set(CMAKE_CXX_FLAGS_RELEASE "${CMAKE_CXX_FLAGS_RELEASE} -Wno-parentheses") # from boost since gcc.8 maybe need to be checked
        set(CMAKE_CXX_FLAGS_RELEASE "${CMAKE_CXX_FLAGS_RELEASE} -Wno-attributes") # from gcc-8.2 + boost

        set(CMAKE_CXX_FLAGS_RELEASE
            "${CMAKE_CXX_FLAGS_RELEASE} -Wno-deprecated-declarations")

        # from boost since gcc.8 maybe need to be checked
        set(CMAKE_CXX_FLAGS_RELEASE
            "${CMAKE_CXX_FLAGS_RELEASE} -Wno-parentheses")
        # from gcc-8.2 + boost
        set(CMAKE_CXX_FLAGS_RELEASE
            "${CMAKE_CXX_FLAGS_RELEASE} -Wno-attributes")
    endif()

    if ("${CMAKE_CXX_COMPILER_ID}" STREQUAL "Clang")
        set(CMAKE_CXX_FLAGS_RELEASE
            "${CMAKE_CXX_FLAGS_RELEASE} -Wno-overloaded-virtual")
        set(CMAKE_CXX_FLAGS_RELEASE
            "${CMAKE_CXX_FLAGS_RELEASE} -Qunused-arguments")

        if (APPLE)
            ## needed?
            # If it's libc++ and you're on <= 10.8, you need to compile with clang++ -stdlib=libc++. If it's libstdc++ and you're on 10.9 or later, you need to compile with clang++ -stdlib=libstdc++.
            # add_compile_options(-stdlib=libstdc++)
            # add_compile_options(-stdlib=libc++)
        endif()
    else() # if gcc
    endif()

    if (NOT WIN32 AND ASAN)
        set(CMAKE_CXX_FLAGS_DEBUG "${CMAKE_CXX_FLAGS_DEBUG} -fsanitize=address")
    endif()
    
elseif(MSVC)
	# MSVC complain a lot of possible unsecure std function
	add_definitions(-D_SCL_SECURE_NO_WARNINGS)
	add_definitions(-D_CRT_SECURE_NO_WARNINGS)
endif()

find_package(Git)
if (GIT_FOUND)
    message(STATUS, ${GIT_FOUND})
    execute_process(
        COMMAND
            ${GIT_EXECUTABLE} describe --tags
        WORKING_DIRECTORY
            ${CMAKE_SOURCE_DIR}
        OUTPUT_VARIABLE
            GIMLI_GITVERSION
        OUTPUT_STRIP_TRAILING_WHITESPACE
        ERROR_STRIP_TRAILING_WHITESPACE
        )
    message(STATUS, "setting version from git description: ${GIMLI_GITVERSION}")
    set(LIBGIMLI_VERSION ${GIMLI_GITVERSION})
else()
    set(LIBGIMLI_VERSION "untagged")
endif()

set(PACKAGE_NAME  \"${PROJECT_NAME}\" )
set(PACKAGE_VERSION  \"${LIBGIMLI_VERSION}\" )
set(PACKAGE_BUGREPORT  \"carsten@pygimli.org\")
set(PACKAGE_AUTHORS  \"carsten@pygimli.org thomas@pygimli.org florian@pygimli.org\")

################################################################################
# Check for libs and other packages we might use.
################################################################################
if (NOT THIRDPARTY_DIR)
    if (NOT ADDRESSMODEL)
        if ("${CMAKE_SIZEOF_VOID_P}" EQUAL "8")
            message(STATUS "Target is 64 bits")
            set (ADDRESSMODEL "64")
        else()
            message(STATUS "Target is 32 bits")
            set (ADDRESSMODEL "32")
        endif()
    endif()

    set(TARGETNAME "-${CMAKE_CXX_COMPILER_ID}-${CMAKE_CXX_COMPILER_VERSION}-${ADDRESSMODEL}")
    set(ENV{TARGETNAME} ${TARGETNAME})
    set(THIRDPARTY_DIR ${PROJECT_SOURCE_DIR}/../thirdParty/)

    get_filename_component(EXTERNAL_DIR "${THIRDPARTY_DIR}/dist${TARGETNAME}" ABSOLUTE)
    get_filename_component(EXTERNAL_BUILD_DIR "${THIRDPARTY_DIR}/build${TARGETNAME}" ABSOLUTE)
    message(STATUS "ThirdParty set to: ${THIRDPARTY_DIR}")
    message(STATUS "External set to: ${EXTERNAL_DIR}")
endif()

if (NOT EXTERNAL_DIR)
set(EXTERNAL_DIR ${PROJECT_SOURCE_DIR}/external/)
message(STATUS "External set to: ${EXTERNAL_DIR}")
endif()

find_package(Threads REQUIRED)

################################################################################
#   python
################################################################################
message(STATUS "********** PYTHON ***********")
if (NOT PYVERSION)
    set(PYVERSION 3)
endif()

if (NOT PYTHON_EXECUTABLE AND NOT ${CMAKE_VERSION} VERSION_LESS "3.15.0")
    message(STATUS "Searching for python: " ${PYVERSION})
    set (Python_FIND_STRATEGY LOCATION) # from cmake 3.15
    find_package(Python ${PYVERSION} EXACT COMPONENTS Interpreter NumPy Development REQUIRED)

    message(STATUS "Python_Interpreter_ID: ${Python_Interpreter_ID}")
    message(STATUS "Python_Interpreter_FOUND: ${Python_Interpreter_FOUND} ${Python_EXECUTABLE} version: ${Python_VERSION_MAJOR}.${Python_VERSION_MINOR}.${Python_VERSION_PATCH}")
    message(STATUS "Python_INCLUDE_DIRS: ${Python_INCLUDE_DIRS}")
    message(STATUS "Python_LIBRARIES: ${Python_LIBRARIES} ${Python_LIBRARY_DIRS}")
    message(STATUS "Python_NumPy: ${Python_NumPy_FOUND}, ${Python_NumPy_INCLUDE_DIRS}, ${Python_NumPy_VERSION}")
    set (PYTHON_FOUND TRUE CACHE BOOL "Is python available")
else()

    message(STATUS "Manually searching for python (pre cmake 3.14): ${PYVERSION}")
    find_package(PythonInterp ${PYVERSION} REQUIRED)
    find_package(PythonLibs)

    set(Python_EXECUTABLE ${PYTHON_EXECUTABLE} CACHE FILEPATH "Python interpreter")
    find_python_module(numpy)
    #set(Python_Libraries ${PYTHON_LIBRARY})

    message(STATUS "Python_INCLUDE_DIRS: ${PYTHON_INCLUDE_DIR}")
    message(STATUS "Python_LIBRARIES: ${PYTHON_LIBRARY}")
    message(STATUS "Python_NumPy: ${numpy_FOUND}, ${PY_NUMPY}")

    set(Python_VERSION_MAJOR ${PYTHON_VERSION_MAJOR})
    set(Python_VERSION_MINOR ${PYTHON_VERSION_MINOR})
    set(Python_LIBRARIES ${PYTHON_LIBRARY} CACHE FILEPATH "python library")
    set(Python_INCLUDE_DIRS ${PYTHON_INCLUDE_DIR} CACHE FILEPATH "python includes")
    set(Python_NumPy_FOUND ${numpy_FOUND} CACHE BOOL "is numpy installed")
    set(Python_NumPy_INCLUDE_DIRS  ${PY_NUMPY}/core/include CACHE FILEPATH "Numpy includes")

    set (PYTHON_FOUND TRUE CACHE BOOL "Is python available")
endif()

################################################################################
#   boost
################################################################################
message(STATUS "********** BOOST ***********")

function(find_boost_from_distname_file)
    set (BOOST_DIST_NAME_FILE "${EXTERNAL_DIR}/.boost-py${Python_VERSION_MAJOR}.dist")
    message(STATUS "locking for ${BOOST_DIST_NAME_FILE}")

    if (EXISTS ${BOOST_DIST_NAME_FILE})
        message(STATUS "Found: ${BOOST_DIST_NAME_FILE}")
        FILE(READ "${EXTERNAL_DIR}/.boost-py${Python_VERSION_MAJOR}.dist" BOOST_DIST_NAME)
        STRING(REGEX REPLACE "\n" "" BOOST_DIST_NAME "${BOOST_DIST_NAME}")
        get_filename_component(BOOST_ROOT "${EXTERNAL_DIR}/${BOOST_DIST_NAME}" ABSOLUTE)
    else()
        message(STATUS "there is no ${BOOST_DIST_NAME_FILE}")
    endif()

    if (EXISTS ${BOOST_ROOT})
        message(STATUS "BOOST_ROOT from ${EXTERNAL_DIR}/.boost-py${Python_VERSION_MAJOR}.dist: ${BOOST_ROOT}")

        set(BOOST_ROOT ${BOOST_ROOT}  CACHE FILEPATH "Boost root distribution")
        set(Boost_INCLUDE_DIR ${BOOST_ROOT}/include CACHE FILEPATH "Boost inlude path")
        get_filename_component(Boost_INCLUDE_DIR "${Boost_INCLUDE_DIR}" ABSOLUTE)
        message(STATUS "found Boost_INCLUDE_DIR: ${Boost_INCLUDE_DIR}")
    else()
        message(STATUS "BOOST_ROOT does not exist: ${BOOST_ROOT}")
    endif()
endfunction(find_boost_from_distname_file)

message(STATUS "Trying to guess boost installation:")

if (NOT Boost_INCLUDE_DIR)
    message(STATUS "no Boost_INCLUDE_DIR")
    
    if (BOOST_ROOT)
        message(STATUS "Found boost root: ${BOOST_ROOT}")
        get_filename_component(BOOST_ROOT "${BOOST_ROOT}" ABSOLUTE)
        set(Boost_INCLUDE_DIR ${BOOST_ROOT}/include CACHE FILEPATH "Boost inlude path")
        message(STATUS "set Boost_INCLUDE_DIR: ${Boost_INCLUDE_DIR}")
    else()
        message(STATUS "no boost root .. building local")
        if (NOT Boost_INCLUDE_DIR)
            find_boost_from_distname_file()
            find_or_build_package(Boost boost)
            find_boost_from_distname_file()
        else()
            find_boost_from_distname_file()
            find_or_build_package_check(Boost boost Boost_INCLUDE_DIR False)
            find_boost_from_distname_file()
        endif()
    endif(BOOST_ROOT)
endif(NOT Boost_INCLUDE_DIR)

message(STATUS "BOOST_ROOT: ${BOOST_ROOT}")
message(STATUS "Boost_INCLUDE_DIR: ${Boost_INCLUDE_DIR}")

if (NOT USE_BOOST_THREAD)
    set (USE_BOOST_THREAD FALSE)
endif()

if (USE_BOOST_THREAD)
    find_package(Boost 1.46.0 COMPONENTS system thread REQUIRED)
    link_directories(${BOOST_LIBRARYDIR})
endif()

mark_as_advanced(Boost_INCLUDE_DIR BOOST_ROOT)

if (NOT USE_BOOST_THREAD)
    set(Boost_THREAD_FOUND OFF)
    set(BOOST_BIND_FOUND OFF)
    set(USE_IPC OFF)
    set(THREADS "std")
else()
    set(Boost_THREAD_FOUND ON)
    set(BOOST_BIND_FOUND ON)
    set(THREADS "boost")
endif()

################################################################################
# Manuall check for boost python
################################################################################
message(STATUS "********** BOOST_PYTHON ***********")
function(find_boost_python_manual bp_version)
    message(STATUS "----------- searching for libboost_python${bp_version}")
    find_package(Boost 1.65 COMPONENTS "python${bp_version}")

    if (${Boost_PYTHON${bp_version}_FOUND})
        set(Boost_PYTHON_FOUND ${Boost_PYTHON${bp_version}_FOUND} PARENT_SCOPE)
        set(Boost_PYTHON_LIBRARY ${Boost_PYTHON${bp_version}_LIBRARY} PARENT_SCOPE)
        # set(Boost_PYTHON_FOUND ${Boost_PYTHON${bp_version}_FOUND} CACHE BOOL "boost python lib found")
        # set(Boost_PYTHON_LIBRARY ${Boost_PYTHON${bp_version}_LIBRARY_RELEASE} CACHE FILEPATH "boost python lib(find_boost_python_manual)")

        message(STATUS "----------- found: ${Boost_PYTHON_LIBRARY}")
    else()
        message(STATUS "----------- not found.")
    endif()
endfunction()

if (NOT Boost_PYTHON_LIBRARY)
    message(STATUS "boost-python not found by cmake ... trying to determine boost-python now manually ...")
    
    if (WIN32)
        set(bp_version "python${Python_VERSION_MAJOR}${Python_VERSION_MINOR}-mt")
        string(TOUPPER ${bp_version} BP_VERSION)

        message(STATUS "... (win32) looking for ${bp_version} in BOOST_ROOT=${BOOST_ROOT}")
        find_package(Boost 1.65 COMPONENTS "${bp_version}")

        ## local var evaluated before cache, and cache setting does not overwrite local.
        ## so we need to set booth here for repeated cmake calls 
        set(Boost_PYTHON_FOUND ${Boost_${bp_version}_FOUND} CACHE BOOL "boost python found")
        set(Boost_PYTHON_FOUND TRUE)
        set(Boost_PYTHON_LIBRARY ${Boost_${BP_VERSION}_LIBRARY} CACHE FILEPATH "boost python lib")
        set(Boost_PYTHON_LIBRARY ${Boost_${BP_VERSION}_LIBRARY})

        if (NOT Boost_PYTHON_FOUND)
            set(Boost_PYTHON_LIBRARY ${BOOST_ROOT}/lib/libboost_${bp_version}.dll)
            message(STATUS "... (win32) looking for ${Boost_PYTHON_LIBRARY}")
            
            if (EXISTS ${Boost_PYTHON_LIBRARY})
                message(STATUS "... found.")
                set(Boost_PYTHON_FOUND TRUE CACHE BOOL "boost python found")
                set(Boost_PYTHON_FOUND TRUE)
               
                set(Boost_PYTHON_LIBRARY ${Boost_PYTHON_LIBRARY} CACHE FILEPATH "boost python lib")
            else()
                message(STATUS "Sorry but no boost-python found.")
            endif()
        endif()
    else()
        # the name for py3 boost-python library lacks probably py3 suffix, which is different for different OS
        #set (Boost_PYTHON_FOUND False)
        #set (Boost_PYTHON_LIBRARY "None")
        if (NOT Boost_PYTHON_FOUND)
            # /usr/lib/libboost_python37.so # gentoo >=boost-1.70)
            set(bp_version "${Python_VERSION_MAJOR}${Python_VERSION_MINOR}")
            find_boost_python_manual(${bp_version})
        endif()
        if (NOT Boost_PYTHON_FOUND)
            #/usr/lib/x86_64-linux-gnu/libboost_python-py34.so (debian)
            set(bp_version "-py${Python_VERSION_MAJOR}${Python_VERSION_MINOR}")
            find_boost_python_manual(${bp_version})
        endif()
        if (NOT Boost_PYTHON_FOUND)
            # /usr/lib/libboost_python3-py37.so # weird debian)
            set(bp_version "${Python_VERSION_MAJOR}-py${Python_VERSION_MAJOR}${Python_VERSION_MINOR}")
            find_boost_python_manual(${bp_version})
        endif()
        if (NOT Boost_PYTHON_FOUND)
            # /usr/lib/libboost_python3.so.1.64.0 (arch style)
            set(bp_version "${Python_VERSION_MAJOR}")
            find_boost_python_manual(${bp_version})
        endif()
        if (NOT Boost_PYTHON_FOUND)
            # /usr/lib/libboost_python-3.4.so (gentoo <boost-1.70)
            set(bp_version "-${Python_VERSION_MAJOR}.${Python_VERSION_MINOR}")
            find_boost_python_manual(${bp_version})
        endif()
    endif()

    if (Boost_PYTHON_FOUND)
        message(STATUS "Boost_PYTHON_FOUND:" ${Boost_PYTHON_FOUND})
        message(STATUS "Boost_PYTHON_LIBRARY:" ${Boost_PYTHON_LIBRARY})
    else()
        message(STATUS "Sorry but no boost-python found. Please search for "
                       "any libboost_python* on your system and "
                       "provide it to the authors so we can try to fix "
                       "this here.")
        exit()
    endif()
endif()

################################################################################
#   misc third party stuff
################################################################################
message(STATUS "********** Misc ***********")
# Find packages that CHOLMOD depends on
set(CMAKE_LIBRARY_PATH ${EXTERNAL_DIR}/lib $ENV{EXTERNAL_DIR}/lib ${CMAKE_LIBRARY_PATH})

if (J) # dummy to avoid error msg
endif()

set (UMFPACK_FOUND FALSE)

find_library(Triangle_LIBRARIES
            NAMES
                libtri.a
	            tri
                triangle
                libtriangle
            PATHS
                ${Triangle_PREFIX_PATH}
                ${EXTERNAL_DIR}
                ${PROJECT_SOURCE_DIR}/external
                ${PROJECT_BINARY_DIR}/external
            PATH_SUFFIXES
                lib
            )

message(STATUS "Triangle_LIBRARIES = ${Triangle_LIBRARIES}")
            
find_or_build_package(Triangle triangle LOCAL)
#find_package(Triangle)

set(BLA_VENDOR OpenBLAS)
find_or_build_package(BLAS lapack)
find_or_build_package(LAPACK lapack)
find_or_build_package(CHOLMOD suitesparse)
find_package(UMFPACK)
find_package(Eigen3 3.4)

if (NOT USE_EIGEN3)
    set (USE_EIGEN3 FALSE)
else()
    set (USE_EIGEN3 FALSE)
    if (EIGEN3_FOUND)
        if (${EIGEN3_VERSION_MINOR} EQUAL 4)
            set (USE_EIGEN3 TRUE)
        else()
        message(STAUS "need at least version eigen-3.4")
        endif()
    endif()
endif (NOT USE_EIGEN3)

################################################################################
# Manuall check for openblas
################################################################################

#if (";${BLAS_LIBRARIES};" MATCHES "openblas")
message(STATUS "Blas found:" ${BLAS_FOUND})
if (BLAS_FOUND)
    message(STATUS "openblas is used: ${BLAS_LIBRARIES}")

    if (MINGW)
        get_filename_component(MINGW_ROOT ${BLAS_LIBRARIES} PATH)
        get_filename_component(MINGW_ROOT ${MINGW_ROOT}/../ ABSOLUTE)
        message(STATUS "MINGW_ROOT: " ${MINGW_ROOT})

        FIND_PATH(OpenBLAS_INCLUDE_DIR
            NAMES
                cblas.h
            PATHS
                ${MINGW_ROOT}/include/OpenBLAS/
        )
    endif()

    if (NOT OpenBLAS_INCLUDE_DIR)
        message(STATUS "openblas header not found")
        FIND_PATH(OpenBLAS_INCLUDE_DIR
            NAMES
                cblas.h
            PATHS
                /usr/include/openblas/
                /usr/include/OpenBLAS/
                /mingw64/include/OpenBLAS/
            HINTS ${CMAKE_C_IMPLICIT_LINK_DIRECTORIES}
            NO_DEFAULT_PATH
        )
    endif()

    if (NOT OpenBLAS_INCLUDE_DIR)
        message(STATUS "no openblas cblas.h in prefered paths .. searching defaults")

        FIND_PATH(OpenBLAS_INCLUDE_DIR
            NAMES
                cblas.h
        )
    endif()
    message(STATUS "openblas cblas.h: ${OpenBLAS_INCLUDE_DIR}")

    if (OpenBLAS_INCLUDE_DIR)
    set(OPENBLAS_CBLAS_FOUND TRUE)
    else()
    set(OPENBLAS_CBLAS_FOUND FALSE)
    endif()

    set(OPENBLAS_FOUND TRUE)

else()
    set(OPENBLAS_FOUND FALSE)
    set(OPENBLAS_CBLAS_FOUND FALSE)
endif()

if (NOT AVOID_CPPUNIT)
    find_package(CppUnit)
    if (CPPUNIT_FOUND)
        option (LIBGIMLI_BUILD_TESTS "Build unittests" ON)
    endif (CPPUNIT_FOUND)
endif()

if (NOT AVOID_READPROC)
if(WIN32)
    set(READPROC_FOUND FALSE)
else(WIN32)
    find_package(readproc)
endif(WIN32)
else()
    set(READPROC_FOUND FALSE)
endif()

if (NOT CASTER)
    set(CASTER "castxml")

    if (CMAKE_COMPILER_IS_GNUCC)
        string(REGEX MATCHALL "[0-9]+" GCC_VERSION_COMPONENTS ${CMAKE_CXX_COMPILER_VERSION})
        list(GET GCC_VERSION_COMPONENTS 0 GCC_MAJOR)
        list(GET GCC_VERSION_COMPONENTS 1 GCC_MINOR)

        if (${GCC_MAJOR} EQUAL 5)
            message(STATUS "Found gcc version above 5: choosing castxml")
            set(CASTER "castxml")
        endif()

    endif()
endif()

if (CASTER STREQUAL "gccxml")
    find_or_build_package(gccxml gccxml LOCAL)
    set(CASTER_EXECUTABLE ${GCCXML_EXECUTABLE})
else()
    if (NOT CASTER_EXECUTABLE)
        find_program(CASTXML castxml)

        if (NOT CASTXML OR CASTXML_LOCAL OR CASTXML_LOCALSRC)
            find_program(CLANG_EXECUTABLE
                NAMES clang++-3.9 clang++-3.8 clang++-3.7 clang++-3.6 clang
            )
            if(CLANG_EXECUTABLE)
                message(STATUS "clang++ found : ${CLANG_EXECUTABLE}")
            else()
                message(FATAL_ERROR "Can't found program: clang")
            endif()

            find_or_build_package(castxml castxmlbin LOCAL)
            set(CASTER_EXECUTABLE ${CASTXML_EXECUTABLE})

            if (NOT CASTXML_EXECUTABLE OR CASTXML_LOCALSRC)
                find_or_build_package(castxml castxml LOCAL)
                set(CASTER_EXECUTABLE ${CASTXML_EXECUTABLE})
            endif()
        else()
            set(CASTER_EXECUTABLE ${CASTXML})
        endif()
    endif()
endif()

find_or_build_package(pygccxml pygccxml LOCAL)
find_or_build_package(pyplusplus pygccxml LOCAL)

if (CASTER_EXECUTABLE)
    set (CASTER_FOUND TRUE)
endif()

find_package(Doxygen)
find_package(Sphinx 1.5)

if (SPHINX_FOUND AND NOT SKIP_SPHINX)
    add_subdirectory(doc EXCLUDE_FROM_ALL)
    message(STATUS "Search recursive for *.rst from here: " ${CMAKE_SOURCE_DIR})
    file(GLOB_RECURSE DOCFILES RELATIVE "${CMAKE_SOURCE_DIR}" "${CMAKE_SOURCE_DIR}" "*.rst")
    message(STATUS "DOCFILES: " ${DOCFILES})

    file(GLOB_RECURSE PNGFILES RELATIVE "${CMAKE_SOURCE_DIR}" "${CMAKE_SOURCE_DIR}" "*.png")
    list(APPEND DOCFILES ${PNGFILES})

    message(STATUS "PNGFILES: " ${PNGFILES})

    file(GLOB_RECURSE BIBFILES RELATIVE "${CMAKE_SOURCE_DIR}" "${CMAKE_SOURCE_DIR}" "*.bib")
    list(APPEND DOCFILES ${BIBFILES})

    message(STATUS "BIBFILES: " ${BIBFILES})

    file(GLOB_RECURSE PYFILES RELATIVE "${CMAKE_SOURCE_DIR}" "${CMAKE_SOURCE_DIR}" "doc/paper/*.py")
    message(STATUS "PYFILES: " ${PYFILES})

    list(APPEND DOCFILES ${PYFILES})

    set(RSTFILES ${DOCFILES} CACHE INTERNAL "RST source file that we need to copy")

    set(RSTFILES ${DOCFILES} CACHE INTERNAL "RST source file that we need to copy")
    execute_process(
        COMMAND ${SPHINX_EXECUTABLE} --version
        OUTPUT_VARIABLE SPHINX_VERSION
    )
endif()

message(STATUS "**********************************************************************")
message(STATUS "************************* Dependencies found *************************")
message(STATUS "**********************************************************************")
if (CONDA_BUILD)
    message(STATUS "CONDA_BUILD: ${CONDA_BUILD}")
    if (APPLE)
	    set(Python_LIBRARIES "-undefined dynamic_lookup")
    else()
        if(EXISTS ${Python_LIBRARIES})
            message(${Python_LIBRARIES} " exits")
        else()
            message(${Python_LIBRARIES} "does not exits")
        endif()
    endif()
endif()

message(STATUS "THREADS             : ${THREADS} ${CMAKE_THREAD_LIBS_INIT} ${Boost_THREAD_LIBRARIES}")
message(STATUS "USE_OPENBLAS        : ${OPENBLAS_FOUND} OPENBLAS_CBLAS_FOUND :${OPENBLAS_CBLAS_FOUND} OpenBLAS_INCLUDE_DIR :${OpenBLAS_INCLUDE_DIR}")
message(STATUS "CHOLMOD_LIBRARIES   : ${CHOLMOD_LIBRARIES}")
message(STATUS "UMFPACK_LIBRARIES   : ${UMFPACK_LIBRARIES}")
message(STATUS "TRIANGLE_FOUND      : ${TRIANGLE_FOUND} Triangle_LIBRARIES: ${Triangle_LIBRARIES}")
message(STATUS "Python_EXECUTABLE   : ${Python_EXECUTABLE}" )
message(STATUS "Python_LIBRARY_DIRS : ${Python_LIBRARY_DIRS}")
message(STATUS "Python_LIBRARIES    : ${Python_LIBRARIES}" )
message(STATUS "Python_INCLUDE_DIRS : ${Python_INCLUDE_DIRS}")
message(STATUS "Boost_INCLUDE_DIR   : ${Boost_INCLUDE_DIR}")
message(STATUS "Boost_LIBRARIES:      ${Boost_LIBRARIES}" )
message(STATUS "Boost_PYTHON_LIBRARY: ${Boost_PYTHON_LIBRARY}" )
message(STATUS "Python_NumPy        : ${Python_NumPy_FOUND} ${Python_NumPy_INCLUDE_DIRS} ver: ${Python_NumPy_VERSION}")
message(STATUS "CASTER_FOUND        : ${CASTER_FOUND} Caster: ${CASTER_EXECUTABLE}")
message(STATUS "PYGCCXML_FOUND      : ${PYGCCXML_FOUND} PYGCCXML: ${PYGCCXML_PATH}" )
message(STATUS "PYPLUSPLUS_FOUND    : ${PYPLUSPLUS_FOUND} PYPLUSPLUS_PATH: ${PYPLUSPLUS_PATH}" )
message(STATUS "")
message(STATUS "**********************************************************************")
message(STATUS "*************** Optional Dependencies found **************************")
message(STATUS "**********************************************************************")
message(STATUS "CPPUNIT             : ${CPPUNIT_FOUND} ${CPPUNIT_LIBRARIES}")
message(STATUS "Doxygen             : ${DOXYGEN_FOUND}")
message(STATUS "Sphinx              : ${SPHINX_FOUND} ${SPHINX_EXECUTABLE} ${SPHINX_VERSION}")
message(STATUS "Eigen3              : ${EIGEN3_FOUND} v:${EIGEN3_VERSION_STRING} ${EIGEN3_INCLUDE_DIRS} USE_EIGEN3: ${USE_EIGEN3}")
message(STATUS "**********************************************************************")

if (Python_EXECUTABLE
    AND TRIANGLE_FOUND
    AND Python_LIBRARIES
    AND Boost_PYTHON_LIBRARY
    AND Python_NumPy_FOUND
    AND CASTER_FOUND
    AND PYGCCXML_FOUND
    AND PYPLUSPLUS_FOUND
)
    set (PYGIMLI 1)
    message(STATUS "")
    message(STATUS "pygimli can be build. run: make pygimli")
    message(STATUS "**********************************************************************")
    message(STATUS "")
else()
    message (FATAL_ERROR "pygimli cannot be build due to some missing packages.
Check above for python, castxml, pygccxml, pyplusplus, boost_python, numpy")
endif ()

configure_file("${PROJECT_SOURCE_DIR}/core/config.cmake.h.in"
               "${PROJECT_BINARY_DIR}/config.cmake.h" )
add_definitions(-DHAVE_CONFIG_CMAKE_H)


add_custom_target(removedoc
   COMMAND
       ${CMAKE_MAKE_PROGRAM} clean -f ${CMAKE_CURRENT_BINARY_DIR}/doc/
)
add_custom_target(checkall
    DEPENDS
      doc
      #linkcheck
)
#add_dependencies(doc removedoc)

# Add if pytest found?
add_dependencies(checkall pgtest)
if (CPPUNIT_FOUND)
    add_dependencies(checkall gtest)
endif (CPPUNIT_FOUND)


################################################################################
# Define the configurable options
################################################################################
include(CMakeDependentOption)
cmake_dependent_option( GIMLI_BUILD_SHARED_LIBS_WITH_STATIC_DEPENDENCIES
"For WIN32 and APPLE where the dependency pack is used, prefer the static dependency libs over the shared/dynamic ones.  NOTE: On Windows you also need to be mindful of which C/C++ runtime setting has been used to compile the various
components - they must all match or you will get crashes, heap corruption and/or
other issues." FALSE "WIN32 OR APPLE" FALSE)

################################################################################
#
################################################################################
set (LIBRARY_INSTALL_DIR lib)
set (INCLUDE_INSTALL_DIR include/gimli/)

set (CMAKE_ARCHIVE_OUTPUT_DIRECTORY "${CMAKE_BINARY_DIR}/lib")
set (CMAKE_ARCHIVE_OUTPUT_DIRECTORY_DEBUG ${CMAKE_ARCHIVE_OUTPUT_DIRECTORY})
set (CMAKE_ARCHIVE_OUTPUT_DIRECTORY_RELEASE ${CMAKE_ARCHIVE_OUTPUT_DIRECTORY})
set (CMAKE_ARCHIVE_OUTPUT_DIRECTORY_MINSIZEREL ${CMAKE_ARCHIVE_OUTPUT_DIRECTORY})
set (CMAKE_ARCHIVE_OUTPUT_DIRECTORY_RELWITHDEBINFO ${CMAKE_ARCHIVE_OUTPUT_DIRECTORY})
if (WIN32)
    set (CMAKE_LIBRARY_OUTPUT_DIRECTORY "${CMAKE_BINARY_DIR}/bin")
else()
    set (CMAKE_LIBRARY_OUTPUT_DIRECTORY "${CMAKE_BINARY_DIR}/lib")
endif()
set (CMAKE_LIBRARY_OUTPUT_DIRECTORY_DEBUG ${CMAKE_LIBRARY_OUTPUT_DIRECTORY})
set (CMAKE_LIBRARY_OUTPUT_DIRECTORY_RELEASE ${CMAKE_LIBRARY_OUTPUT_DIRECTORY})
set (CMAKE_LIBRARY_OUTPUT_DIRECTORY_MINSIZEREL ${CMAKE_LIBRARY_OUTPUT_DIRECTORY})
set (CMAKE_LIBRARY_OUTPUT_DIRECTORY_RELWITHDEBINFO ${CMAKE_LIBRARY_OUTPUT_DIRECTORY})

set (CMAKE_RUNTIME_OUTPUT_DIRECTORY "${CMAKE_BINARY_DIR}/bin")
set (CMAKE_RUNTIME_OUTPUT_DIRECTORY_DEBUG ${CMAKE_RUNTIME_OUTPUT_DIRECTORY})
set (CMAKE_RUNTIME_OUTPUT_DIRECTORY_RELEASE ${CMAKE_RUNTIME_OUTPUT_DIRECTORY})
set (CMAKE_RUNTIME_OUTPUT_DIRECTORY_MINSIZEREL ${CMAKE_RUNTIME_OUTPUT_DIRECTORY})
set (CMAKE_RUNTIME_OUTPUT_DIRECTORY_RELWITHDEBINFO ${CMAKE_RUNTIME_OUTPUT_DIRECTORY})

# set up install sub-directories
if (CMAKE_SIZEOF_VOID_P EQUAL 8 AND EXISTS "${CMAKE_INSTALL_PREFIX}/lib64")
    set( GIMLI_LIB_INSTALL_DIR lib64 )
elseif (CMAKE_SIZEOF_VOID_P EQUAL 4 AND EXISTS "${CMAKE_INSTALL_PREFIX}/lib32")
    set( GIMLI_LIB_INSTALL_DIR lib32 )
else()
    set( GIMLI_LIB_INSTALL_DIR lib )
endif()

set(GIMLI_VER_INSTALL_SUBDIR "/${CMAKE_PROJECT_NAME}-${GIMLI_VERSION_MAJOR}" )
set(GIMLI_MODULE_INSTALL_DIR "${GIMLI_LIB_INSTALL_DIR}/${CMAKE_PROJECT_NAME}-${GIMLI_VERSION_MAJOR}.${GIMLI_VERSION_MINOR}" )
set(GIMLI_INCLUDE_INSTALL_DIR "include${GIMLI_VER_INSTALL_SUBDIR}" )
#set( GIMLI_PYTHON_INSTALL_DIR ${CMAKE_INSTALL_PREFIX}/pygimli)

################################################################################
# Add main header locations (for everything we build)
################################################################################
include_directories(${libgimli_SOURCE_DIR}/core/src)
include_directories("${PROJECT_BINARY_DIR}")

################################################################################
# descend into subdirs
################################################################################

if (LIBGIMLI_BUILD_TESTS)
     enable_testing()
endif(LIBGIMLI_BUILD_TESTS)

add_subdirectory(core/src)
add_subdirectory(core/tests EXCLUDE_FROM_ALL)

if (PYGIMLI)
    add_subdirectory(core/python EXCLUDE_FROM_ALL)
endif (PYGIMLI)<|MERGE_RESOLUTION|>--- conflicted
+++ resolved
@@ -57,23 +57,11 @@
     add_definitions(-std=c++11)
     set(CMAKE_SHARED_LIBRARY_LINK_CXX_FLAGS "-Os")
 
-<<<<<<< HEAD
     set(CMAKE_CXX_NO_WARNING "${CMAKE_CXX_NO_WARNING} -Wno-class-memaccess") # new since gcc.8 maybe need to be checked
     set(CMAKE_CXX_NO_WARNING "${CMAKE_CXX_NO_WARNING} -Wno-int-in-bool-context") # BVector * bool .. need exclusion for type specs
     
     set(CMAKE_CXX_FLAGS_RELEASE "_UNSET" CACHE STRING "")
     set(CMAKE_CXX_FLAGS_RELEASE "-O3")
-=======
-    # run with -DCMAKE_BUILD_TYPE=Debug
-    set(CMAKE_CXX_FLAGS_DEBUG "${CMAKE_CXX_FLAGS_DEBUG} -p -g -O2 -std=c++11 -ansi -pedantic -fno-omit-frame-pointer -Wall")
-    
-    # new since gcc.8 maybe need to be checked
-    set(CMAKE_CXX_FLAGS_DEBUG "${CMAKE_CXX_FLAGS_DEBUG} -Wno-class-memaccess") 
-    set(CMAKE_CXX_FLAGS_DEBUG "${CMAKE_CXX_FLAGS_DEBUG} -Wno-unused-variable") 
-    set(CMAKE_CXX_FLAGS_DEBUG 
-        "${CMAKE_CXX_FLAGS_DEBUG} -Wno-unused-but-set-variable") 
-    set(CMAKE_CXX_FLAGS_DEBUG "${CMAKE_CXX_FLAGS_DEBUG} -Wno-int-in-bool-context")
->>>>>>> 37375f00
 
     # run with -DCMAKE_BUILD_TYPE=Debug
     set(CMAKE_CXX_FLAGS_DEBUG "${CMAKE_CXX_FLAGS_DEBUG} -pg -O2 -ansi -pedantic -fno-omit-frame-pointer -Wall ${CMAKE_CXX_NO_WARNING}")
