cmake_minimum_required(VERSION 3.15)
#BOOST_MAX_VERISION: 1.65 UBUNTU:18

if (${CMAKE_SOURCE_DIR} STREQUAL ${CMAKE_BINARY_DIR})
    message(FATAL_ERROR "In-source builds not allowed.
            Please make a new directory (called a build directory)
            and run CMake from there. You may need to remove CMakeCache.txt." )
endif()

set(CMAKE_MODULE_PATH ${CMAKE_MODULE_PATH} "${CMAKE_SOURCE_DIR}/core/cmake")
include(GIMLImacros)

add_custom_target(check COMMAND ${CMAKE_CTEST_COMMAND})
add_custom_target(pygimli)

if (NOT CMAKE_BUILD_TYPE)
    set(CMAKE_BUILD_TYPE Release CACHE STRING "Sets the configuration to build (Release, Debug, etc...)")
endif()


#if (WIN32)
#    set(CMAKE_CXX_FLAGS "${CMAKE_CXX_FLAGS} -target x86_64-w64-windows-gnu")
#    set(CMAKE_C_FLAGS "${CMAKE_C_FLAGS} -target x86_64-w64-windows-gnu")
#endif()

project(libgimli)
include(CheckIncludeFileCXX)

message(STATUS "System: ${CMAKE_SYSTEM_NAME} ${CMAKE_SYSTEM} ${CMAKE_SYSTEM_VERSION}")
message(STATUS "Compiler: ${CMAKE_CXX_COMPILER_ID}")

message(STATUS "UNIX:   " ${UNIX} " on all UNIX-like OS's, including Apple OS X and CygWin")
message(STATUS "WIN32:  " ${WIN32} " on Windows. Prior to 2.8.4 this included CygWin")
message(STATUS "APPLE:  " ${APPLE} " on Apple systems. does not imply the
system is Mac OS X.")
message(STATUS "MINGW:  " ${MINGW} " using the MinGW compiler in Windows")
message(STATUS "MSYS:   " ${MSYS} "  using the MSYS developer environment in Windows")
message(STATUS "CYGWIN: " ${CYGWIN} " using the CygWin version of cmake")
message(STATUS "MSVC:   " ${MSVC} " ")



if (POLICY CMP0025) # recognize appleclang
    cmake_policy(SET CMP0025 NEW)
endif()
#if (APPLE) // check if needed!
#    set(CMAKE_MACOSX_RPATH 1)
#    set(CMAKE_INSTALL_RPATH_USE_LINK_PATH TRUE)
#endif()

# Check if conda package is created
if (DEFINED ENV{CONDA_BUILD})
    message(STATUS "Conda package is being created.")
    set(CONDA_BUILD TRUE)
    set(Boost_INCLUDE_DIR "${CMAKE_PREFIX_PATH}/include")
    set(CMAKE_CXX_FLAGS_RELEASE "${CMAKE_CXX_FLAGS_RELEASE} -Wno-class-memaccess") # new since gcc.8 maybe need to be checked, not on apple
else()
    set(CONDA_BUILD FALSE)
endif()

message("***********************************************")
message("CMAKE_BUILD_TYPE is ${CMAKE_BUILD_TYPE}")
message("***********************************************")

if (CMAKE_COMPILER_IS_GNUCXX OR CMAKE_COMPILER_IS_CLANGXX)

    # c++17 index access to std::share_ptr
    add_definitions(-std=c++17)
    set(CMAKE_SHARED_LIBRARY_LINK_CXX_FLAGS "-Os")

    set(CMAKE_CXX_FLAGS "${CMAKE_CXX_FLAGS} -Wno-comment")
    set(CMAKE_CXX_FLAGS "${CMAKE_CXX_FLAGS} -Wno-misleading-indentation")
    set(CMAKE_CXX_FLAGS "${CMAKE_CXX_FLAGS} -Wno-class-memaccess")
    set(CMAKE_CXX_FLAGS "${CMAKE_CXX_FLAGS} -Wno-vla")
    set(CMAKE_CXX_FLAGS "${CMAKE_CXX_FLAGS} -Wno-maybe-uninitialized")
    set(CMAKE_CXX_FLAGS "${CMAKE_CXX_FLAGS} -Wno-unused-variable")
    set(CMAKE_CXX_FLAGS "${CMAKE_CXX_FLAGS} -Wno-unused-but-set-variable")
    set(CMAKE_CXX_FLAGS "${CMAKE_CXX_FLAGS} -Wno-int-in-bool-context")
    set(CMAKE_CXX_FLAGS "${CMAKE_CXX_FLAGS} -Wno-unused-local-typedefs") # pg build
    set(CMAKE_CXX_FLAGS "${CMAKE_CXX_FLAGS} -Wno-deprecated-declarations") # loot of boost complaints about bind   
<<<<<<< HEAD
    set(CMAKE_CXX_FLAGS "${CMAKE_CXX_FLAGS} -Wno-overloaded-virtual")
    set(CMAKE_CXX_FLAGS "${CMAKE_CXX_FLAGS} -DBOOST_BIND_GLOBAL_PLACEHOLDERS")
    
    set(CMAKE_CXX_FLAGS_RELEASE "${CMAKE_CXX_FLAGS_RELEASE} -O2 -ansi -pedantic -fno-omit-frame-pointer -Wall")
    #set(CMAKE_CXX_FLAGS_RELEASE "${CMAKE_CXX_FLAGS_RELEASE} -O2 -std=c++11 -ansi -pedantic -fno-omit-frame-pointer -Wall")
    set(CMAKE_CXX_FLAGS_RELEASE "${CMAKE_CXX_FLAGS_RELEASE} -fopenmp")
=======
    set(CMAKE_CXX_FLAGS "${CMAKE_CXX_FLAGS} -DBOOST_BIND_GLOBAL_PLACEHOLDERS")
    set(CMAKE_CXX_FLAGS "${CMAKE_CXX_FLAGS} -Wno-overloaded-virtual")
    
    set(CMAKE_CXX_FLAGS_RELEASE "${CMAKE_CXX_FLAGS_RELEASE} -O2 -ansi -pedantic -fno-omit-frame-pointer -Wall")
    #set(CMAKE_CXX_FLAGS_RELEASE "${CMAKE_CXX_FLAGS_RELEASE} -O2 -std=c++11 -ansi -pedantic -fno-omit-frame-pointer -Wall")
>>>>>>> ff90e63f
    
    ### debug settings
    # run with -DCMAKE_BUILD_TYPE=Debug
    set(CMAKE_CXX_FLAGS_DEBUG "${CMAKE_CXX_FLAGS_DEBUG} -p -g -ansi -pedantic -fno-common -fno-omit-frame-pointer -Wall")
    
    if (WIN32 OR CONDA_BUILD)
    set(CMAKE_CXX_FLAGS_RELEASE "${CMAKE_CXX_FLAGS_RELEASE} -Wno-parentheses") # from boost since gcc.8 maybe need to be checked
    set(CMAKE_CXX_FLAGS_RELEASE "${CMAKE_CXX_FLAGS_RELEASE} -Wno-attributes") # from gcc-8.2 + boost
    endif()
    
    # special section for clang compiler
    if ("${CMAKE_CXX_COMPILER_ID}" MATCHES "Clang")
<<<<<<< HEAD
    set(CMAKE_CXX_FLAGS_RELEASE
    "${CMAKE_CXX_FLAGS_RELEASE} -Wno-overloaded-virtual")
    set(CMAKE_CXX_FLAGS_RELEASE
    "${CMAKE_CXX_FLAGS_RELEASE} -Qunused-arguments")
=======
        set(CMAKE_CXX_FLAGS "${CMAKE_CXX_FLAGS} -Wno-unknown-warning-option") # on apple clang, but not gcc13
        set(CMAKE_CXX_FLAGS "${CMAKE_CXX_FLAGS} -Wno-undefined-var-template") # on apple clang, but not gcc13
        set(CMAKE_CXX_FLAGS_RELEASE "${CMAKE_CXX_FLAGS_RELEASE} -Wno-overloaded-virtual")
        set(CMAKE_CXX_FLAGS_RELEASE  "${CMAKE_CXX_FLAGS_RELEASE} -Qunused-arguments")
>>>>>>> ff90e63f
    
        if (APPLE)
            set(CMAKE_CXX_FLAGS "${CMAKE_CXX_FLAGS} -Wno-unknown-warning-option") # on apple clang 
            set(CMAKE_CXX_FLAGS "${CMAKE_CXX_FLAGS} -Wno-undefined-var-template") # on apple clang 
            set(CMAKE_CXX_FLAGS "${CMAKE_CXX_FLAGS} -Wno-infinite-recursion")
            # If it's libc++ and you're on <= 10.8, you need to compile with 
            # clang++ -stdlib=libc++. If it's libstdc++ and you're on 10.9 or later, 
            # you need to compile with clang++ -stdlib=libstdc++.
            add_compile_options(-stdlib=libstdc++)
            add_compile_options(-stdlib=libc++)
        endif()
    else() # if not clang but gcc

    endif()

    if (NOT WIN32 AND ASAN)
        set(CMAKE_CXX_FLAGS_DEBUG "${CMAKE_CXX_FLAGS_DEBUG} -fsanitize=address")
    endif()

    if (APPLE)
        set(CMAKE_CXX_FLAGS "${CMAKE_CXX_FLAGS} -Wno-infinite-recursion") 
    endif()
elseif(MSVC)
	# MSVC complain a lot of possible unsecure std function
	add_definitions(-D_SCL_SECURE_NO_WARNINGS)
	add_definitions(-D_CRT_SECURE_NO_WARNINGS)
endif()

find_package(Git)
if (GIT_FOUND)
    message(STATUS, ${GIT_FOUND})
    execute_process(
        COMMAND
            ${GIT_EXECUTABLE} describe --tags
        WORKING_DIRECTORY
            ${CMAKE_SOURCE_DIR}
        OUTPUT_VARIABLE
            GIMLI_GITVERSION
        OUTPUT_STRIP_TRAILING_WHITESPACE
        ERROR_STRIP_TRAILING_WHITESPACE
        )
    message(STATUS, "setting version from git description: ${GIMLI_GITVERSION}")
    set(LIBGIMLI_VERSION ${GIMLI_GITVERSION})
else()
    set(LIBGIMLI_VERSION "untagged")
endif()

set(PACKAGE_NAME  \"${PROJECT_NAME}\" )
set(PACKAGE_VERSION  \"${LIBGIMLI_VERSION}\" )
set(PACKAGE_BUGREPORT  \"carsten@pygimli.org\")
set(PACKAGE_AUTHORS  \"carsten@pygimli.org thomas@pygimli.org florian@pygimli.org\")

################################################################################
# Check for libs and other packages we might use.
################################################################################
if (NOT THIRDPARTY_DIR)
    if (NOT ADDRESSMODEL)
        if ("${CMAKE_SIZEOF_VOID_P}" EQUAL "8")
            message(STATUS "Target is 64 bits")
            set (ADDRESSMODEL "64")
        else()
            message(STATUS "Target is 32 bits")
            set (ADDRESSMODEL "32")
        endif()
    endif()

    set(TARGETNAME "-${CMAKE_CXX_COMPILER_ID}-${CMAKE_CXX_COMPILER_VERSION}-${ADDRESSMODEL}")
    set(ENV{TARGETNAME} ${TARGETNAME})
    set(THIRDPARTY_DIR ${PROJECT_SOURCE_DIR}/../thirdParty/)

    get_filename_component(EXTERNAL_DIR "${THIRDPARTY_DIR}/dist${TARGETNAME}" ABSOLUTE)
    get_filename_component(EXTERNAL_BUILD_DIR "${THIRDPARTY_DIR}/build${TARGETNAME}" ABSOLUTE)
    message(STATUS "ThirdParty set to: ${THIRDPARTY_DIR}")
    message(STATUS "External set to: ${EXTERNAL_DIR}")
endif()

if (NOT EXTERNAL_DIR)
set(EXTERNAL_DIR ${PROJECT_SOURCE_DIR}/external/)
message(STATUS "External set to: ${EXTERNAL_DIR}")
endif()

find_package(Threads REQUIRED)

################################################################################
#   python
################################################################################
message(STATUS "********** PYTHON ***********")
if (NOT PYVERSION)
    set(PYVERSION 3)
endif()

if (NOT PYTHON_EXECUTABLE AND NOT ${CMAKE_VERSION} VERSION_LESS "3.15.0")
    message(STATUS "Searching for python: " ${PYVERSION})
    set (Python_FIND_STRATEGY LOCATION) # from cmake 3.15
    find_package(Python ${PYVERSION} EXACT COMPONENTS Interpreter NumPy Development REQUIRED)

    message(STATUS "Python_Interpreter_ID: ${Python_Interpreter_ID}")
    message(STATUS "Python_Interpreter_FOUND: ${Python_Interpreter_FOUND} ${Python_EXECUTABLE} version: ${Python_VERSION_MAJOR}.${Python_VERSION_MINOR}.${Python_VERSION_PATCH}")
    message(STATUS "Python_INCLUDE_DIRS: ${Python_INCLUDE_DIRS}")
    message(STATUS "Python_LIBRARIES: ${Python_LIBRARIES} ${Python_LIBRARY_DIRS}")
    message(STATUS "Python_NumPy: ${Python_NumPy_FOUND}, ${Python_NumPy_INCLUDE_DIRS}, ${Python_NumPy_VERSION}")
    set (PYTHON_FOUND TRUE CACHE BOOL "Is python available")
else()

    message(STATUS "Manually searching for python (pre cmake 3.14): ${PYVERSION}")
    find_package(PythonInterp ${PYVERSION} REQUIRED)
    find_package(PythonLibs)

    set(Python_EXECUTABLE ${PYTHON_EXECUTABLE} CACHE FILEPATH "Python interpreter")
    find_python_module(numpy)
    #set(Python_Libraries ${PYTHON_LIBRARY})

    message(STATUS "Python_INCLUDE_DIRS: ${PYTHON_INCLUDE_DIR}")
    message(STATUS "Python_LIBRARIES: ${PYTHON_LIBRARY}")
    message(STATUS "Python_NumPy: ${numpy_FOUND}, ${PY_NUMPY}")

    set(Python_VERSION_MAJOR ${PYTHON_VERSION_MAJOR})
    set(Python_VERSION_MINOR ${PYTHON_VERSION_MINOR})
    set(Python_LIBRARIES ${PYTHON_LIBRARY} CACHE FILEPATH "python library")
    set(Python_INCLUDE_DIRS ${PYTHON_INCLUDE_DIR} CACHE FILEPATH "python includes")
    set(Python_NumPy_FOUND ${numpy_FOUND} CACHE BOOL "is numpy installed")
    set(Python_NumPy_INCLUDE_DIRS  ${PY_NUMPY}/core/include CACHE FILEPATH "Numpy includes")

    set (PYTHON_FOUND TRUE CACHE BOOL "Is python available")
endif()

################################################################################
#   boost
################################################################################
message(STATUS "********** BOOST ***********")

if (BUILD_BOOST)
    message(STATUS "Forced boost build.")
    build_package(Boost boost)
endif()

function(find_boost_from_distname_file)
    set (BOOST_DIST_NAME_FILE "${EXTERNAL_DIR}/.boost-py${Python_VERSION_MAJOR}.dist")
    message(STATUS "locking for ${BOOST_DIST_NAME_FILE}")

    if (EXISTS ${BOOST_DIST_NAME_FILE})
        message(STATUS "Found: ${BOOST_DIST_NAME_FILE}")
        FILE(READ "${EXTERNAL_DIR}/.boost-py${Python_VERSION_MAJOR}.dist" BOOST_DIST_NAME)
        STRING(REGEX REPLACE "\n" "" BOOST_DIST_NAME "${BOOST_DIST_NAME}")
        get_filename_component(BOOST_ROOT "${EXTERNAL_DIR}/${BOOST_DIST_NAME}" ABSOLUTE)
    else()
        message(STATUS "there is no ${BOOST_DIST_NAME_FILE}")
    endif()

    if (EXISTS ${BOOST_ROOT})
        message(STATUS "BOOST_ROOT from ${EXTERNAL_DIR}/.boost-py${Python_VERSION_MAJOR}.dist: ${BOOST_ROOT}")

        set(BOOST_ROOT ${BOOST_ROOT}  CACHE FILEPATH "Boost root distribution")
        set(Boost_INCLUDE_DIR ${BOOST_ROOT}/include CACHE FILEPATH "Boost inlude path")
        get_filename_component(Boost_INCLUDE_DIR "${Boost_INCLUDE_DIR}" ABSOLUTE)
        message(STATUS "found Boost_INCLUDE_DIR: ${Boost_INCLUDE_DIR}")
    else()
        message(STATUS "BOOST_ROOT does not exist: ${BOOST_ROOT}")
    endif()
endfunction(find_boost_from_distname_file)

message(STATUS "Trying to guess boost installation:")

if (NOT Boost_INCLUDE_DIR)
    message(STATUS "no Boost_INCLUDE_DIR")

    if (BOOST_ROOT)
        message(STATUS "Found boost root: ${BOOST_ROOT}")
        get_filename_component(BOOST_ROOT "${BOOST_ROOT}" ABSOLUTE)
        set(Boost_INCLUDE_DIR ${BOOST_ROOT}/include CACHE FILEPATH "Boost inlude path")
        message(STATUS "set Boost_INCLUDE_DIR: ${Boost_INCLUDE_DIR}")
    else()
        message(STATUS "no boost root .. building local")
        if (NOT Boost_INCLUDE_DIR)
            find_boost_from_distname_file()
            find_or_build_package(Boost boost)
            find_boost_from_distname_file()
        else()
            find_boost_from_distname_file()
            find_or_build_package_check(Boost boost Boost_INCLUDE_DIR False)
            find_boost_from_distname_file()
        endif()
    endif(BOOST_ROOT)
endif(NOT Boost_INCLUDE_DIR)

message(STATUS "BOOST_ROOT: ${BOOST_ROOT}")
message(STATUS "Boost_INCLUDE_DIR: ${Boost_INCLUDE_DIR}")

if (NOT USE_BOOST_THREAD)
    set (USE_BOOST_THREAD FALSE)
endif()

if (USE_BOOST_THREAD)
    find_package(Boost 1.46.0 COMPONENTS system thread REQUIRED)
    link_directories(${BOOST_LIBRARYDIR})
endif()

mark_as_advanced(Boost_INCLUDE_DIR BOOST_ROOT)

if (NOT USE_BOOST_THREAD)
    set(Boost_THREAD_FOUND OFF)
    set(BOOST_BIND_FOUND OFF)
    set(USE_IPC OFF)
    set(THREADS "std")
else()
    set(Boost_THREAD_FOUND ON)
    set(BOOST_BIND_FOUND ON)
    set(THREADS "boost")
endif()

################################################################################
# Manuall check for boost python
################################################################################
message(STATUS "********** BOOST_PYTHON ***********")
function(find_boost_python_manual bp_version)
    message(STATUS "----------- searching for libboost_python${bp_version}")
    find_package(Boost COMPONENTS "python${bp_version}")

    if (${Boost_PYTHON${bp_version}_FOUND})
        set(Boost_PYTHON_FOUND ${Boost_PYTHON${bp_version}_FOUND} PARENT_SCOPE)
        set(Boost_PYTHON_LIBRARY ${Boost_PYTHON${bp_version}_LIBRARY} PARENT_SCOPE)
        # set(Boost_PYTHON_FOUND ${Boost_PYTHON${bp_version}_FOUND} CACHE BOOL "boost python lib found")
        # set(Boost_PYTHON_LIBRARY ${Boost_PYTHON${bp_version}_LIBRARY_RELEASE} CACHE FILEPATH "boost python lib(find_boost_python_manual)")

        message(STATUS "----------- found: ${Boost_PYTHON_LIBRARY}")
    else()
        message(STATUS "----------- not found.")
    endif()
endfunction()

if (NOT Boost_PYTHON_LIBRARY)
    message(STATUS "boost-python not found by cmake ... trying to determine boost-python manually ...")

    if (WIN32)
        #set(bp_version "python${Python_VERSION_MAJOR}${Python_VERSION_MINOR}") # conda-forge 
        set(bp_version "python${Python_VERSION_MAJOR}${Python_VERSION_MINOR}-mt-x64") # win64, boost-1.83
        #set(bp_version "python") # win64, boost-1.83
        string(TOUPPER ${bp_version} BP_VERSION)

        message(STATUS "... (win32) looking for ${bp_version} in BOOST_ROOT=${BOOST_ROOT}")
        find_package(Boost COMPONENTS "${bp_version}")

        ## local var evaluated before cache, and cache setting does not overwrite local.
        ## so we need to set booth here for repeated cmake calls
        if (Boost_PYTHON_FOUND)
            set(Boost_PYTHON_FOUND ${Boost_${bp_version}_FOUND} CACHE BOOL "boost python found")
            set(Boost_PYTHON_LIBRARY ${Boost_${BP_VERSION}_LIBRARY} CACHE FILEPATH "boost python lib")
        else()
            set(Boost_PYTHON_LIBRARY ${BOOST_ROOT}/lib/libboost_${bp_version}.dll.a)
            message(STATUS "... (win32) looking for ${Boost_PYTHON_LIBRARY}")

            if (EXISTS ${Boost_PYTHON_LIBRARY})
                message(STATUS "... found.")
                set(Boost_PYTHON_FOUND TRUE CACHE BOOL "boost python found")
                set(Boost_PYTHON_FOUND TRUE)

                set(Boost_PYTHON_LIBRARY ${Boost_PYTHON_LIBRARY} CACHE FILEPATH "boost python lib")
            else()
                message(STATUS "Sorry but no boost-python found.")
            endif()
        endif()
    else()
        # the name for py3 boost-python library lacks probably py3 suffix, which is different for different OS
        #set (Boost_PYTHON_FOUND False)
        #set (Boost_PYTHON_LIBRARY "None")
        if (NOT Boost_PYTHON_FOUND)
            # /usr/lib/libboost_python37.so # gentoo >=boost-1.70)
            set(bp_version "${Python_VERSION_MAJOR}${Python_VERSION_MINOR}")
            find_boost_python_manual(${bp_version})
        endif()
        if (NOT Boost_PYTHON_FOUND)
            #/usr/lib/x86_64-linux-gnu/libboost_python-py34.so (debian)
            set(bp_version "-py${Python_VERSION_MAJOR}${Python_VERSION_MINOR}")
            find_boost_python_manual(${bp_version})
        endif()
        if (NOT Boost_PYTHON_FOUND)
            # /usr/lib/libboost_python3-py37.so # weird debian)
            set(bp_version "${Python_VERSION_MAJOR}-py${Python_VERSION_MAJOR}${Python_VERSION_MINOR}")
            find_boost_python_manual(${bp_version})
        endif()
        if (NOT Boost_PYTHON_FOUND)
            # /usr/lib/libboost_python3.so.1.64.0 (arch style)
            set(bp_version "${Python_VERSION_MAJOR}")
            find_boost_python_manual(${bp_version})
        endif()
        if (NOT Boost_PYTHON_FOUND)
            # /usr/lib/libboost_python-3.4.so (gentoo <boost-1.70)
            set(bp_version "-${Python_VERSION_MAJOR}.${Python_VERSION_MINOR}")
            find_boost_python_manual(${bp_version})
        endif()
    endif()

    #set(Boost_PYTHON_LIBRARY "/opt/homebrew/Caskroom/mambaforge/base/lib/libboost_python39.dylib")
    if (Boost_PYTHON_FOUND)
        message(STATUS "Boost_PYTHON_FOUND:" ${Boost_PYTHON_FOUND})
        message(STATUS "Boost_PYTHON_LIBRARY:" ${Boost_PYTHON_LIBRARY})
    else()
        message(STATUS "Sorry but no boost-python found. Please search for "
                       "any libboost_python* on your system and "
                       "provide it to the authors so we can try to fix "
                       "this here.")
        exit()
    endif()
endif()

################################################################################
#   misc third party stuff
################################################################################
message(STATUS "********** Misc ***********")
# Find packages that CHOLMOD depends on
set(CMAKE_LIBRARY_PATH ${EXTERNAL_DIR}/lib $ENV{EXTERNAL_DIR}/lib ${CMAKE_LIBRARY_PATH})

if (J) # dummy to avoid error msg
endif()

set (UMFPACK_FOUND FALSE)

find_library(Triangle_LIBRARIES
            NAMES
                libtri.a
	            tri
                triangle
                libtriangle
            PATHS
                ${Triangle_PREFIX_PATH}
                ${EXTERNAL_DIR}
                ${PROJECT_SOURCE_DIR}/external
                ${PROJECT_BINARY_DIR}/external
            PATH_SUFFIXES
                lib
            )

message(STATUS "Triangle_LIBRARIES = ${Triangle_LIBRARIES}")

find_or_build_package(Triangle triangle LOCAL)
#find_package(Triangle)

set(BLA_VENDOR OpenBLAS)
#find_package(BLAS)
#find_package(LAPACK)
#find_package(blas)
#find_package(lapack)
#exit()
find_or_build_package(BLAS lapack)
find_or_build_package(LAPACK lapack)
find_or_build_package(CHOLMOD suitesparse)
find_package(UMFPACK)
find_package(Eigen3 3.4)

if (NOT USE_EIGEN3)
    set (USE_EIGEN3 FALSE)
else()
    set (USE_EIGEN3 FALSE)
    if (EIGEN3_FOUND)
        if (${EIGEN3_VERSION_MINOR} EQUAL 4)
            set (USE_EIGEN3 TRUE)
        else()
        message(STAUS "need at least version eigen-3.4")
        endif()
    endif()
endif (NOT USE_EIGEN3)

################################################################################
# Manuall check for openblas
################################################################################

#if (";${BLAS_LIBRARIES};" MATCHES "openblas")
message(STATUS "BLAS found:" ${BLAS_FOUND})
if (BLAS_FOUND)
    message(STATUS "OpenBLAS is used: ${BLAS_LIBRARIES}")

    if (MINGW)
        get_filename_component(MINGW_ROOT ${BLAS_LIBRARIES} PATH)
        get_filename_component(MINGW_ROOT ${MINGW_ROOT}/../ ABSOLUTE)
        message(STATUS "MINGW_ROOT: " ${MINGW_ROOT})

        FIND_PATH(OpenBLAS_INCLUDE_DIR
            NAMES
                cblas.h
            PATHS
                ${MINGW_ROOT}/include/OpenBLAS/
        )
    endif()

    if (NOT OpenBLAS_INCLUDE_DIR)
        message(STATUS "openblas header not found")
        FIND_PATH(OpenBLAS_INCLUDE_DIR
            NAMES
                cblas.h
            PATHS
                /usr/include/openblas/
                /usr/include/OpenBLAS/
                /mingw64/include/OpenBLAS/
            HINTS ${CMAKE_C_IMPLICIT_LINK_DIRECTORIES}
            NO_DEFAULT_PATH
        )
    endif()

    if (NOT OpenBLAS_INCLUDE_DIR)
        message(STATUS "No OpenBLAS cblas.h in prefered paths .. searching defaults")

        FIND_PATH(OpenBLAS_INCLUDE_DIR
            NAMES
                cblas.h
        )
    endif()
    message(STATUS "OpenBLAS cblas.h: ${OpenBLAS_INCLUDE_DIR}")

    if (OpenBLAS_INCLUDE_DIR)
    set(OPENBLAS_CBLAS_FOUND TRUE)
    else()
    set(OPENBLAS_CBLAS_FOUND FALSE)
    endif()

    set(OPENBLAS_FOUND TRUE)

else()
    set(OPENBLAS_FOUND FALSE)
    set(OPENBLAS_CBLAS_FOUND FALSE)
endif()

if (NOT AVOID_CPPUNIT)
    find_package(CppUnit)
    if (CPPUNIT_FOUND)
        option (LIBGIMLI_BUILD_TESTS "Build unittests" ON)
    endif (CPPUNIT_FOUND)
endif()

if (NOT AVOID_READPROC)
if(WIN32)
    set(READPROC_FOUND FALSE)
else(WIN32)
    find_package(readproc)
endif(WIN32)
else()
    set(READPROC_FOUND FALSE)
endif()

if (NOT CASTER)
    set(CASTER "castxml")

    if (CMAKE_COMPILER_IS_GNUCC)
        string(REGEX MATCHALL "[0-9]+" GCC_VERSION_COMPONENTS ${CMAKE_CXX_COMPILER_VERSION})
        list(GET GCC_VERSION_COMPONENTS 0 GCC_MAJOR)
        list(GET GCC_VERSION_COMPONENTS 1 GCC_MINOR)

        if (${GCC_MAJOR} EQUAL 5)
            message(STATUS "Found gcc version above 5: choosing castxml")
            set(CASTER "castxml")
        endif()

    endif()
endif()


find_program(CLANG_EXECUTABLE clang)
find_or_build_package(castxml castxml LOCAL)
set(CASTER_EXECUTABLE ${CASTXML_EXECUTABLE})

if (CASTER STREQUAL "gccxml")
    find_or_build_package(gccxml gccxml LOCAL)
    set(CASTER_EXECUTABLE ${GCCXML_EXECUTABLE})
else()
    if (NOT CASTER_EXECUTABLE)
        find_program(CASTXML castxml)

        if (NOT CASTXML OR CASTXML_LOCAL OR CASTXML_LOCALSRC)
            set(CASTER_EXECUTABLE ${CASTXML_EXECUTABLE})
        else()
            set(CASTER_EXECUTABLE ${CASTXML})
        endif()
    endif()
endif()

if(CLANG_EXECUTABLE)
    message(STATUS "clang++ found : ${CLANG_EXECUTABLE}")
else()
    message(FATAL_ERROR "Can't found program: clang")
endif()

find_or_build_package(castxml castxmlbin LOCAL)
set(CASTER_EXECUTABLE ${CASTXML_EXECUTABLE})


find_or_build_package(pygccxml pygccxml LOCAL)
find_or_build_package(pyplusplus pygccxml LOCAL)

if (CASTER_EXECUTABLE)
    set (CASTER_FOUND TRUE)
endif()

find_package(Doxygen)
find_package(Sphinx 3.1)

if (SPHINX_FOUND AND NOT SKIP_SPHINX)
    add_subdirectory(doc EXCLUDE_FROM_ALL)
    message(STATUS "Search recursive for *.rst from here: " ${CMAKE_SOURCE_DIR})
    file(GLOB_RECURSE DOCFILES RELATIVE "${CMAKE_SOURCE_DIR}" "${CMAKE_SOURCE_DIR}" "*.rst")
    message(STATUS "DOCFILES: " ${DOCFILES})

    file(GLOB_RECURSE PNGFILES RELATIVE "${CMAKE_SOURCE_DIR}" "${CMAKE_SOURCE_DIR}" "*.png")
    list(APPEND DOCFILES ${PNGFILES})

    message(STATUS "PNGFILES: " ${PNGFILES})

    file(GLOB_RECURSE BIBFILES RELATIVE "${CMAKE_SOURCE_DIR}" "${CMAKE_SOURCE_DIR}" "*.bib")
    list(APPEND DOCFILES ${BIBFILES})

    message(STATUS "BIBFILES: " ${BIBFILES})

    file(GLOB_RECURSE PYFILES RELATIVE "${CMAKE_SOURCE_DIR}" "${CMAKE_SOURCE_DIR}" "doc/paper/*.py")
    message(STATUS "PYFILES: " ${PYFILES})

    list(APPEND DOCFILES ${PYFILES})

    set(RSTFILES ${DOCFILES} CACHE INTERNAL "RST source file that we need to copy")

    set(RSTFILES ${DOCFILES} CACHE INTERNAL "RST source file that we need to copy")
    execute_process(
        COMMAND ${SPHINX_EXECUTABLE} --version
        OUTPUT_VARIABLE SPHINX_VERSION
    )
endif()

message(STATUS "**********************************************************************")
message(STATUS "************************* Dependencies found *************************")
message(STATUS "**********************************************************************")

message(STATUS "THREADS             : ${THREADS} ${CMAKE_THREAD_LIBS_INIT} ${Boost_THREAD_LIBRARIES}")
message(STATUS "USE_OPENBLAS        : ${OPENBLAS_FOUND} OPENBLAS_CBLAS_FOUND :${OPENBLAS_CBLAS_FOUND} OpenBLAS_INCLUDE_DIR :${OpenBLAS_INCLUDE_DIR}")
message(STATUS "CHOLMOD_LIBRARIES   : ${CHOLMOD_LIBRARIES}")
message(STATUS "UMFPACK_LIBRARIES   : ${UMFPACK_LIBRARIES}")
message(STATUS "TRIANGLE_FOUND      : ${TRIANGLE_FOUND} Triangle_LIBRARIES: ${Triangle_LIBRARIES}")
message(STATUS "Python_EXECUTABLE   : ${Python_EXECUTABLE}" )
message(STATUS "Python_LIBRARY_DIRS : ${Python_LIBRARY_DIRS}")
message(STATUS "Python_LIBRARIES    : ${Python_LIBRARIES}" )
message(STATUS "Python_INCLUDE_DIRS : ${Python_INCLUDE_DIRS}")
message(STATUS "Boost_INCLUDE_DIR   : ${Boost_INCLUDE_DIR}")
message(STATUS "Boost_LIBRARIES:      ${Boost_LIBRARIES}" )
message(STATUS "Boost_PYTHON_LIBRARY: ${Boost_PYTHON_LIBRARY}" )
message(STATUS "Python_NumPy        : ${Python_NumPy_FOUND} ${Python_NumPy_INCLUDE_DIRS} ver: ${Python_NumPy_VERSION}")
message(STATUS "CASTER_FOUND        : ${CASTER_FOUND} Caster: ${CASTER_EXECUTABLE}")
message(STATUS "PYGCCXML_FOUND      : ${PYGCCXML_FOUND} PYGCCXML: ${PYGCCXML_PATH}" )
message(STATUS "PYPLUSPLUS_FOUND    : ${PYPLUSPLUS_FOUND} PYPLUSPLUS_PATH: ${PYPLUSPLUS_PATH}" )
message(STATUS "")
message(STATUS "**********************************************************************")
message(STATUS "*************** Optional Dependencies found **************************")
message(STATUS "**********************************************************************")
message(STATUS "CPPUNIT             : ${CPPUNIT_FOUND} ${CPPUNIT_LIBRARIES}")
message(STATUS "Doxygen             : ${DOXYGEN_FOUND}")
message(STATUS "Sphinx              : ${SPHINX_FOUND} ${SPHINX_EXECUTABLE} ${SPHINX_VERSION}")
message(STATUS "Eigen3              : ${EIGEN3_FOUND} v:${EIGEN3_VERSION_STRING} ${EIGEN3_INCLUDE_DIRS} USE_EIGEN3: ${USE_EIGEN3}")
message(STATUS "**********************************************************************")

if (Python_EXECUTABLE
    AND TRIANGLE_FOUND
    AND Python_LIBRARIES
    AND Boost_PYTHON_LIBRARY
    AND Python_NumPy_FOUND
    AND CASTER_FOUND
    AND PYGCCXML_FOUND
    AND PYPLUSPLUS_FOUND
)
    set (PYGIMLI 1)
    message(STATUS "")
    message(STATUS "pygimli can be build. run: make pygimli")
    message(STATUS "**********************************************************************")
    message(STATUS "")
else()
    message (FATAL_ERROR "pygimli cannot be build due to some missing packages.
Check above for python, castxml, pygccxml, pyplusplus, boost_python, numpy")
endif ()

configure_file("${PROJECT_SOURCE_DIR}/core/config.cmake.h.in"
               "${PROJECT_BINARY_DIR}/config.cmake.h" )
add_definitions(-DHAVE_CONFIG_CMAKE_H)


add_custom_target(removedoc
   COMMAND
       ${CMAKE_MAKE_PROGRAM} clean -f ${CMAKE_CURRENT_BINARY_DIR}/doc/
)
add_custom_target(checkall
    DEPENDS
      doc
      #linkcheck
)
#add_dependencies(doc removedoc)

# Add if pytest found?
add_dependencies(checkall pgtest)
if (CPPUNIT_FOUND)
    add_dependencies(checkall gtest)
endif (CPPUNIT_FOUND)


################################################################################
# Define the configurable options
################################################################################
include(CMakeDependentOption)
cmake_dependent_option( GIMLI_BUILD_SHARED_LIBS_WITH_STATIC_DEPENDENCIES
"For WIN32 and APPLE where the dependency pack is used, prefer the static dependency libs over the shared/dynamic ones.  NOTE: On Windows you also need to be mindful of which C/C++ runtime setting has been used to compile the various
components - they must all match or you will get crashes, heap corruption and/or
other issues." FALSE "WIN32 OR APPLE" FALSE)

################################################################################
#
################################################################################
set (LIBRARY_INSTALL_DIR lib)
set (INCLUDE_INSTALL_DIR include/gimli/)

set (CMAKE_ARCHIVE_OUTPUT_DIRECTORY "${CMAKE_BINARY_DIR}/lib")
set (CMAKE_ARCHIVE_OUTPUT_DIRECTORY_DEBUG ${CMAKE_ARCHIVE_OUTPUT_DIRECTORY})
set (CMAKE_ARCHIVE_OUTPUT_DIRECTORY_RELEASE ${CMAKE_ARCHIVE_OUTPUT_DIRECTORY})
set (CMAKE_ARCHIVE_OUTPUT_DIRECTORY_MINSIZEREL ${CMAKE_ARCHIVE_OUTPUT_DIRECTORY})
set (CMAKE_ARCHIVE_OUTPUT_DIRECTORY_RELWITHDEBINFO ${CMAKE_ARCHIVE_OUTPUT_DIRECTORY})
if (WIN32)
    set (CMAKE_LIBRARY_OUTPUT_DIRECTORY "${CMAKE_BINARY_DIR}/bin")
else()
    set (CMAKE_LIBRARY_OUTPUT_DIRECTORY "${CMAKE_BINARY_DIR}/lib")
endif()
set (CMAKE_LIBRARY_OUTPUT_DIRECTORY_DEBUG ${CMAKE_LIBRARY_OUTPUT_DIRECTORY})
set (CMAKE_LIBRARY_OUTPUT_DIRECTORY_RELEASE ${CMAKE_LIBRARY_OUTPUT_DIRECTORY})
set (CMAKE_LIBRARY_OUTPUT_DIRECTORY_MINSIZEREL ${CMAKE_LIBRARY_OUTPUT_DIRECTORY})
set (CMAKE_LIBRARY_OUTPUT_DIRECTORY_RELWITHDEBINFO ${CMAKE_LIBRARY_OUTPUT_DIRECTORY})

set (CMAKE_RUNTIME_OUTPUT_DIRECTORY "${CMAKE_BINARY_DIR}/bin")
set (CMAKE_RUNTIME_OUTPUT_DIRECTORY_DEBUG ${CMAKE_RUNTIME_OUTPUT_DIRECTORY})
set (CMAKE_RUNTIME_OUTPUT_DIRECTORY_RELEASE ${CMAKE_RUNTIME_OUTPUT_DIRECTORY})
set (CMAKE_RUNTIME_OUTPUT_DIRECTORY_MINSIZEREL ${CMAKE_RUNTIME_OUTPUT_DIRECTORY})
set (CMAKE_RUNTIME_OUTPUT_DIRECTORY_RELWITHDEBINFO ${CMAKE_RUNTIME_OUTPUT_DIRECTORY})

# set up install sub-directories
if (CMAKE_SIZEOF_VOID_P EQUAL 8 AND EXISTS "${CMAKE_INSTALL_PREFIX}/lib64")
    set( GIMLI_LIB_INSTALL_DIR lib64 )
elseif (CMAKE_SIZEOF_VOID_P EQUAL 4 AND EXISTS "${CMAKE_INSTALL_PREFIX}/lib32")
    set( GIMLI_LIB_INSTALL_DIR lib32 )
else()
    set( GIMLI_LIB_INSTALL_DIR lib )
endif()

set(GIMLI_VER_INSTALL_SUBDIR "/${CMAKE_PROJECT_NAME}-${GIMLI_VERSION_MAJOR}" )
set(GIMLI_MODULE_INSTALL_DIR "${GIMLI_LIB_INSTALL_DIR}/${CMAKE_PROJECT_NAME}-${GIMLI_VERSION_MAJOR}.${GIMLI_VERSION_MINOR}" )
set(GIMLI_INCLUDE_INSTALL_DIR "include${GIMLI_VER_INSTALL_SUBDIR}" )
#set( GIMLI_PYTHON_INSTALL_DIR ${CMAKE_INSTALL_PREFIX}/pygimli)

################################################################################
# Add main header locations (for everything we build)
################################################################################
include_directories(${libgimli_SOURCE_DIR}/core/src)
include_directories("${PROJECT_BINARY_DIR}")

################################################################################
# descend into subdirs
################################################################################

if (LIBGIMLI_BUILD_TESTS)
     enable_testing()
endif(LIBGIMLI_BUILD_TESTS)

add_subdirectory(core/src)
add_subdirectory(core/tests EXCLUDE_FROM_ALL)

if (PYGIMLI)
    add_subdirectory(core/python EXCLUDE_FROM_ALL)
endif (PYGIMLI)<|MERGE_RESOLUTION|>--- conflicted
+++ resolved
@@ -78,43 +78,26 @@
     set(CMAKE_CXX_FLAGS "${CMAKE_CXX_FLAGS} -Wno-int-in-bool-context")
     set(CMAKE_CXX_FLAGS "${CMAKE_CXX_FLAGS} -Wno-unused-local-typedefs") # pg build
     set(CMAKE_CXX_FLAGS "${CMAKE_CXX_FLAGS} -Wno-deprecated-declarations") # loot of boost complaints about bind   
-<<<<<<< HEAD
     set(CMAKE_CXX_FLAGS "${CMAKE_CXX_FLAGS} -Wno-overloaded-virtual")
     set(CMAKE_CXX_FLAGS "${CMAKE_CXX_FLAGS} -DBOOST_BIND_GLOBAL_PLACEHOLDERS")
     
     set(CMAKE_CXX_FLAGS_RELEASE "${CMAKE_CXX_FLAGS_RELEASE} -O2 -ansi -pedantic -fno-omit-frame-pointer -Wall")
     #set(CMAKE_CXX_FLAGS_RELEASE "${CMAKE_CXX_FLAGS_RELEASE} -O2 -std=c++11 -ansi -pedantic -fno-omit-frame-pointer -Wall")
     set(CMAKE_CXX_FLAGS_RELEASE "${CMAKE_CXX_FLAGS_RELEASE} -fopenmp")
-=======
-    set(CMAKE_CXX_FLAGS "${CMAKE_CXX_FLAGS} -DBOOST_BIND_GLOBAL_PLACEHOLDERS")
-    set(CMAKE_CXX_FLAGS "${CMAKE_CXX_FLAGS} -Wno-overloaded-virtual")
-    
-    set(CMAKE_CXX_FLAGS_RELEASE "${CMAKE_CXX_FLAGS_RELEASE} -O2 -ansi -pedantic -fno-omit-frame-pointer -Wall")
-    #set(CMAKE_CXX_FLAGS_RELEASE "${CMAKE_CXX_FLAGS_RELEASE} -O2 -std=c++11 -ansi -pedantic -fno-omit-frame-pointer -Wall")
->>>>>>> ff90e63f
     
     ### debug settings
     # run with -DCMAKE_BUILD_TYPE=Debug
     set(CMAKE_CXX_FLAGS_DEBUG "${CMAKE_CXX_FLAGS_DEBUG} -p -g -ansi -pedantic -fno-common -fno-omit-frame-pointer -Wall")
     
     if (WIN32 OR CONDA_BUILD)
-    set(CMAKE_CXX_FLAGS_RELEASE "${CMAKE_CXX_FLAGS_RELEASE} -Wno-parentheses") # from boost since gcc.8 maybe need to be checked
-    set(CMAKE_CXX_FLAGS_RELEASE "${CMAKE_CXX_FLAGS_RELEASE} -Wno-attributes") # from gcc-8.2 + boost
+        set(CMAKE_CXX_FLAGS_RELEASE "${CMAKE_CXX_FLAGS_RELEASE} -Wno-parentheses") # from boost since gcc.8 maybe need to be checked
+        set(CMAKE_CXX_FLAGS_RELEASE "${CMAKE_CXX_FLAGS_RELEASE} -Wno-attributes") # from gcc-8.2 + boost
     endif()
     
     # special section for clang compiler
     if ("${CMAKE_CXX_COMPILER_ID}" MATCHES "Clang")
-<<<<<<< HEAD
-    set(CMAKE_CXX_FLAGS_RELEASE
-    "${CMAKE_CXX_FLAGS_RELEASE} -Wno-overloaded-virtual")
-    set(CMAKE_CXX_FLAGS_RELEASE
-    "${CMAKE_CXX_FLAGS_RELEASE} -Qunused-arguments")
-=======
-        set(CMAKE_CXX_FLAGS "${CMAKE_CXX_FLAGS} -Wno-unknown-warning-option") # on apple clang, but not gcc13
-        set(CMAKE_CXX_FLAGS "${CMAKE_CXX_FLAGS} -Wno-undefined-var-template") # on apple clang, but not gcc13
         set(CMAKE_CXX_FLAGS_RELEASE "${CMAKE_CXX_FLAGS_RELEASE} -Wno-overloaded-virtual")
-        set(CMAKE_CXX_FLAGS_RELEASE  "${CMAKE_CXX_FLAGS_RELEASE} -Qunused-arguments")
->>>>>>> ff90e63f
+        set(CMAKE_CXX_FLAGS_RELEASE "${CMAKE_CXX_FLAGS_RELEASE} -Qunused-arguments")
     
         if (APPLE)
             set(CMAKE_CXX_FLAGS "${CMAKE_CXX_FLAGS} -Wno-unknown-warning-option") # on apple clang 
