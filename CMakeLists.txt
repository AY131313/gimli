--- conflicted
+++ resolved
@@ -396,10 +396,7 @@
     if (WIN32)
         set(bp_version "python${Python_VERSION_MAJOR}${Python_VERSION_MINOR}-mt")
         string(TOUPPER ${bp_version} BP_VERSION)
-<<<<<<< HEAD
-=======
-        
->>>>>>> 75480785
+
         message(STATUS "... looking for ${bp_version} in BOOST_ROOT=${BOOST_ROOT}")
         find_package(Boost 1.65 COMPONENTS "${bp_version}")
         set(Boost_PYTHON_FOUND ${Boost_${bp_version}_FOUND} CACHE BOOL "boost python found")
