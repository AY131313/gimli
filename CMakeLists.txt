--- conflicted
+++ resolved
@@ -3,7 +3,7 @@
 if (POLICY CMP0025) # recognize appleclang
     cmake_policy(SET CMP0025 NEW)
 endif()
-if (POLICY CMP0094) 
+if (POLICY CMP0094)
     cmake_policy(SET CMP0094 NEW) #Python_FIND_STRATEGY LOCATION
 endif()
 
@@ -92,18 +92,14 @@
     set(CMAKE_CXX_FLAGS "${CMAKE_CXX_FLAGS} -Wno-unused-but-set-variable")
     set(CMAKE_CXX_FLAGS "${CMAKE_CXX_FLAGS} -Wno-int-in-bool-context")
     set(CMAKE_CXX_FLAGS "${CMAKE_CXX_FLAGS} -Wno-unused-local-typedefs") # pg build
-    set(CMAKE_CXX_FLAGS "${CMAKE_CXX_FLAGS} -Wno-deprecated-declarations") # loot of boost complaints about bind   
+    set(CMAKE_CXX_FLAGS "${CMAKE_CXX_FLAGS} -Wno-deprecated-declarations") # loot of boost complaints about bind
     set(CMAKE_CXX_FLAGS "${CMAKE_CXX_FLAGS} -Wno-overloaded-virtual")
     set(CMAKE_CXX_FLAGS "${CMAKE_CXX_FLAGS} -DBOOST_BIND_GLOBAL_PLACEHOLDERS")
-    
+
     set(CMAKE_CXX_FLAGS_RELEASE "${CMAKE_CXX_FLAGS_RELEASE} -O2 -ansi -pedantic -fno-omit-frame-pointer -Wall")
     #set(CMAKE_CXX_FLAGS_RELEASE "${CMAKE_CXX_FLAGS_RELEASE} -O2 -std=c++11 -ansi -pedantic -fno-omit-frame-pointer -Wall")
     set(CMAKE_CXX_FLAGS_RELEASE "${CMAKE_CXX_FLAGS_RELEASE} -fopenmp")
-<<<<<<< HEAD
-    
-=======
-
->>>>>>> 06f90dbd
+
     ### debug settings
     # run with -DCMAKE_BUILD_TYPE=Debug
     set(CMAKE_CXX_FLAGS_DEBUG "${CMAKE_CXX_FLAGS_DEBUG} -p -g -ansi -pedantic -fno-common -fno-omit-frame-pointer -Wall")
@@ -117,10 +113,10 @@
     if ("${CMAKE_CXX_COMPILER_ID}" MATCHES "Clang")
         set(CMAKE_CXX_FLAGS_RELEASE "${CMAKE_CXX_FLAGS_RELEASE} -Wno-overloaded-virtual")
         set(CMAKE_CXX_FLAGS_RELEASE "${CMAKE_CXX_FLAGS_RELEASE} -Qunused-arguments")
-    
+
         if (APPLE)
-            set(CMAKE_CXX_FLAGS "${CMAKE_CXX_FLAGS} -Wno-unknown-warning-option") # on apple clang 
-            set(CMAKE_CXX_FLAGS "${CMAKE_CXX_FLAGS} -Wno-undefined-var-template") # on apple clang 
+            set(CMAKE_CXX_FLAGS "${CMAKE_CXX_FLAGS} -Wno-unknown-warning-option") # on apple clang
+            set(CMAKE_CXX_FLAGS "${CMAKE_CXX_FLAGS} -Wno-undefined-var-template") # on apple clang
             set(CMAKE_CXX_FLAGS "${CMAKE_CXX_FLAGS} -Wno-infinite-recursion")
             # If it's libc++ and you're on <= 10.8, you need to compile with
             # clang++ -stdlib=libc++. If it's libstdc++ and you're on 10.9 or later,
@@ -163,7 +159,7 @@
         ERROR_STRIP_TRAILING_WHITESPACE
         )
     message(STATUS "getting full version from git description: GIMLI_GIT_TAG_FULLVERSION=${GIMLI_GIT_TAG_FULLVERSION}")
-    
+
     execute_process(COMMAND ${GIT_EXECUTABLE} describe --all --contains
     WORKING_DIRECTORY ${CMAKE_SOURCE_DIR}
     OUTPUT_VARIABLE GIMLI_GIT_BRANCH
@@ -171,7 +167,7 @@
     ERROR_STRIP_TRAILING_WHITESPACE
     )
     message(STATUS "getting branch name from git description: GIMLI_GIT_BRANCH=${GIMLI_GIT_BRANCH}")
-    
+
     if (NOT GIMLI_GIT_BRANCH STREQUAL "master")
         set(LIBGIMLI_VERSION "${GIMLI_GIT_TAG_FULLVERSION}(${GIMLI_GIT_BRANCH})")
     else()
@@ -235,7 +231,7 @@
             PYVERSION_GUESS
         OUTPUT_STRIP_TRAILING_WHITESPACE
             ERROR_STRIP_TRAILING_WHITESPACE
-    )    
+    )
     STRING(REPLACE "Python " "" PYVERSION_GUESS "${PYVERSION_GUESS}")
     message(STATUS "No PYVERSION set, guessing from current python executable: ${PYVERSION_GUESS}")
     set(PYVERSION ${PYVERSION_GUESS})
@@ -248,8 +244,8 @@
 set(Python_FIND_VIRTUALENV FIRST)
 
 if (OS_VAR STREQUAL "almalinux")
-    ## almalinux used for manylinux builds, 
-    ## EXACT fails since Python_Includes are not part of 
+    ## almalinux used for manylinux builds,
+    ## EXACT fails since Python_Includes are not part of
     ## build virtual enviroment but on /opt
     find_package(Python ${PYVERSION} COMPONENTS Interpreter REQUIRED)
     find_package(Python ${PYVERSION} COMPONENTS Development.Module REQUIRED)
@@ -261,7 +257,7 @@
 endif()
 
 set (PYTHON_FOUND TRUE CACHE BOOL "Is python available")
-    
+
 message(STATUS "Python_FOUND: ${Python_FOUND}")
 message(STATUS "Python_Interpreter_FOUND: ${Python_Interpreter_FOUND}")
 message(STATUS "Python_EXECUTABLE: ${Python_EXECUTABLE}")
@@ -281,7 +277,7 @@
 message(STATUS "Python_LINK_OPTIONS: ${Python_LINK_OPTIONS}")
 message(STATUS "Python_VERSION: ${Python_VERSION}")
 message(STATUS "Python_NumPy: ${Python_NumPy_FOUND}, ${Python_NumPy_INCLUDE_DIRS}, ${Python_NumPy_VERSION}")
-        
+
 
 ################################################################################
 #   boost
@@ -362,7 +358,7 @@
 message(STATUS "Found Boost_INCLUDE_DIR: ${Boost_INCLUDE_DIR}")
 if (NOT Boost_PYTHON_LIBRARY)
     # Who sets this? It prevents successfull search directly after build
-    unset(Boost_USE_DEBUG_RUNTIME) 
+    unset(Boost_USE_DEBUG_RUNTIME)
     find_package(Boost COMPONENTS "python${Python_VERSION_MAJOR}${Python_VERSION_MINOR}")
     #find_or_build_package(Boost boost)
 endif()
