--- conflicted
+++ resolved
@@ -1608,13 +1608,8 @@
 
     if times is None:
         rhs = assembleForceVector(mesh, f, userData=userData)
-<<<<<<< HEAD
-
-        assembleBC_(bc, mesh, A, rhs, time=None, userData=userData)
-=======
         
         assembleBC_(bc, mesh, A, rhs, a, time=None, userData=userData)
->>>>>>> de1e4aa9
         
         # create result array
         u = None
