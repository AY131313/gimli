#!/usr/bin/env python
# -*- coding: utf-8 -*-
import unittest
import numpy as np
import pygimli as pg


class TestRVectorMethods(unittest.TestCase):

    def test_RVector(self):
        """ implemented in custom_rvalue.cpp"""
        a = pg.RVector(10)
        self.assertEqual(a.size(), 10.0)
        self.assertEqual(sum(a), 0.0)

    def test_ListToRVector3(self):
        """ implemented in custom_rvalue.cpp"""
        x = [0.0, 1.0, 0.0]
        p = pg.RVector3(x)
        self.assertEqual(p.dist(x), 0.0)
        self.assertEqual(p.dist([1.0, 1.0]), 1.0)

        p = pg.RVector3((0.0, 1.0, 0.0))
        self.assertEqual(p.dist([0.0, 1.0, 0.0]), 0.0)

    def test_ListToIndexArray(self):
        """ implemented in custom_rvalue.cpp"""
        idx = [0, 1, 1, 0]

        I = pg.IndexArray(idx)
        self.assertEqual(pg.sum(I), sum(idx))

        bn = (np.array(idx) > 0)  # numpy bool
        idx = np.nonzero(bn)[0]  # numpy int64

        # numyp int64 -> IndexArray
        I = pg.IndexArray(idx)

        self.assertEqual(I.size(), 2)
        self.assertEqual(pg.sum(I), sum(idx))

    def test_ListToRVector(self):
        """ implemented in custom_rvalue.cpp"""
        l = [1.0, 2.0, 3.0, 4.0]
        a = pg.RVector(l)
        self.assertEqual(a.size(), len(l))
        self.assertEqual(pg.sum(a), sum(l))

        l = (0.2, 0.3, 0.4, 0.5, 0.6)
        x = pg.RVector(l)
        self.assertEqual(x.size(), len(l))

        l = [1, 2, 3]
        x = pg.RVector(l)
        self.assertEqual(x.size(), len(l))

    def test_ListToR3Vector(self):
        """ implemented in custom_rvalue.cpp"""
        x = [0.0, 1.0, 0.0]
        p = pg.RVector3(x)
        pl = [p, p, p]
        t = pg.R3Vector(pl)
        self.assertEqual(t.size(), len(pl))

    def test_NumpyToIndexArray(self):
        """Implemented in custom_rvalue.cpp."""
        x = np.array(range(10))
        a = pg.IndexArray(x)
        self.assertEqual(a.size(), len(x))
        self.assertEqual(pg.sum(a), sum(x))

        x = np.arange(0, 10, dtype=np.int64)
        a = pg.IndexArray(x)
        self.assertEqual(a.size(), len(x))
        self.assertEqual(pg.sum(a), sum(x))

        x = np.arange(0, 10, dtype="int")
        a = pg.IndexArray(x)
        self.assertEqual(a.size(), len(x))
        self.assertEqual(pg.sum(a), sum(x))

        x = np.array([0, 100], dtype="int")
        a = pg.IndexArray(x)
        self.assertEqual(a.size(), len(x))
        self.assertEqual(pg.sum(a), sum(x))

    def test_NumpyToIVector(self):
        """Implemented in custom_rvalue.cpp."""
        x = np.array(range(-10, 10))
        a = pg.IVector(x)
        self.assertEqual(a.size(), len(x))
        self.assertEqual(pg.sum(a), sum(x))

        x = np.arange(-10, 10, dtype=np.int64)
        a = pg.IVector(x)
        self.assertEqual(a.size(), len(x))
        self.assertEqual(pg.sum(a), sum(x))

        x = np.arange(-10, 10, dtype="int")
        a = pg.IVector(x)
        self.assertEqual(a.size(), len(x))
        self.assertEqual(pg.sum(a), sum(x))

        x = np.array([-10, 100], dtype="int")
        a = pg.IVector(x)
        self.assertEqual(a.size(), len(x))
        self.assertEqual(pg.sum(a), sum(x))


    def test_NumpyToRVector(self):
        """Implemented in custom_rvalue.cpp."""
        x = np.arange(0, 1., 0.2)
        a = pg.RVector(x)
        self.assertEqual(a.size(), len(x))
        self.assertEqual(pg.sum(a), sum(x))

        x = np.arange(0, 1., 0.2, dtype=np.float64)
        a = pg.RVector(x)
        self.assertEqual(a.size(), len(x))
        self.assertEqual(pg.sum(a), sum(x))

        x = np.arange(10, dtype=np.int)
        a = pg.RVector(x)
        self.assertEqual(a.size(), len(x))
        self.assertEqual(pg.sum(a), sum(x))

        x = np.arange(10, dtype=np.long)
        a = pg.RVector(x)
        
        self.assertEqual(a.size(), len(x))
        self.assertEqual(pg.sum(a), sum(x))
        
        self.assertEqual(pg.sum(x), sum(x))

    def test_NumpyToIVector(self):
        x = np.arange(10, dtype=np.long)
        a = pg.IVector(x)
        self.assertEqual(a.size(), len(x))
        self.assertEqual(pg.sum(a), sum(x))
        
        self.assertEqual(pg.sum(x), sum(x))
         
    def test_NumpyToCVector(self):
        pass
        # will not work .. until an idea how to choose right api for function with and RVector and CVector, e.g. sum()
        #
        #x = 1. + np.arange(0, 1., 0.1) * 1j
        #a = pg.CVector(x)

        #self.assertEqual(a.size(), len(x))
        #self.assertEqual(pg.real(a), x.real)
        #self.assertEqual(pg.imag(a), x.imag)
        #self.assertEqual(pg.sum(a), sum(x))

        #self.assertEqual(pg.sum(pg.real(a)), len(x))

    def test_NumpyToRMatrix(self):
        """Implemented in custom_rvalue.cpp."""
        M = np.ndarray((5, 4))
        A = pg.RMatrix(M)
        self.assertEqual(A.rows(), M.shape[0])
        self.assertEqual(A.cols(), M.shape[1])

        M = np.arange(20.).reshape((5, 4))
        A = pg.RMatrix(M)
        self.assertEqual(sum(A[0]), sum(M[0]))
        self.assertEqual(sum(A[1]), sum(M[1]))
        self.assertEqual(sum(A[2]), sum(M[2]))
        self.assertEqual(sum(A[3]), sum(M[3]))

    def test_NumpyToRVector3(self):
        """Implemented in custom_rvalue.cpp."""
        x = np.array([0.0, 1.0, 0.0])
        p = pg.RVector3(x)
        self.assertEqual(p.dist(x), 0.0)
        self.assertEqual(p.dist([1.0, 1.0]), 1.0)

        x = np.array([0.0, 1.0])
        p = pg.RVector3(x)
        self.assertEqual(p.dist([0.0, 1.0, 0.0]), 0.0)

    def test_RVectorToNumpy(self):
        """Implemented through hand_made_wrapper.py"""
        # check ob wirklich from array genommen wird!
        v = pg.RVector(10, 1.1)

        a = np.asarray(v)
        self.assertEqual(type(a), np.ndarray)
        self.assertEqual(len(a), 10)
        self.assertEqual(a[0], 1.1)

        a = np.asarray(v, "int")
        self.assertEqual(a[0], 1)

        a = np.array(v)
        self.assertEqual(type(a), np.ndarray)
        self.assertEqual(len(a), 10)

    def test_BVectorToNumpy(self):
        """Implemented through hand_made_wrapper.py"""
        # check ob wirklich from array genommen wird!
        # wird es noch nicht .. siehe __init__.py:__BVectorArrayCall__
        v = pg.RVector(10, 1)
        b = (v == 1)
        self.assertEqual(type(b), pg.BVector)
        
        v = pg.RVector(10, 1.1)
        b = (v == 1.1)
        self.assertEqual(type(b), pg.BVector)

        a = np.asarray(b)
        self.assertEqual(type(a), np.ndarray)
        self.assertEqual(a.dtype, 'bool')
        self.assertEqual(len(a), 10)
        self.assertEqual(sum(a), 10)

        a = np.array(b)
        self.assertEqual(type(a), np.ndarray)
        self.assertEqual(len(a), 10)
        self.assertEqual(sum(a), 10)

    def test_IndexArrayToNumpy(self):
        """Implemented through hand_made_wrapper.py"""
        # check if array is really taken
        # not yet taken: .. see __init__.py:__BVectorArrayCall__
        v = pg.IndexArray(10, 2)
        self.assertEqual(type(v), pg.IndexArray)
        # print(type(v[0]))
        # print(pg.showSizes())
        a = np.asarray(v)
        self.assertEqual(type(a), np.ndarray)
        # self.assertEqual(a.dtype, 'int64')
        self.assertEqual(len(a), 10)
        self.assertEqual(sum(a), 20)

        a = np.array(v)
        self.assertEqual(type(a), np.ndarray)
        self.assertEqual(len(a), 10)
        self.assertEqual(sum(a), 20)

    def test_RVector3ToNumpy(self):
        """Implemented through hand_made_wrapper.py"""
        v = pg.RVector3()

        a = np.array(v)
        self.assertEqual(type(a), np.ndarray)
        self.assertEqual(len(a), 3)

    def test_R3VectorToNumpy(self):
        """Implemented through hand_made_wrapper.py"""
        mesh = pg.createGrid(x=[0, 1, 2], y=[0, 1, 2], z=[1, 2])

        v = np.asarray(mesh.nodeCenters())

        self.assertEqual(type(v), np.ndarray)
        self.assertEqual(len(v), mesh.nodeCount())

        a = np.array(mesh.cellCenter())
        self.assertEqual(type(a), np.ndarray)
        self.assertEqual(len(a), mesh.cellCount())

        self.assertEqual(mesh.nodeCenters()[0], v[0])

    def test_RMatrixToNumpy(self):
        """Implemented through automatic iterator """
        M = np.arange(20.).reshape((5, 4))
        A = pg.RMatrix(M)
        N = np.array(A)
        self.assertEqual(A.rows(), N.shape[0])
        self.assertEqual(A.cols(), N.shape[1])
        self.assertEqual(sum(A[0]), sum(N[0]))
        self.assertEqual(sum(A[1]), sum(N[1]))
        self.assertEqual(sum(A[2]), sum(N[2]))
        self.assertEqual(sum(A[3]), sum(N[3]))

        M = np.arange(16.).reshape((4,4))
        A = pg.RMatrix(M)
        M2 = np.array(A)
        np.testing.assert_equal(M, M2)
        A = np.array(pg.RMatrix(4,4))

    def test_NumpyToScalar(self):
        """Implemented through automatic iterator """
        x = pg.RVector(2)
        x3 = pg.R3Vector(2)
        w = pg.RVector()

        x += np.float32(1.0)
        np.testing.assert_equal(sum(x + 1.0), 4.0)
        np.testing.assert_equal(sum(x + np.float32(1)), 4.0)
        np.testing.assert_equal(sum(x + np.float64(1)), 4.0)
        np.testing.assert_equal(sum(x - 1.0), 0.0)
        np.testing.assert_equal(sum(x - np.float32(1)), 0.0)
        np.testing.assert_equal(sum(x - np.float64(1)), 0.0)
        
        # HarmonicModelling(size_t nh, const RVector & tvec);
        pg.HarmonicModelling(np.int32(1), x);
        pg.HarmonicModelling(np.uint32(1), x);
        pg.HarmonicModelling(np.int64(1), x);
        pg.HarmonicModelling(np.uint64(1), x);

        pg.PolynomialModelling(1, np.int32(1), x3, x);
        pg.PolynomialModelling(1, np.int64(1), x3, x);
        pg.PolynomialModelling(1, np.uint32(1), x3, x);
        pg.PolynomialModelling(1, np.uint64(1), x3, x);

        x = pg.Pos(0.0, 0.0, 0.0)
        x += np.float32(1)

        np.testing.assert_equal(x, pg.Pos(1.0, 1.0, 1.0))
        np.testing.assert_equal(x -1 , pg.Pos(0.0, 0.0, 0.0))
        np.testing.assert_equal(x - np.float32(1), pg.Pos(0.0, 0.0, 0.0))
        np.testing.assert_equal(x - np.float64(1), pg.Pos(0.0, 0.0, 0.0))
        

<<<<<<< HEAD
    # test = TestRVectorMethods()
    # #test.test_NumpyToCVector()
    # test.test_NumpyToIVector()
=======
if __name__ == '__main__':
    pg.setDeepDebug(0)
    test = TestRVectorMethods()
    
    #test.test_IndexArrayToNumpy()
    #test.test_NumpyToIVector()
    #test.test_NumpyToScalar()
    #exit()
    # test.test_BVectorToNumpy()
    # test.test_NumpyToIVector()
    # test.test_NumpyToRVector()
>>>>>>> 9b282c59
    # exit()


    unittest.main()<|MERGE_RESOLUTION|>--- conflicted
+++ resolved
@@ -313,11 +313,6 @@
         np.testing.assert_equal(x - np.float64(1), pg.Pos(0.0, 0.0, 0.0))
         
 
-<<<<<<< HEAD
-    # test = TestRVectorMethods()
-    # #test.test_NumpyToCVector()
-    # test.test_NumpyToIVector()
-=======
 if __name__ == '__main__':
     pg.setDeepDebug(0)
     test = TestRVectorMethods()
@@ -329,7 +324,6 @@
     # test.test_BVectorToNumpy()
     # test.test_NumpyToIVector()
     # test.test_NumpyToRVector()
->>>>>>> 9b282c59
     # exit()
 
 
