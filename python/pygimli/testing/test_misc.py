#!/usr/bin/env python
# -*- coding: utf-8 -*-

# write a correct test!
import unittest

import pygimli as pg
import numpy as np

class TestMisc(unittest.TestCase):

    def test_Trans(self):
        """
        """
        f = pg.RTrans()

        x = pg.RVector(3, 1.0)

        np.testing.assert_array_equal(f(x), x)
        np.testing.assert_array_equal(f.inv(x), x)
        np.testing.assert_array_equal(f.inv(f(x)), x)
        self.assertEqual(f.trans(x=1.0), 1.0)
        self.assertEqual(f(1.0), 1.0)
        self.assertEqual(f.inv(1.0), 1.0)

        f = pg.RTransLin(factor=2., offset=4.)
        np.testing.assert_array_equal(f(x), x*2. + 4.)
        np.testing.assert_array_equal(f.trans(x), x*2. + 4.)
        np.testing.assert_array_equal(f.inv(f(x)), x)
        self.assertEqual(f(1.0), 6.0)
        self.assertEqual(f.trans(1.0), 6.0)
        self.assertEqual(f.inv(6.0), 1.0)
        self.assertEqual(f.invTrans(6.0), 1.0)

    def test_DataContainerFilter(self):
        """
        """
        data = pg.DataContainer()
        data.resize(5)

<<<<<<< HEAD
        # data.markValid([0, 4])
        # self.assertEqual(data('valid'), [1.0, 0.0, 0.0, 0.0, 1.0])

        # data.markInvalid(pg.IndexArray(np.arange(5, dtype="long")))
        # self.assertEqual(data('valid'), [0.0, 0.0, 0.0, 0.0, 0.0])
        
        # data.markValid(np.arange(5, dtype="long"))
        # self.assertEqual(data('valid'), [1.0, 1.0, 1.0, 1.0, 1.0])
        
        # data.markInvalid(range(5))
        # self.assertEqual(data('valid'), [0.0, 0.0, 0.0, 0.0, 0.0])
=======
        data.markValid([0, 4])
        self.assertEqual(data('valid'), [1.0, 0.0, 0.0, 0.0, 1.0])

        data.markInvalid(pg.IndexArray(np.arange(5, dtype="long")))
        self.assertEqual(data('valid'), [0.0, 0.0, 0.0, 0.0, 0.0])
        
        data.markValid(np.arange(5, dtype="long"))
        self.assertEqual(data('valid'), [1.0, 1.0, 1.0, 1.0, 1.0])
        
        data.markInvalid(range(5))
        self.assertEqual(data('valid'), [0.0, 0.0, 0.0, 0.0, 0.0])
>>>>>>> fa82cab5

        x = np.arange(5, dtype='float')

        data.markValid(pg.Vector(x) > 2.0)
        self.assertEqual(data('valid'), [0.0, 0.0, 0.0, 1.0, 1.0])
        
        data.markValid(pg.BVector(x < 2.0))
        self.assertEqual(data('valid'), [1.0, 1.0, 0.0, 1.0, 1.0])

        data.markInvalid(pg.find(x > 3.0))
        self.assertEqual(data('valid'), [1.0, 1.0, 0.0, 1.0, 0.0])
        
        data.markInvalid(x < 1.0)
        self.assertEqual(data('valid'), [0.0, 1.0, 0.0, 1.0, 0.0])
        

    def test_DataContainerSensors(self):
        data = pg.DataContainer()
        
        sensors = [[x, 0.0] for x in range(5)]
        data.setSensorPositions(sensors)
        data.setSensorPositions(data.sensors()[::-1])
        
        self.assertEqual(data.sensor(0), [4., 0.0, 0.0])
        self.assertEqual(data.sensor(4), [0., 0.0, 0.0])

    def test_Operators(self):
        t = pg.RVector(10, 1.0)
        self.assertEqual(len(t == 1.0), len(t > 0))
        self.assertEqual(len(t == 1.0), len(t == 1))

    def test_Int64Problem(self):
        data = pg.DataContainerERT()
        pos = np.arange(4, dtype=np.int)
        data.createFourPointData(0, pos[0], pos[1], pos[2], pos[3])
        pos = np.arange(4, dtype=np.int32)
        data.createFourPointData(1, pos[0], pos[1], pos[2], pos[3])
        pos = np.arange(4, dtype=np.int64)
        data.createFourPointData(2, pos[0], pos[1], pos[2], pos[3])
        pos = np.arange(4, dtype=np.float)
        data.createFourPointData(3, pos[0], pos[1], pos[2], pos[3])
        pos = np.arange(4, dtype=np.float32)
        data.createFourPointData(4, pos[0], pos[1], pos[2], pos[3])
        pos = np.arange(4, dtype=np.float64)
        data.createFourPointData(5, pos[0], pos[1], pos[2], pos[3])
        pos = np.arange(4)
        data.createFourPointData(6, pos[0], pos[1], pos[2], pos[3])
        pos = range(4)
        data.addFourPointData(pos[0], pos[1], pos[2], pos[3])
        #print(data('a'), data('b'), data('m'), data('n'))
        self.assertEqual(sum(data('a')), 8*0)
        self.assertEqual(sum(data('b')), 8*1)
        self.assertEqual(sum(data('m')), 8*2)
        self.assertEqual(sum(data('n')), 8*3)

    def test_PosConstMember(self):
        p1 = pg.Pos(1.0, 0.0, 0.0)
        p2 = pg.Pos(0.0, 1.0, 0.0)

        p3 = p1.cross(p2)
        self.assertEqual(p3, pg.Pos(0.0, 0.0, 1.0))
                

if __name__ == '__main__':
<<<<<<< HEAD
    pg.setDebug(0)
    #pg.setDeepDebug(1)
=======
    # pg.setDeepDebug(1)
>>>>>>> fa82cab5

    # t = TestMisc()
    # t.test_DataContainerFilter()
    # exit()
    
    # t.test_PosConstMember()
    #t.test_DataContainerSensors()
    #t.test_Int64Problem()

    unittest.main()

<|MERGE_RESOLUTION|>--- conflicted
+++ resolved
@@ -38,19 +38,6 @@
         data = pg.DataContainer()
         data.resize(5)
 
-<<<<<<< HEAD
-        # data.markValid([0, 4])
-        # self.assertEqual(data('valid'), [1.0, 0.0, 0.0, 0.0, 1.0])
-
-        # data.markInvalid(pg.IndexArray(np.arange(5, dtype="long")))
-        # self.assertEqual(data('valid'), [0.0, 0.0, 0.0, 0.0, 0.0])
-        
-        # data.markValid(np.arange(5, dtype="long"))
-        # self.assertEqual(data('valid'), [1.0, 1.0, 1.0, 1.0, 1.0])
-        
-        # data.markInvalid(range(5))
-        # self.assertEqual(data('valid'), [0.0, 0.0, 0.0, 0.0, 0.0])
-=======
         data.markValid([0, 4])
         self.assertEqual(data('valid'), [1.0, 0.0, 0.0, 0.0, 1.0])
 
@@ -62,7 +49,6 @@
         
         data.markInvalid(range(5))
         self.assertEqual(data('valid'), [0.0, 0.0, 0.0, 0.0, 0.0])
->>>>>>> fa82cab5
 
         x = np.arange(5, dtype='float')
 
@@ -127,12 +113,7 @@
                 
 
 if __name__ == '__main__':
-<<<<<<< HEAD
-    pg.setDebug(0)
-    #pg.setDeepDebug(1)
-=======
     # pg.setDeepDebug(1)
->>>>>>> fa82cab5
 
     # t = TestMisc()
     # t.test_DataContainerFilter()
