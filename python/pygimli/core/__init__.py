# -*- coding: utf-8 -*-

"""
pygimli.core
------------

Imports and extensions of the C++ bindings.
"""

import sys
import os
import traceback
import numpy as np

if sys.platform == 'win32':
    os.environ['PATH'] = __path__[0] + ';' + os.environ['PATH']

_pygimli_ = None

try:
    from . import _pygimli_
    from ._pygimli_ import *
except ImportError as e:
    print(e)
    traceback.print_exc(file=sys.stdout)
    sys.stderr.write("ERROR: cannot import the library '_pygimli_'.\n")

#######################################
###  Global convenience functions #####
#######################################

from .. _logger import *

_pygimli_.load = None
from .load import load, optImport, opt_import, getConfigPath, getExampleFile

from pygimli.viewer import show, plt, wait
from pygimli.solver import solve
from pygimli.meshtools import interpolate, createGrid
from pygimli.utils import boxprint, cache


def showNow():
    pass
#    showLater(0)  # not working anymore


__swatch__ = _pygimli_.Stopwatch()


def tic(msg=None):
    """Start global timer. Print elpased time with `toc()`.

    Parameters
    ----------
    msg : string, optional
        Print message string just before starting the timer.
    """
    if msg:
        print(msg)
    __swatch__.start()


def toc(msg=None, box=False):
    """Print elapsed time since global timer was started with `tic()`.

    Parameters
    ----------
    msg : string, optional
        Print message string just after printing the elapsed time. If box is
        True, then embed msg into its own box
    box : bool, optional
        Embed the time in an ascii box

    """
    if msg:
        if box:
            boxprint(msg)
        else:
            print(msg, end=' ')
    seconds = dur()
    m, s = divmod(seconds, 60)
    h, m = divmod(m, 60)
    if h <= 0 and m <= 0:
        time = "%.2f" % s
    elif h <= 0:
        if m == 1.0:
            time = "%d minute and %.2f" % (m, s)
        else:
            time = "%d minutes and %.2f" % (m, s)
    elif h == 1.0:
        time = "%d hour, %d minutes and %.2f" % (h, m, s)
    else:
        time = "%d hours, %d minutes and %.2f" % (h, m, s)
    p = print if not box else boxprint
    p("Elapsed time is %s seconds." % time)


def dur():
    """Return time in seconds since global timer was started with `tic()`."""
    return __swatch__.duration()


############################
# print function for gimli stuff
############################


def __RVector_str(self, valsOnly=False):
    s = str()

    if not valsOnly:
        s = str(self.size())

    if len(self) == 0:
        return s
    else:
        s += " ["

    if len(self) < 101:
        for i in range(0, len(self) - 1):
            s = s + str(self[i]) + ", "

        s = s + str(self[len(self) - 1]) + "]"
        return s
    return (str(self.size()) + " [" + str(self[0]) + ",...," + str(
        self[self.size() - 1]) + "]")


def __RVector3_str(self):
    return ("RVector3: (" + str(self.x()) + ", " + str(self.y()) + ", " + str(
        self.z()) + ")")


def __R3Vector_str(self):
    if self.size() < 20:
        return self.array().__str__()

    return "R3Vector: n=" + str(self.size())


def __RMatrix_str(self):
    s = "RMatrix: " + str(self.rows()) + " x " + str(self.cols())

    if self.rows() < 6:
        s += '\n'
        for v in range(self.rows()):
            s += self[v].__str__(True) + '\n'
    return s


def __CMatrix_str(self):
    s = "CMatrix: " + str(self.rows()) + " x " + str(self.cols())

    if self.rows() < 6:
        s += '\n'
        for v in range(self.rows()):
            s += self[v].__str__(True) + '\n'
    return s


def __Line_str(self):
    return "Line: " + str(self.p0()) + "  " + str(self.p1())


def __Data_str(self):
    return ("Data: Sensors: " + str(self.sensorCount()) + " data: " + str(
        self.size()))


def __ElementMatrix_str(self):

    s = ''
    for i in range(self.size()):
        s += str(self.idx(i)) + "\t: "

        for j in range(self.size()):
            s += str(self.getVal(i, j)) + " "
        s += '\n'
    return s

def __BoundingBox_str(self):
    s = ''
    s += "BoundingBox [{0}, {1}]".format(self.min(), self.max())
    return s


_pygimli_.RVector.__str__ = __RVector_str
_pygimli_.CVector.__str__ = __RVector_str
_pygimli_.BVector.__str__ = __RVector_str
_pygimli_.IVector.__str__ = __RVector_str
_pygimli_.IndexArray.__str__ = __RVector_str
_pygimli_.RVector3.__str__ = __RVector3_str
_pygimli_.R3Vector.__str__ = __R3Vector_str

_pygimli_.RMatrix.__str__ = __RMatrix_str
_pygimli_.CMatrix.__str__ = __CMatrix_str
_pygimli_.Line.__str__ = __Line_str
_pygimli_.DataContainer.__str__ = __Data_str
_pygimli_.ElementMatrix.__str__ = __ElementMatrix_str
_pygimli_.BoundingBox.__str__ = __BoundingBox_str

############################
# compatibility stuff
############################

def nonzero_test(self):
    raise BaseException("Warning! there is no 'and' and 'or' for "
                        "BVector and RVector. " +
                        "Use binary operators '&' or '|' instead. " +
                        "If you looking for the nonzero test, use len(v) > 0")

def np_round__(self, r):
    return np.round(self.array(), r)


_pygimli_.RVector.__bool__ = nonzero_test
_pygimli_.R3Vector.__bool__ = nonzero_test
_pygimli_.BVector.__bool__ = nonzero_test
_pygimli_.CVector.__bool__ = nonzero_test
_pygimli_.IVector.__bool__ = nonzero_test
_pygimli_.IndexArray.__bool__ = nonzero_test

_pygimli_.RVector.__nonzero__ = nonzero_test
_pygimli_.R3Vector.__nonzero__ = nonzero_test
_pygimli_.BVector.__nonzero__ = nonzero_test
_pygimli_.CVector.__nonzero__ = nonzero_test
_pygimli_.IVector.__nonzero__ = nonzero_test
_pygimli_.IndexArray.__nonzero__ = nonzero_test

_pygimli_.RVector.__round__ = np_round__


def _invertBVector_(self):
    return _pygimli_.inv(self)


_pygimli_.BVector.__invert__ = _invertBVector_
_pygimli_.BVector.__inv__ = _invertBVector_


def _lowerThen_(self, v2):
    """Overwrite bvector = v1 < v2 since there is a wrong operator due to the
    boost binding generation
    """
    return _pygimli_.inv(self >= v2)


_pygimli_.RVector.__lt__ = _lowerThen_
_pygimli_.R3Vector.__lt__ = _lowerThen_
_pygimli_.BVector.__lt__ = _lowerThen_
_pygimli_.CVector.__lt__ = _lowerThen_
_pygimli_.IVector.__lt__ = _lowerThen_
_pygimli_.IndexArray.__lt__ = _lowerThen_

######################
# special constructors
######################

# Overwrite constructor for IndexArray
# This seams ugly but necessary until we can recognize numpy array in
# custom_rvalue
__origIndexArrayInit__ = _pygimli_.IndexArray.__init__


def __newIndexArrayInit__(self, arr, val=None):
    """"""
    # print("Custom IndexArray", arr, val)
    if hasattr(arr, 'dtype') and hasattr(arr, '__iter__'):
        __origIndexArrayInit__(self, [int(a) for a in arr])
    else:
        if val:
            __origIndexArrayInit__(self, arr, val)
        else:
            __origIndexArrayInit__(self, arr)


_pygimli_.IndexArray.__init__ = __newIndexArrayInit__

# Overwrite constructor for BVector
# This seams ugly but necessary until we can recognize numpy array in
# custom_rvalue
__origBVectorInit__ = _pygimli_.BVector.__init__


def __newBVectorInit__(self, arr, val=None):
    if hasattr(arr, 'dtype') and hasattr(arr, '__iter__'):
        # this is hell slow .. better in custom_rvalue.cpp or in
        # vector.h directly from pyobject
        __origBVectorInit__(self, len(arr))
        for i, a in enumerate(arr):
            self.setVal(bool(a), i)
    else:
        if val:
            __origBVectorInit__(self, arr, val)
        else:
            __origBVectorInit__(self, arr)


_pygimli_.BVector.__init__ = __newBVectorInit__

######################
# special overwrites
######################

# RVector + int fails .. so we need to tweak this command
__oldRVectorAdd__ = _pygimli_.RVector.__add__


def __newRVectorAdd__(a, b):
    if isinstance(b, np.ndarray) and b.dtype == complex:
        return __oldRVectorAdd__(a, CVector(b))
    if isinstance(b, int):
        return __oldRVectorAdd__(a, float(b))
    if isinstance(a, int):
        return __oldRVectorAdd__(float(a), b)
    return __oldRVectorAdd__(a, b)


_pygimli_.RVector.__add__ = __newRVectorAdd__

__oldRVectorSub__ = _pygimli_.RVector.__sub__


def __newRVectorSub__(a, b):
    if isinstance(b, int):
        return __oldRVectorSub__(a, float(b))
    if isinstance(a, int):
        return __oldRVectorSub__(float(a), b)
    return __oldRVectorSub__(a, b)


_pygimli_.RVector.__sub__ = __newRVectorSub__

__oldRVectorMul__ = _pygimli_.RVector.__mul__


def __newRVectorMul__(a, b):
    if isinstance(b, int):
        return __oldRVectorMul__(a, float(b))
    if isinstance(a, int):
        return __oldRVectorMul__(float(a), b)
    return __oldRVectorMul__(a, b)


_pygimli_.RVector.__mul__ = __newRVectorMul__

try:
    __oldRVectorTrueDiv__ = _pygimli_.RVector.__truediv__

    def __newRVectorTrueDiv__(a, b):
        if isinstance(b, int):
            return __oldRVectorTrueDiv__(a, float(b))
        if isinstance(a, int):
            return __oldRVectorTrueDiv__(float(a), b)
        return __oldRVectorTrueDiv__(a, b)

    _pygimli_.RVector.__truediv__ = __newRVectorTrueDiv__
except:
    __oldRVectorTrueDiv__ = _pygimli_.RVector.__div__

    def __newRVectorTrueDiv__(a, b):
        if isinstance(b, int):
            return __oldRVectorTrueDiv__(a, float(b))
        if isinstance(a, int):
            return __oldRVectorTrueDiv__(float(a), b)
        return __oldRVectorTrueDiv__(a, b)

    _pygimli_.RVector.__div__ = __newRVectorTrueDiv__

################################################################################
# override wrong default conversion from int to IndexArray(int) for setVal     #
################################################################################
__origRVectorSetVal__ = _pygimli_.RVector.setVal


def __newRVectorSetVal__(self, *args, **kwargs):
    #print('__newRVectorSetVal__', *args, **kwargs)
    if len(args) == 2:
        if isinstance(args[1], int):
            if args[1] < 0:
                return __origRVectorSetVal__(self, args[0],
                                             i=len(self) + args[1])
            else:
                return __origRVectorSetVal__(self, args[0], i=args[1])
        if isinstance(args[1], _pygimli_.BVector):
            return __origRVectorSetVal__(self, args[0], bv=args[1])
    return __origRVectorSetVal__(self, *args, **kwargs)


_pygimli_.RVector.setVal = __newRVectorSetVal__

__origR3VectorSetVal__ = _pygimli_.R3Vector.setVal


def __newR3VectorSetVal__(self, *args, **kwargs):
    #print('__newRVectorSetVal__', *args, **kwargs)
    if len(args) == 2:
        if isinstance(args[1], int):
            return __origR3VectorSetVal__(self, args[0], i=args[1])
        if isinstance(args[1], _pygimli_.BVector):
            return __origR3VectorSetVal__(self, args[0], bv=args[1])
    return __origR3VectorSetVal__(self, *args, **kwargs)


_pygimli_.R3Vector.setVal = __newR3VectorSetVal__

__origBVectorSetVal__ = _pygimli_.BVector.setVal


def __newBVectorSetVal__(self, *args, **kwargs):
    if len(args) == 2:
        if isinstance(args[1], int):
            return __origBVectorSetVal__(self, args[0], i=args[1])
        if isinstance(args[1], _pygimli_.BVector):
            return __origBVectorSetVal__(self, args[0], bv=args[1])
    return __origBVectorSetVal__(self, *args, **kwargs)
_pygimli_.BVector.setVal = __newBVectorSetVal__


__origCVectorSetVal__ = _pygimli_.CVector.setVal
def __newCVectorSetVal__(self, *args, **kwargs):
    if len(args) == 2:
        if isinstance(args[1], int):
            return __origCVectorSetVal__(self, args[0], i=args[1])
        if isinstance(args[1], _pygimli_.BVector):
            return __origCVectorSetVal__(self, args[0], bv=args[1])
    return __origCVectorSetVal__(self, *args, **kwargs)
_pygimli_.CVector.setVal = __newCVectorSetVal__


__origIVectorSetVal__ = _pygimli_.IVector.setVal
def __newIVectorSetVal__(self, *args, **kwargs):
    if len(args) == 2:
        if isinstance(args[1], int):
            return __origIVectorSetVal__(self, args[0], i=args[1])
        if isinstance(args[1], _pygimli_.BVector):
            return __origIVectorSetVal__(self, args[0], bv=args[1])
    return __origIVectorSetVal__(self, *args, **kwargs)
_pygimli_.IVector.setVal = __newIVectorSetVal__


__origIndexArraySetVal__ = _pygimli_.IndexArray.setVal
def __newIndexArraySetVal__(self, *args, **kwargs):
    if len(args) == 2:
        if isinstance(args[1], int):
            return __origIndexArraySetVal__(self, args[0], i=args[1])
        if isinstance(args[1], _pygimli_.BVector):
            return __origIndexArraySetVal__(self, args[0], bv=args[1])
    return __origIndexArraySetVal__(self, *args, **kwargs)


_pygimli_.IndexArray.setVal = __newIndexArraySetVal__


############################
# Indexing [] operator for RVector, CVector,
#                          RVector3, R3Vector, RMatrix, CMatrix
############################
def __getVal(self, idx):
    """Hell slow"""

    # print("getval", type(idx), idx)
    # print(dir(idx))
    if isinstance(idx, _pygimli_.BVector) or isinstance(
            idx, _pygimli_.IVector) or isinstance(idx, _pygimli_.IndexArray):
        # print("BVector, IVector, IndexArray", idx)
        return self(idx)
    elif isinstance(idx, slice):

        s = idx.start
        e = idx.stop
        if s is None:
            s = 0
        if e is None:
            e = len(self)

        if idx.step is None:
            return self.getVal(int(s), int(e))
        else:
            #print(s,e,idx.step)
            step = idx.step
            if step < 0 and idx.start is None and idx.stop is None:
                ids = range(e - 1, s - 1, idx.step)
            else:
                ids = range(s, e, idx.step)

            if len(ids):
                return self(ids)
            else:
                return self(0)
                #raise Exception("slice invalid")

    elif isinstance(idx, list) or hasattr(idx, '__iter__'):
        if isinstance(idx[0], int):
            return self(idx)
        elif hasattr(idx[0], 'dtype'):
            # print("numpy: ", idx[0].dtype.str, idx[0].dtype ,type(idx[0]))
            if idx[0].dtype == 'bool':
                return self([i for i, x in enumerate(idx) if x])
                # return self[np.nonzero(idx)[0]]
        # print("default")
        return self([int(a) for a in idx])

    elif idx == -1:
        idx = len(self) - 1

    return self.getVal(int(idx))


def __setVal(self, idx, val):
<<<<<<< HEAD
    """
        Index write access []
    """
=======
    """ Index write access [] """
    # print("__setVal", self, 'idx', idx, 'val:', val)
>>>>>>> bc43dbcc
    if isinstance(idx, slice):
        if idx.step is None:
            self.setVal(val, int(idx.start), int(idx.stop))
            return
        else:
            pg.critical("not yet implemented")
    elif isinstance(idx, tuple):
        # print("tuple", idx, type(idx))
        if isinstance(self, _pygimli_.RMatrix):
            self.rowRef(int(idx[0])).setVal(val, int(idx[1]))
            return
        else:
            pg.error("Can't set index with tuple", idx, "for", self)
            return
    # if isinstance(idx, _pygimli_.BVector):
    # print("__setVal", self, idx, 'val:', val)
    # self.setVal(val, bv=idx)
    # return
    if isinstance(val, np.complex):
        if isinstance(idx, int):
            return self.setVal(val=val, id=idx)    
        else:
            return self.setVal(val=val, ids=idx)    
    self.setVal(val, idx)


def __getValMatrix(self, idx):
    #    print(idx, type(idx))
    if isinstance(idx, slice):
        step = idx.step
        if step is None:
            step = 1
        start = idx.start
        if start is None:
            start = 0
        stop = idx.stop
        if stop is None:
            stop = len(self)

        return [self.rowR(i) for i in range(start, stop, step)]

    elif isinstance(idx, tuple):
        # print(idx, type(idx))
        if isinstance(idx[0], slice):
            if isinstance(idx[1], int):
                tmp = self.__getitem__(idx[0])
                ret = _pygimli_.RVector(len(tmp))
                for i, t in enumerate(tmp):
                    ret[i] = t[idx[1]]
                return ret
        else:
            return self.row(int(idx[0])).__getitem__(idx[1])

    if idx == -1:
        idx = len(self) - 1

    return self.row(idx)


_pygimli_.RVector.__setitem__ = __setVal
_pygimli_.RVector.__getitem__ = __getVal  # very slow -- inline is better

_pygimli_.CVector.__setitem__ = __setVal
_pygimli_.CVector.__getitem__ = __getVal  # very slow -- inline is better

_pygimli_.BVector.__setitem__ = __setVal
_pygimli_.BVector.__getitem__ = __getVal  # very slow -- inline is better

_pygimli_.IVector.__setitem__ = __setVal
_pygimli_.IVector.__getitem__ = __getVal  # very slow -- inline is better

_pygimli_.R3Vector.__setitem__ = __setVal
_pygimli_.R3Vector.__getitem__ = __getVal  # very slow -- inline is better

_pygimli_.IndexArray.__setitem__ = __setVal
_pygimli_.IndexArray.__getitem__ = __getVal  # very slow -- inline is better

_pygimli_.RVector3.__setitem__ = __setVal

_pygimli_.RMatrix.__getitem__ = __getValMatrix  # very slow -- inline is better
_pygimli_.RMatrix.__setitem__ = __setVal

_pygimli_.CMatrix.__getitem__ = __getValMatrix  # very slow -- inline is better
_pygimli_.CMatrix.__setitem__ = __setVal


############################
# len(RVector), RMatrix
############################
def PGVector_len(self):
    return self.size()


_pygimli_.RVector.__len__ = PGVector_len
_pygimli_.R3Vector.__len__ = PGVector_len
_pygimli_.BVector.__len__ = PGVector_len
_pygimli_.CVector.__len__ = PGVector_len
_pygimli_.IVector.__len__ = PGVector_len
_pygimli_.IndexArray.__len__ = PGVector_len

############################
# abs(RVector), RMatrix
############################
_pygimli_.RVector.__abs__ = _pygimli_.fabs
_pygimli_.CVector.__abs__ = _pygimli_.mag
_pygimli_.R3Vector.__abs__ = _pygimli_.absR3

def RMatrix_len(self):
    return self.rows()

_pygimli_.RMatrix.__len__ = RMatrix_len
_pygimli_.CMatrix.__len__ = RMatrix_len

_pygimli_.RVector.ndim = 1
_pygimli_.BVector.ndim = 1
_pygimli_.CVector.ndim = 1
_pygimli_.RVector3.ndim = 1
_pygimli_.IVector.ndim = 1
_pygimli_.IndexArray.ndim = 1
_pygimli_.RMatrix.ndim = 2
_pygimli_.R3Vector.ndim = 2
_pygimli_.stdVectorRVector3.ndim = 2

############################
# __hash__ settings
############################
_pygimli_.RVector.__hash__ = _pygimli_.RVector.hash
_pygimli_.CVector.__hash__ = _pygimli_.CVector.hash
_pygimli_.IVector.__hash__ = _pygimli_.IVector.hash
_pygimli_.IndexArray.__hash__ = _pygimli_.IndexArray.hash
_pygimli_.R3Vector.__hash__ = _pygimli_.R3Vector.hash
_pygimli_.RVector3.__hash__ = _pygimli_.RVector3.hash
_pygimli_.DataContainer.__hash__ = _pygimli_.DataContainer.hash
_pygimli_.DataContainerERT.__hash__ = _pygimli_.DataContainerERT.hash
_pygimli_.Mesh.__hash__ = _pygimli_.Mesh.hash


############################
# Iterator support for RVector allow to apply python build-ins
############################
class VectorIter:

    def __init__(self, vec):
        self.it = vec.beginPyIter()
        self.vec = vec

    def __iter__(self):
        return self

    # this is for python < 3
    def next(self):
        return self.it.nextForPy()

    # this is the same but for python > 3
    def __next__(self):
        return self.it.nextForPy()


def __VectorIterCall__(self):
    return VectorIter(self)
    # don't use pygimli iterators here until the reference for temporary
    # vectors are collected
    # return _pygimli_.RVectorIter(self.beginPyIter())


_pygimli_.RVector.__iter__ = __VectorIterCall__
_pygimli_.R3Vector.__iter__ = __VectorIterCall__
_pygimli_.BVector.__iter__ = __VectorIterCall__
_pygimli_.IVector.__iter__ = __VectorIterCall__
_pygimli_.IndexArray.__iter__ = __VectorIterCall__
_pygimli_.CVector.__iter__ = __VectorIterCall__


class DefaultContainerIter:

    def __init__(self, vec):
        self.vec = vec
        self.length = len(vec)
        self.pos = -1

    def __iter__(self):
        return self

    def next(self):
        return self.__next__()

    # this is the same but for python > 3
    def __next__(self):
        self.pos += 1
        if self.pos == self.length:
            raise StopIteration()
        else:
            return self.vec[self.pos]


def __MatIterCall__(self):
    return DefaultContainerIter(self)


_pygimli_.RMatrix.__iter__ = __MatIterCall__
_pygimli_.CMatrix.__iter__ = __MatIterCall__


class Vector3Iter():
    """
    Simple iterator for RVector3, cause it lacks the core function
    .beginPyIter()
    """

    def __init__(self, vec):
        self.vec = vec
        self.length = 3
        self.pos = -1

    def __iter__(self):
        return self

    def next(self):
        return self.__next__()

    def __next__(self):
        self.pos += 1
        if self.pos == self.length:
            raise StopIteration()
        else:
            return self.vec[self.pos]


def __Vector3IterCall__(self):
    return Vector3Iter(self)


_pygimli_.RVector3.__iter__ = __Vector3IterCall__


# ######### c to python converter ######
# default converter from RVector3 to numpy array
def __RVector3ArrayCall__(self, dtype=None):
    #if idx:
    #print(self)
    #print(idx)
    #raise Exception("we need to fix this")
    import numpy as np
    return np.array([self.getVal(0), self.getVal(1), self.getVal(2)])


# default converter from RVector to numpy array


def __RVectorArrayCall__(self, dtype=None):

    #if idx and not isinstance(idx, numpy.dtype):
    #print("self:", self)
    #print("idx:", idx, type(idx) )
    #raise Exception("we need to fix this")
    # probably fixed!!!
    # import numpy as np
    # we need to copy the array until we can handle increasing the reference
    # counter in self.array() else it leads to strange behaviour
    # test in testRValueConverter.py:testNumpyFromRVec()
    # return np.array(self.array())
    return self.array()


# default converter from RVector to numpy array

_pygimli_.RVector.__array__ = __RVectorArrayCall__
# not yet ready handmade_wrappers.py
_pygimli_.BVector.__array__ = __RVectorArrayCall__
# not yet ready handmade_wrappers.py
# _pygimli_.IndexArray.__array__ = __RVectorArrayCall__
_pygimli_.R3Vector.__array__ = __RVectorArrayCall__
_pygimli_.RVector3.__array__ = __RVector3ArrayCall__


# hackish until stdVectorRVector3 will be removed
def __stdVectorRVector3ArrayCall(self, dtype=None):
    #if idx is not None:
    #print(self)
    #print(idx)
    return _pygimli_.stdVectorRVector3ToR3Vector(self).array()


_pygimli_.stdVectorRVector3.__array__ = __stdVectorRVector3ArrayCall

# _pygimli_.RVector3.__array__ = _pygimli_.RVector3.array
# del _pygimli_.RVector.__array__

##################################
# custom rvalues for special cases
##################################


def find(v):
    if hasattr(v, 'dtype') and hasattr(v, '__iter__'):
        # print('new find', v, _pygimli_.BVector(v))
        return _pygimli_.find(_pygimli_.BVector(v))
    else:
        # print('orig find')
        return _pygimli_.find(v)


def pow(v, p):
    """
        pow(v, int) is misinterpreted as pow(v, rvec(int))
        so we need to fix this
    """
    if isinstance(p, int):
        return _pygimli_.pow(v, float(p))
    return _pygimli_.pow(v, p)


def __RVectorPower(self, m):
    return pow(self, m)


_pygimli_.RVector.__pow__ = __RVectorPower

##################################
# usefull aliases
##################################

BlockMatrix = _pygimli_.RBlockMatrix
SparseMapMatrix = _pygimli_.RSparseMapMatrix
SparseMatrix = _pygimli_.RSparseMatrix
Vector = _pygimli_.RVector
Matrix = _pygimli_.RMatrix
Inversion = _pygimli_.RInversion
Pos = _pygimli_.RVector3
PosVector = _pygimli_.R3Vector

Trans = _pygimli_.RTrans
TransLinear = _pygimli_.RTransLinear
TransLin = _pygimli_.RTransLin
TransPower = _pygimli_.RTransPower
TransLog = _pygimli_.RTransLog
TransLogLU = _pygimli_.RTransLogLU
TransCotLU = _pygimli_.RTransCotLU
TransCumulative = _pygimli_.RTransCumulative

############################
# non automatic exposed functions
############################

def abs(v):
    """Should not necessary
    TODO expose .core.__abs()
    """
    if isinstance(v, _pygimli_.CVector):
        return _pygimli_.mag(v)
    elif isinstance(v, _pygimli_.R3Vector):
        return _pygimli_.absR3(v)
    elif isinstance(v, np.ndarray):
        return _pygimli_.absR3(v)
    elif isinstance(v, _pygimli_.RMatrix):
        raise BaseException("IMPLEMENTME")
        for i in range(len(v)):
            v[i] = _pygimli_.abs(v[i])
        return v

    return _pygimli_.fabs(v)

# default BVector operator == (RVector, int) will be casted to
# BVector operator == (RVector, RVector(int)) and fails
# this needs a monkey patch for BVector operator == (RVector, int)
_pygimli_.__EQ_RVector__ = _pygimli_.RVector.__eq__


def __EQ_RVector__(self, val):
    if isinstance(val, int):
        val = float(val)
    return _pygimli_.__EQ_RVector__(self, val)


_pygimli_.RVector.__eq__ = __EQ_RVector__


############################
# usefull stuff
############################
def toIVector(v):
    print("do not use toIVector(v) use ndarray directly .. "
          "this method will be removed soon")
    ret = _pygimli_.IVector(len(v), 0)
    for i, r in enumerate(v):
        ret[i] = int(r)
    return ret


#__catOrig__ = _pygimli_.cat

#def __cat__(v1, v2):
#print("mycat")
#if isinstance(v1, ndarray) and isinstance(v2, ndarray):
#return cat(RVector(v1), v2)
#else:
#return __catOrig__(v1, v2)

#_pygimli_.cat = __cat__


# DEPRECATED for backward compatibility should be removed
def asvector(array):
    print("do not use asvector(ndarray) use ndarray directly .. "
          "this method will be removed soon")
    return _pygimli_.RVector(array)


# ##########################
# We want ModellingBase with multi threading jacobian brute force
# ##########################


def __GLOBAL__response_mt_shm_(fop, model, shm, i):
    resp = fop.response_mt(model, i)

    for j in range(len(resp)):
        shm[j] = resp[j]


def __ModellingBase__createJacobian_mt__(self, model, resp):
    from math import ceil
    from multiprocessing import Process, Array
    import numpy as np

    nModel = len(model)
    nData = len(resp)

    fak = 1.05

    dModel = _pygimli_.RVector(len(model))
    nProcs = self.multiThreadJacobian()

    shm = []

    oldBertThread = self.threadCount()
    self.setThreadCount(1)

    # print("Model/Data/nProcs", nModel, nData, nProcs, int(ceil(float(nModel)/nProcs)))
    for pCount in range(int(ceil(float(nModel) / nProcs))):
        procs = []
        #if self.verbose():
        tic()
        if self.verbose():
            print("Jacobian MT:(", pCount * nProcs, "--",
                  (pCount + 1) * nProcs, ") /", nModel, '... ')

        for i in range(int(pCount * nProcs), int((pCount + 1) * nProcs)):
            if i < nModel:
                modelChange = _pygimli_.RVector(model)
                modelChange[i] *= fak
                dModel[i] = modelChange[i] - model[i]

                shm.append(Array('d', len(resp)))
                procs.append(
                    Process(target=__GLOBAL__response_mt_shm_,
                            args=(self, modelChange, shm[i], i)))

        for i, p in enumerate(procs):
            p.start()

        for i, p in enumerate(procs):
            p.join()

        if self.verbose():
            print(dur(), 's')
    self.setThreadCount(oldBertThread)

    for i in range(nModel):
        dData = np.array(shm[i]) - resp
        self._J.setCol(i, dData / dModel[i])


def __ModellingBase__responses_mt__(self, models, respos):

    nModel = len(models)
    nProcs = self.multiThreadJacobian()

    if nProcs == 1:
        for i, m in enumerate(models):
            respos[i] = self.response_mt(m, i)
        return

    from math import ceil
    from multiprocessing import Process, Array
    import numpy as np

    if models.ndim != 2:
        raise BaseException("models need to be a matrix(N, nModel):" +
                            str(models.shape))
    if respos.ndim != 2:
        raise BaseException("respos need to be a matrix(N, nData):" +
                            str(respos.shape))

    nData = len(respos[0])
    shm = []

    oldBertThread = self.threadCount()
    self.setThreadCount(1)

    # print("*"*100)
    # print(nModel, nProcs)
    # print("*"*100)
    for pCount in range(int(ceil(nModel / nProcs))):
        procs = []
        if self.verbose():
            print(pCount * nProcs, "/", nModel)
        for i in range(int(pCount * nProcs), int((pCount + 1) * nProcs)):

            if i < nModel:
                shm.append(Array('d', nData))
                procs.append(
                    Process(target=__GLOBAL__response_mt_shm_,
                            args=(self, models[i], shm[i], i)))

        for i, p in enumerate(procs):
            p.start()

        for i, p in enumerate(procs):
            p.join()

    self.setThreadCount(oldBertThread)

    for i in range(nModel):
        resp = np.array(shm[i])
        respos[i] = resp


class ModellingBaseMT__(_pygimli_.ModellingBase):

    def __init__(self, mesh=None, dataContainer=None, verbose=False):
        if mesh and dataContainer:
            _pygimli_.ModellingBase.__init__(
                self, mesh=mesh, dataContainer=dataContainer, verbose=verbose)
        elif isinstance(mesh, _pygimli_.Mesh):
            _pygimli_.ModellingBase.__init__(self, mesh=mesh, verbose=verbose)
        elif dataContainer:
            _pygimli_.ModellingBase.__init__(self, dataContainer=dataContainer,
                                             verbose=verbose)
        else:
            _pygimli_.ModellingBase.__init__(self, verbose=verbose)

        self._J = _pygimli_.RMatrix()
        self.setJacobian(self._J)


ModellingBaseMT__.createJacobian_mt = __ModellingBase__createJacobian_mt__
ModellingBaseMT__.responses = __ModellingBase__responses_mt__

ModellingBase = ModellingBaseMT__

###########################
# unsorted stuff
###########################

# DEPRECATED
# _pygimli_.interpolate = _pygimli_.interpolate_GILsave__

############################
# some backward compatibility
############################


def __getCoords(coord, dim, ent):
    """Syntactic sugar to find all x-coordinates of a given entity.
    """
    if isinstance(ent, R3Vector) or isinstance(ent, stdVectorRVector3):
        return getattr(_pygimli_, coord)(ent)
    if isinstance(ent, list) and isinstance(ent[0], RVector3):
        return getattr(_pygimli_, coord)(ent)
    if isinstance(ent, DataContainer):
        return getattr(_pygimli_, coord)(ent.sensorPositions())
    if isinstance(ent, Mesh):
        return getattr(_pygimli_, coord)(ent.positions())
    if isinstance(ent, _pygimli_.stdVectorNodes):
        return np.array([n.pos()[dim] for n in ent])

    if hasattr(ent, 'ndim') and ent.ndim == 2 and len(ent[0] > dim):
        return ent[:, dim]

    # use logger here
    raise Exception(
        "Don't know how to find the " + coord + "-coordinates of entity:", ent)


def x(instance):
    """Syntactic sugar to find all x-coordinates of a given class instance.

    Convenience function to return all associated x-coordinates
    of a given class instance.

    Parameters
    ----------
    instance : DataContainer, Mesh, R3Vector, np.array, list(RVector3)
        Return the associated coordinate positions for the given class instance.
    """
    return __getCoords('x', 0, instance)


def y(instance):
    """Syntactic sugar to find all y-coordinates of a given class instance.

    Convenience function to return all associated x-coordinates
    of a given class instance.

    Parameters
    ----------
    instance : DataContainer, Mesh, R3Vector, np.array, list(RVector3)
        Return the associated coordinate positions for the given class instance.
    """
    return __getCoords('y', 1, instance)


def z(instance):
    """Syntactic sugar to find all z-coordinates of a given class instance.

    Convenience function to return all associated x-coordinates
    of a given class instance.

    Parameters
    ----------
    instance : DataContainer, Mesh, R3Vector, np.array, list(RVector3)
        Return the associated coordinate positions for the given class instance.
    """
    return __getCoords('z', 2, instance)


def search(what):
    """Utility function to search docstrings for string `what`."""
    np.lookfor(what, module="pygimli", import_modules=False)

# Import from submodules at the end
from .matrix import (Cm05Matrix, LMultRMatrix, LRMultRMatrix, MultLeftMatrix,
                     MultLeftRightMatrix, MultRightMatrix, RMultRMatrix)
from .mesh import Mesh, MeshEntity, Node
from .datacontainer import DataContainer, DataContainerERT<|MERGE_RESOLUTION|>--- conflicted
+++ resolved
@@ -509,14 +509,8 @@
 
 
 def __setVal(self, idx, val):
-<<<<<<< HEAD
-    """
-        Index write access []
-    """
-=======
     """ Index write access [] """
     # print("__setVal", self, 'idx', idx, 'val:', val)
->>>>>>> bc43dbcc
     if isinstance(idx, slice):
         if idx.step is None:
             self.setVal(val, int(idx.start), int(idx.stop))
