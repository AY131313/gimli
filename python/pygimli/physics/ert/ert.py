#!/usr/bin/env python
# -*- coding: utf-8 -*-
"""2.5D non-optimized totalfield forward operator for ERT.

Please use the BERT package for more advanced forward operator
https://gitlab.com/resistivity-net/bert
"""

import numpy as np

import pygimli as pg
from pygimli.frameworks import Modelling, MeshModelling
from pygimli.manager import MeshMethodManager


def simulate(mesh, res, scheme, sr=True, useBert=True,
             verbose=False, **kwargs):
    """Convenience function to use the ERT modelling operator.

    Convenience function to use the ERT modelling operator
    if you like static functions.

    See :py:mod:`pygimli.ert.ERTManager.simulate` for description
    of the arguments.

    Parameters
    ----------
    res : see :py:mod:`pygimli.ert.ERTManager.simulate`
        Resistivity distribution.
    mesh : :gimliapi:`GIMLI::Mesh` | str
        Modelling domain. Mesh can be a file name here.
    scheme : :gimliapi:`GIMLI::DataContainerERT` | str
        Data configuration. Scheme can be a file name here.
    sr : bool [True]
        Use singularity removal technique.
    useBert : bool [True]
        Use Bert forward operator instead of the reference implementation.
    **kwargs:
        Forwarded to :py:mod:`pygimli.ert.ERTManager.simulate`
    """
    ert = ERTManager(useBert=useBert, sr=sr, verbose=verbose)

    if isinstance(mesh, str):
        mesh = pg.load(mesh)

    if isinstance(scheme, str):
        scheme = pb.load(scheme)
    
    return ert.simulate(mesh, res, scheme, verbose=verbose, **kwargs)


class BertModelling(MeshModelling):
    def __init__(self, sr=True, verbose=False):
        """Constructor, optional with data container and mesh."""
        super(BertModelling, self).__init__()

        # don't use DC*fop or its regionmanager directly
        #
        self.bertFop = None
        if sr:
            self.bertFop = pg.DCSRMultiElectrodeModelling(verbose=verbose)
        else:
            self.bertFop = pg.DCMultiElectrodeModelling(verbose=verbose)

        self.bertFop.initJacobian()
        self.setJacobian(self.bertFop.jacobian())

        self.response = self.bertFop.response
        self.jacobian = self.bertFop.jacobian
        self.createJacobian = self.bertFop.createJacobian


        ## called from the ERTManager .. needed?
        self.solution = self.bertFop.solution
        self.setComplex = self.bertFop.setComplex
        self.complex = self.bertFop.complex
        self.calculate = self.bertFop.calculate
        self.calcGeometricFactor = self.bertFop.calcGeometricFactor
        self.mapERTModel = self.bertFop.mapERTModel

    def setDataPost(self, data):
        """"""
        self.bertFop.setData(data)

    def setMeshPost(self, mesh):
        """"""
        self.bertFop.setMesh(mesh, ignoreRegionManager=True)


class ERTModelling(MeshModelling):
    """Reference implementation for 2.5D Electrical Resistivity Tomography."""

    def __init__(self, **kwargs):
        """"Constructor, optional with data container and mesh."""
        super(ERTModelling, self).__init__()

        self.subPotentials = None
        self.lastResponse = None

        # only for mixed boundary hack since this need to know resistivies.
        self.resistivity = None

        # abscissa k and weight for 2.5 inverse cos-transform
        self.k = None
        self.w = None

    def response(self, model):
        """Solve forward task.

        Create apparent resistivity values for a given resistivity distribution
        for self.mesh.
        """
        ### NOTE TODO can't be MT until mixed boundary condition depends on
        ### self.resistivity
        pg.tic()
        if not self.data.allNonZero('k'):
            pg.error('Need valid geometric factors: "k".')
            pg.warn('Fallback "k" values to -sign("rhoa")')
            self.data.set('k', -pg.sign(self.data('rhoa')))

        mesh = self.mesh()

        nDof = mesh.nodeCount()
        elecs = self.data.sensorPositions()

        nEle = len(elecs)
        nData = self.data.size()

        self.resistivity = res = self.createMappedModel(model, -1.0)

        if self.verbose:
            print("Calculate response for model:", min(res), max(res))

        rMin = elecs[0].dist(elecs[1]) / 2.0
        rMax = elecs[0].dist(elecs[-1]) * 2.0

        k, w = self.getIntegrationWeights(rMin, rMax)

        self.k = k
        self.w = w

        # pg.show(mesh, res, label='res')
        # pg.wait()

        rhs = self.createRHS(mesh, elecs)

        # store all potential fields
        u = np.zeros((nEle, nDof))
        self.subPotentials = [pg.RMatrix(nEle, nDof) for i in range(len(k))]

<<<<<<< Updated upstream
=======
        pg._r('0', pg.dur())

>>>>>>> Stashed changes
        for i, ki in enumerate(k):
            ws = dict()
            uE = pg.solve(mesh, a=1./res, b=-(ki * ki)/res, f=rhs,
                          bc={'Robin': ['*', self.mixedBC]},
                          userData={'sourcePos': elecs, 'k': ki},
                          verbose=False, stats=0, debug=False)
            self.subPotentials[i] = uE
            u += w[i] * uE

            pg._r('1', i, pg.dur())

        pg._r('2', i, pg.dur())
        # collect potential matrix,
        # i.e., potential for all electrodes and all injections
        pM = np.zeros((nEle, nEle))

        for i in range(nEle):
            pM[i] = pg.interpolate(mesh, u[i, :], destPos=elecs)

        # collect resistivity values for all 4 pole measurements
        r = np.zeros(nData)

        for i in range(nData):
            iA = int(self.data('a')[i])
            iB = int(self.data('b')[i])
            iM = int(self.data('m')[i])
            iN = int(self.data('n')[i])

            uAB = pM[iA] - pM[iB]
            r[i] = uAB[iM] - uAB[iN]

        self.lastResponse = r * self.data('k')

        pg._r('3', pg.dur())

        if self.verbose:
            print("Resp min/max: {0} {1} {2}s".format(min(self.lastResponse), 
                                                      max(self.lastResponse),
                                                      pg.dur()))

        return self.lastResponse

    def createJacobian(self, model):
        """TODO WRITEME."""
        if self.subPotentials is None:
            self.response(model)

        J = self.jacobian()
        J.resize(self.data.size(), self.regionManager().parameterCount())

        cells = self.mesh().findCellByMarker(0, -1)
        Si = pg.ElementMatrix()
        St = pg.ElementMatrix()

        u = self.subPotentials

        pg.tic()
        if self.verbose:
            print("Calculate sensitivity matrix for model: ",
                  min(model), max(model))

        Jt = pg.RMatrix(self.data.size(),
                        self.regionManager().parameterCount())

        for kIdx, w in enumerate(self.w):
            k = self.k[kIdx]
            w = self.w[kIdx]

            Jt *= 0.
            A = pg.ElementMatrixMap()

            for i, c in enumerate(cells):
                modelIdx = c.marker()

                # 2.5D
                Si.u2(c)
                Si *= k * k
                Si += St.ux2uy2uz2(c)

                # 3D
                # Si.ux2uy2uz2(c); w = w* 2

                A.add(modelIdx, Si)

            for dataIdx in range(self.data.size()):

                a = int(self.data('a')[dataIdx])
                b = int(self.data('b')[dataIdx])
                m = int(self.data('m')[dataIdx])
                n = int(self.data('n')[dataIdx])
                Jt[dataIdx] = A.mult(u[kIdx][a] - u[kIdx][b],
                                     u[kIdx][m] - u[kIdx][n])

            J += w * Jt

        m2 = model*model
        k = self.data('k')

        for i in range(J.rows()):
            J[i] /= (m2 / k[i])

        if self.verbose:
            sumsens = np.zeros(J.rows())
            for i in range(J.rows()):
                sumsens[i] = pg.sum(J[i])
            print("sens sum: median = ", pg.median(sumsens),
                  " min = ", pg.min(sumsens),
                  " max = ", pg.max(sumsens))

    def drawData(self, ax, data, err=None, label=None, vals=None, **kwargs):
        """Draw data in given axe."""

        if hasattr(data, '__iter__'):
            vals = data
            data = self.data
        elif data is None:
            data = self.data

        if vals is None:
            vals = data('rhoa')

        #ISSUE
        # why is plotERT data not used instead?
        # CR: plotERT is BERT function and should not used in lib pygimli directly

        mid, sep = midconfERT(data)
        dx = np.median(np.diff(np.unique(mid))) * 2
        ax, _, ymap = pg.mplviewer.patchValMap(
            vals, mid, sep, dx=dx, ax=ax, logScale=True,
            label=r'Apparent resistivity in $\Omega$m')

    def calcGeometricFactor(self, data):
        """Calculate geometry factors for a given dataset."""
        if pg.y(data.sensorPositions()) == pg.z(data.sensorPositions()):
            k = np.zeros(data.size())
            for i in range(data.size()):
                a = data.sensorPosition(data('a')[i])
                b = data.sensorPosition(data('b')[i])
                m = data.sensorPosition(data('m')[i])
                n = data.sensorPosition(data('n')[i])
                k[i] = 1./(2.*np.pi) * (1./a.dist(m) - 1./a.dist(n) -
                                        1./b.dist(m) + 1./b.dist(n))
            return k
        else:
            raise BaseException("Please use BERT for non-standard "
                                "data sets" + str(data))

    def uAnalytical(self, p, sourcePos, k):
        """
        Calculate analytical potential for homogeneous halfspace.

            For sigma = 1 [S m]
        """
        r1A = (p - sourcePos).abs()
        # Mirror on surface at depth=0
        r2A = (p - pg.RVector3(1.0, -1.0, 1.0) * sourcePos).abs()

        if r1A > 1e-12 and r2A > 1e-12:
            return (pg.besselK0(r1A * k) + pg.besselK0(r2A * k)) / \
                    (2.0 * np.pi)
        else:
            return 0.

    def getIntegrationWeights(self, rMin, rMax):
        """TODO WRITEME."""
        nGauLegendre = max(int((6.0 * np.log10(rMax / rMin))), 4)
        nGauLaguerre = 4

        k = pg.RVector()
        w = pg.RVector()

        k0 = 1.0 / (2.0 * rMin)
        pg.GaussLegendre(0.0, 1.0, nGauLegendre, k, w)
        kLeg = k0 * k * k
        wLeg = 2.0 * k0 * k * w / np.pi

        pg.GaussLaguerre(nGauLaguerre, k, w)
        kLag = k0 * (k + 1.0)
        wLag = k0 * np.exp(k) * w / np.pi

        return pg.cat(kLeg, kLag), pg.cat(wLeg, wLag)

    def mixedBC(self, boundary, userData):
        """Apply mixed boundary conditions."""
        if boundary.marker() != pg.MARKER_BOUND_MIXED:
            return 0

        sourcePos = pg.center(userData['sourcePos'])

        k = userData['k']
        r1 = boundary.center() - sourcePos

        # Mirror on surface at depth=0
        r2 = boundary.center() - pg.RVector3(1.0, -1.0, 1.0) * sourcePos
        r1A = r1.abs()
        r2A = r2.abs()

        rho = 1.

        if self.resistivity is not None:
            rho = self.resistivity[boundary.leftCell().id()]

        n = boundary.norm()

        if r1A > 1e-12 and r2A > 1e-12:
            if (pg.besselK0(r1A * k) + pg.besselK0(r2A * k)) > 1e-12:

                return 1./rho * k * (r1.dot(n) / r1A * pg.besselK1(r1A * k) +
                                     r2.dot(n) / r2A * pg.besselK1(r2A * k)) /\
                                (pg.besselK0(r1A * k) + pg.besselK0(r2A * k))
            else:
                return 0.
        else:
            return 0.

    def pointSource(self, cell, f, userData):
        r"""
        Define function for the current source term.

        :math:`\delta(x-pos), \int f(x) \delta(x-pos)=f(pos)=N(pos)`
            Right hand side entries will be shape functions(pos)
        """
        i = userData['i']
        sourcePos = userData['sourcePos'][i]

        if cell.shape().isInside(sourcePos):
            f.setVal(cell.N(cell.shape().rst(sourcePos)), cell.ids())

    def createRHS(self, mesh, elecs):
        """TODO WRITEME."""
        rhs = np.zeros((len(elecs), mesh.nodeCount()))
        for i, e in enumerate(elecs):
            c = mesh.findCell(e)
            rhs[i][c.ids()] = c.N(c.shape().rst(e))
        return rhs


class ERTManager(MeshMethodManager):
    """ERT Manager.

    Method Manager for Electrical Resistivity Tomography (ERT)

    TODO:
        * 2d
        * 2dtopo
        * 3d
        * 3dtopo
        * complex on/off
        * closed geometry
        * transdim
        * singularity removal
        * ERT specific inversion options:
            * ...
    """
    def __init__(self, **kwargs):
        """Constructor.

        Parameters
        ----------
        * useBert: bool [True]
            Use Bert forward operator instead of the reference implementation.
        * sr: bool [True]
            Calculate with singularity removal technique.
            Recommended but needs the primary potential.
            For flat earth cases the primary potential will be calculated
            analytical. For domains with topography the primary potential
            will be calculated numerical using a p2 refined mesh or
            you provide primary potentials with setPrimPot.
        """
        kwargs['useBert'] = kwargs.pop('useBert', True)
        kwargs['sr'] = kwargs.pop('sr', True)

        super(ERTManager, self).__init__(**kwargs)
        self._dataToken = 'rhoa'
        self.inv.dataTrans = pg.RTransLogLU()

    def setSingularityRemoval(self, sr=True):
        """Turn singularity removal on or off."""
        self.reinitForwardOperator(sr=True)

    def createForwardOperator(self, **kwargs):
        """Create and choose forward operator. """
        useBert = kwargs.pop('useBert', False)
        verbose = kwargs.pop('verbose', False)
        if useBert:
            fop = BertModelling(sr=kwargs.pop('sr', True), verbose=verbose)
        else:
            fop = ERTModelling(**kwargs)

        return fop

    def setPrimPot(self, pot):
        """
        """
        Implementme

    def simulate(self, mesh, res, scheme, **kwargs):
        """Simulate an ERT measurement.

        Perform the forward task for a given mesh, a resistivity distribution
        (per cell), a measurement
        scheme and will return data (apparent resistivity) or potential fields.

        This function can also operate on complex resistivity models, thereby
        computing complex apparent resistivities.

        The forward operator itself only calculate potential values
        for the given scheme file.
        To calculate apparent resistivities, geometric factors (k) are needed.
        If there are no values k in the DataContainerERT scheme, then we will
        try to calculate them, either analytic or by using a p2-refined
        version of the given mesh.

        TODO
        ----
        * 2D + Complex + SR


        Parameters
        ----------
        mesh : :gimliapi:`GIMLI::Mesh`
            2D or 3D Mesh to calculate for.

        res : float, array(mesh.cellCount()) | array(N, mesh.cellCount()) | list
            Resistivity distribution for the given mesh cells can be:
            . float for homogeneous resistivty
            . single array of length mesh.cellCount()
            . matrix of N resistivity distributions of length mesh.cellCount()
            . resistivity map as [[regionMarker0, res0],
                                  [regionMarker0, res1], ...]

        scheme : :bertapi:`Bert::DataContainerERT`
            Data measurement scheme.

        Other Parameters
        ----------------
        verbose : bool[False]
            Be verbose. Will override class settings.

        calcOnly : bool [False]
            Use fop.calculate instead of fop.response. Useful if you want
            to force the calculation of impedances for homogeneous models.
            No noise handling. Solution is put as token 'u' in the returned
            DataContainerERT.

        noiseLevel : float [0.0]
            add normally distributed noise based on
            scheme('err') or on noiseLevel if scheme did not contain 'err'

        noiseAbs : float [0.0]
            Absolute voltage error in V

        returnArray : bool [False]
            Returns an array of apparent resistivities instead of
            a DataContainerERT

        returnFields : bool [False]
            Returns a matrix of all potential values (per mesh nodes)
            for each injection electrodes.

        Returns
        -------
        rhoa : DataContainerERT | array(N, data.size()) | array(N, data.size()),
            array(N, data.size())
                Data container with resulting apparent resistivity data and
                errors (if noisify == True).
                Optional returns a Matrix of rhoa values
                (for returnArray==True forces noiseLevel=0).
                In case of a complex valued resistivity model, phase values will be
                returned in the DataContainerERT (see example below), or as an
                additional returned array.

        Examples
        --------
        # TODO: Remove pybert dependencies
        # >>> import pybert as pb
        # >>> import pygimli as pg
        # >>> import pygimli.meshtools as mt
        # >>> world = mt.createWorld(start=[-50, 0], end=[50, -50],
        # ...                        layers=[-1, -5], worldMarker=True)
        # >>> scheme = pb.createData(
        # ...                     elecs=pg.utils.grange(start=-10, end=10, n=21),
        # ...                     schemeName='dd')
        # >>> for pos in scheme.sensorPositions():
        # ...     _= world.createNode(pos)
        # ...     _= world.createNode(pos + [0.0, -0.1])
        # >>> mesh = mt.createMesh(world, quality=34)
        # >>> rhomap = [
        # ...    [1, 100. + 0j],
        # ...    [2, 50. + 0j],
        # ...    [3, 10.+ 0j],
        # ... ]
        # >>> ert = pb.ERTManager()
        # >>> data = ert.simulate(mesh, res=rhomap, scheme=scheme, verbose=True)
        # >>> rhoa = data.get('rhoa').array()
        # >>> phia = data.get('phia').array()
        """
        verbose = kwargs.pop('verbose', self.verbose)
        calcOnly = kwargs.pop('calcOnly', False)
        returnFields = kwargs.pop("returnFields", False)
        returnArray = kwargs.pop('returnArray', False)
        noiseLevel = kwargs.pop('noiseLevel', 0.0)
        noiseAbs = kwargs.pop('noiseAbs', 1e-4)

        fop = self.fop
        fop.data = scheme
        fop.setMesh(mesh, ignoreRegionManager=True)
        fop.verbose = verbose

        rhoa = None
        phia = None

        isArrayData = False
        # parse the given res into mesh-cell-sized array
        if isinstance(res, int) or isinstance(res, float):
            res = np.ones(mesh.cellCount()) * float(res)
        elif isinstance(res, complex):
            res = np.ones(mesh.cellCount()) * res
        elif hasattr(res[0], '__iter__'):  # ndim == 2
            if len(res[0]) == 2:  # res seems to be a res map
                res = pg.solver.parseArgToArray(res, mesh.cellCount(), mesh)
            else:  # probably nData x nCells array
                # better check for array data here
                isArrayData = True

        if isinstance(res[0], np.complex) or isinstance(res, pg.CVector):
            pg.info("Complex resistivity values found.")
            fop.setComplex(True)
        else:
            fop.setComplex(False)

        if not scheme.allNonZero('k') and not calcOnly:
            if verbose:
                pg.info('Calculate geometric factors.')
            scheme.set('k', fop.calcGeometricFactor(scheme))

        ret = pg.DataContainerERT(scheme)

        if isArrayData:
            rhoa = np.zeros((len(res), scheme.size()))
            for i, r in enumerate(res):
                rhoa[i] = fop.response(r)
                if verbose:
                    print(i, "/", len(res), " : ", pg.dur(), "s",
                          "min r:", min(r), "max r:", max(r),
                          "min r_a:", min(rhoa[i]), "max r_a:", max(rhoa[i]))
        else:  # res is single resistivity array
            if len(res) == mesh.cellCount():
                if isinstance(res, pg.CVector):
                    res = pg.cat(pg.real(res), -pg.abs(pg.imag(res)))
                elif isinstance(res[0], np.complex):
                    res = pg.cat(res.real, -abs(res.imag))

                if calcOnly:
                    fop.mapERTModel(res, 0)

                    dMap = pg.DataMap()
                    fop.calculate(dMap)
                    if fop.complex():
                        pg.critical('Implement me')
                    else:
                        ret.set("u", dMap.data(scheme))
                        ret.set("i", np.ones(ret.size()))

                    if returnFields:
                        return pg.Matrix(fop.solution())
                    return ret
                else:
                    resp = fop.response(res)

                if fop.complex():
                    rhoa = pg.abs(resp(0, scheme.size()))
                    phia = pg.abs(resp(scheme.size(), -1))
                else:
                    rhoa = resp
            else:
                print(mesh)
                print("res: ", res)
                raise BaseException("Simulate called with wrong resistivity array.")


        if not isArrayData:
            ret.set('rhoa', rhoa)

            if phia is not None:
                ret.set('phia', phia)
        else:
            ret.set('rhoa', rhoa[0])
            if phia is not None:
                ret.set('phia', phia[0])

        if returnFields:
            return pg.Matrix(fop.solution())

        if noiseLevel > 0:  # if errors in data noiseLevel=1 just triggers
            if not ret.allNonZero('err'):
                # 1A  and #100µV
                ret.set('err', self.estimateError(ret,
                                                  relativeError=noiseLevel,
                                                  absoluteUError=noiseAbs,
                                                  absoluteCurrent=1))
                print("Data error estimate (min:max) ",
                      min(ret('err')), ":", max(ret('err')))

            rhoa *= 1. + pg.randn(ret.size()) * ret('err')
            ret.set('rhoa', rhoa)

            ipError = None
            if phia is not None:
                if scheme.allNonZero('iperr'):
                    ipError = scheme('iperr')
                else:
                    # np.abs(self.data("phia") +TOLERANCE) * 1e-4absoluteError
                    if noiseLevel > 0.5:
                        noiseLevel /= 100.

                    ipError = ret("phia") * noiseLevel

                    if verbose:
                        print("Data IP abs error estimate (min:max) ",
                               min(ipError), ":", max(ipError))

                phia *= (1. + pg.randn(ret.size()) * noiseLevel)
                ret.set('iperr', ipError)
                ret.set('phia', phia)

        # check what needs to be setup and returned

        if returnArray:
            if phia is not None:
                return rhoa, phia
            else:
                return rhoa

        return ret

    def estimateError(self, data, absoluteError=0.001, relativeError=0.03,
                      absoluteUError=None, absoluteCurrent=0.1):
        """ Estimate error composed of an absolute and a relative part.
        This is a static method and will not alter any member of the Manager

        Parameters
        ----------
        absoluteError : float [0.001]
            Absolute data error in Ohm m. Need 'rhoa' values in data.

        relativeError : float [0.03]
            relative error level in %/100

        absoluteUError : float [0.001]
            Absolute potential error in V. Need 'u' values in data. Or
            calculate them from 'rhoa', 'k' and absoluteCurrent if no 'i'
            is given

        absoluteCurrent : float [0.1]
            Current level in A for reconstruction for absolute potential V

        Returns
        -------
        error : Array
        """

        if relativeError >= 0.5:
            print("relativeError set to a value > 0.5 .. assuming this "
                  "is a percentage Error level dividing them by 100")
            relativeError /= 100.0

        if absoluteUError is None:
            if not data.allNonZero('rhoa'):
                pg.critical("We need apparent resistivity values "
                            "(rhoa) in the data to estimate a "
                            "data error.")
            error = relativeError + absoluteError / data('rhoa')
        else:
            u = None
            i = absoluteCurrent
            if data.haveData("i"):
                i = data('i')

            if data.haveData("u"):
                u = data('u')
            else:
                if data.haveData("r"):
                    u = data('r') * i
                elif data.haveData("rhoa"):
                    if data.haveData("k"):
                        u = data('rhoa') / data('k') * i
                    else:
                        pg.critical("We need (rhoa) and (k) in the"
                                    "data to estimate data error.")

                else:
                    pg.critical("We need apparent resistivity values "
                                "(rhoa) or impedances (r) "
                                "in the data to estimate data error.")

            error = pg.abs(absoluteUError / u) + relativeError

        return error

    def coverage(self):
        """Return coverage vector considering the logarithmic transformation.
        """
        covTrans = pg.coverageDCtrans(self.fop.jacobian(),
                                      1.0 / self.inv.response,
                                      1.0 / self.inv.model)
        return np.log10(covTrans / self.inv.paraDomain.cellSizes())

    def standardizedCoverage(self, threshhold=0.01):
        """Return standardized coverage vector (0|1) using thresholding.
        """
        return 1.0*(abs(self.coverage()) > threshhold)


def createERTData(elecs, schemeName='none', **kwargs):
    """ Simple data creator for compatibility (advanced version in BERT).

    Parameters
    ----------
    sounding : bool [False]
        Create a 1D VES Schlumberger configuration.
        elecs need to be an array with elecs[0] = mn/2 and elecs[1:] = ab/2.

    """
    if kwargs.pop('sounding', False):
        data = pg.DataContainerERT()
        data.setSensors(pg.cat(-elecs[::-1], elecs))

        nElecs = len(elecs)
        for i in range(nElecs-1):
            data.createFourPointData(i, i, 2*nElecs-i-1, nElecs-1, nElecs)

        return data

    if schemeName is not "dd":
        import pybert as pb  # that's bad!!! TODO: remove pybert deps
        return pb.createData(elecs, schemeName, **kwargs)

    if isinstance(elecs, pg.RVector):
        sPos = []
        for e in elecs:
            sPos.append(pg.RVector3(e, 0., 0.))
        elecs = sPos

    isClosed = kwargs.pop('closed', False)

    data = pg.DataContainerERT()
    data.registerSensorIndex('a')
    data.registerSensorIndex('b')
    data.registerSensorIndex('m')
    data.registerSensorIndex('n')
    data.setSensorPositions(elecs)
    nElecs = len(elecs)
    a = []
    b = []
    m = []
    n = []
    eb = 0
    for i in range(nElecs):
        for j in range(eb + 2, nElecs):
            ea = i
            eb = ea + 1
            em = j
            en = em + 1

            if isClosed:
                en = en % nElecs

            if en < nElecs and en != ea:
                a.append(ea)
                b.append(eb)
                m.append(em)
                n.append(en)

    data.resize(len(a))
    data.add('a', a)
    data.add('b', b)
    data.add('m', m)
    data.add('n', n)
    data.set('valid', np.ones(len(a)))

    return data


def test_VESManager(showProgress=False):
    pass


if __name__ == "__main__":
    pass<|MERGE_RESOLUTION|>--- conflicted
+++ resolved
@@ -148,11 +148,6 @@
         u = np.zeros((nEle, nDof))
         self.subPotentials = [pg.RMatrix(nEle, nDof) for i in range(len(k))]
 
-<<<<<<< Updated upstream
-=======
-        pg._r('0', pg.dur())
-
->>>>>>> Stashed changes
         for i, ki in enumerate(k):
             ws = dict()
             uE = pg.solve(mesh, a=1./res, b=-(ki * ki)/res, f=rhs,
@@ -162,9 +157,6 @@
             self.subPotentials[i] = uE
             u += w[i] * uE
 
-            pg._r('1', i, pg.dur())
-
-        pg._r('2', i, pg.dur())
         # collect potential matrix,
         # i.e., potential for all electrodes and all injections
         pM = np.zeros((nEle, nEle))
@@ -185,8 +177,6 @@
             r[i] = uAB[iM] - uAB[iN]
 
         self.lastResponse = r * self.data('k')
-
-        pg._r('3', pg.dur())
 
         if self.verbose:
             print("Resp min/max: {0} {1} {2}s".format(min(self.lastResponse), 
