#!/usr/bin/env python
# -*- coding: utf-8 -*-

"""Class for managing seismic refraction data and doing inversions"""

from math import pi
import numpy as np
import matplotlib.pyplot as plt


import pygimli as pg
from pygimli.meshtools import createParaMeshPLC, createMesh
from pygimli.mplviewer import drawModel, drawMesh, CellBrowser, createColorBar
from pygimli.utils.base import interperc, getSavePath
from pygimli.mplviewer.dataview import plotVecMatrix

from pygimli.manager import MethodManager, MethodManager0

# the explicit import with full name allow for:
# python ~/src/gimli/gimli/python/pygimli/physics/traveltime/refraction.py
from pygimli.physics.traveltime.ratools import createGradientModel2D
from pygimli.physics.traveltime.raplot import drawFirstPicks, plotLines

from . raplot import drawTravelTimeData
from . importData import importGTT


class Refraction(MethodManager0):
    """Manager for refraction seismics (traveltime tomography)

    TODO Document main members and use default MethodeManager interface
    e.g., self.inv, self.fop, self.paraDomain, self.mesh, self.data
    """

    def __init__(self, data=None, verbose=True, debug=False, **kwargs):
        """Init function with optional data load"""
        super(Refraction, self).__init__(verbose=verbose, debug=debug,
                                         **kwargs)
        self.figs = {}
        self.axs = {}

        self.doSave = kwargs.pop('doSave', False)
        self.errIsAbsolute = True
        self.method = None

        # should be forwarded so it can be accessed from outside
        self.mesh = None
        self.poly = None
        self.error = None
        self.velocity = None
        self.response = None
        self.__dict__.update(**kwargs)
        # self.start = []
        self.pd = None

        # CR!, check if this should be better a static member TG: no idea
        self.dataToken_ = 't'

        if isinstance(data, str):
            self.loadData(data)
        elif isinstance(data, pg.DataContainer):
            self.setDataContainer(data)
            self.basename = kwargs.pop('name', 'new')
#        if self.dataContainer is not None:
#            self.createMesh()
#        self.fop = self.createFOP(verbose=self.verbose)
#        self.inv = self.createInv(self.fop,
#                                  verbose=self.verbose, doSave=self.doSave)

#    def __str__(self):  # no need to overwrite with identical content
#        """string representation of the class"""
#        return self.__repr__()
#
    def __repr__(self):  # to be moved to Mesh/Data Method manager
        """String representation of the class for the print function"""
        out = type(self).__name__ + " object"
        if hasattr(self, 'dataContainer'):
            out += "\n" + self.dataContainer.__str__()
        if hasattr(self, 'mesh'):
            out += "\n" + self.mesh.__str__()
        return out

    def paraDomain(self):
        """Return parameter domain mesh."""
        return self.fop.regionManager().paraDomain()

    def getModel(self):  # model collided with base method Manager attribute
        """Return velocity vector."""
        # (self.paraDomain.cellMarkers())
        return self.velocity

    def useFMM(self, fmm=True):
        """Define whether to use Fast Marching Method (FMM).

        Note that this method is more accurate but currently a lot slower!
        """
        self.fop = Refraction.createFOP(usefmm=fmm)

    @staticmethod
    def createFOP(verbose=False, usefmm=False):
        """Create default forward operator for Traveltime modelling.

        usefmm forces Fast Marching Method, otherwise Dijkstra is used.
        """
        if usefmm:
            from .FMModelling import TravelTimeFMM
            fop = TravelTimeFMM(verbose=verbose)
        else:
            fop = pg.TravelTimeDijkstraModelling(verbose=verbose)

        return fop

    def createInv(self, fop, verbose=True, doSave=False):
        """Create default inversion instance for Traveltime inversion."""
        self.tD = pg.RTrans()
        self.tM = pg.RTransLogLU()

        inv = pg.RInversion(verbose, doSave)
        inv.setTransData(self.tD)
        inv.setTransModel(self.tM)
        inv.setForwardOperator(fop)

        return inv

    def createApparentData(self, data):
        """Create apparent slowness for given data."""
        # hackish .. dislike!
        self.setData(data)
        return 1./(self.getOffset(data=data, full=True) / data('t'))

    def dataVals(self, data):
        """Return pure data values from a given DataContainer."""
        return data('t')

    def relErrorVals(self, data):
        """Return pure data values from a given DataContainer."""
        return data('err') / data('t')

    def setData(self, data):
        """Set data container (holding s and g indices and t floats)."""
        if issubclass(type(data), pg.DataContainer):
            self.setDataContainer(data)
        else:
            raise BaseException("Implement set data from type:", type(data))

    def setDataContainer(self, data):
        """Set data container from outside."""
        self.dataContainer = data
        self.checkData()
        self.fop.setData(self.dataContainer)
        self.inv.setData(self.dataContainer('t'))
        if self.dataContainer.allNonZero('err'):
            self.error = self.dataContainer('err')
        else:
            self.error = Refraction.estimateError(data)

    def loadData(self, filename):
        """Load data from file."""
        if filename.lower()[-4:] == '.gtt':
            data = importGTT(filename)
        else:
            data = pg.DataContainer(filename, sensorTokens='s g')

        self.basename = filename[:filename.rfind('.')]
        self.setDataContainer(data)

    def checkData(self):
        """Check data

        w.r.t. shot/geophone identity and zero/negative
        traveltimes, plus check y/z sensor positions
        """
        oldsize = self.dataContainer.size()
        self.dataContainer.markInvalid(pg.abs(self.dataContainer('s') -
                                              self.dataContainer('g')) < 1)
        self.dataContainer.markInvalid(self.dataContainer('t') <= 0.)
        self.dataContainer.removeInvalid()
        newsize = self.dataContainer.size()

        if newsize < oldsize:
            if self.verbose:
                print('Removed ' + str(oldsize - newsize) + ' values.')

        maxyabs = max(pg.abs(pg.y(self.dataContainer.sensorPositions())))
        maxzabs = max(pg.abs(pg.z(self.dataContainer.sensorPositions())))

        if maxzabs > 0 and maxyabs == 0:
            for i in range(self.dataContainer.sensorCount()):
                pos = self.dataContainer.sensorPosition(i).rotateX(-pi / 2)
                self.dataContainer.setSensorPosition(i, pos)

        if self.verbose:
            print(self.dataContainer)

    def showData(self, data=None, response=None, ax=None, name='data'):
        """Show data as travel time curves (optionally with response)

        Parameters
        ----------
        data : pyGIMLi data Container [self.dataContainer]
            data to show with points
        response : array
            response vector to draw with lines
        ax : maxplotlib axes
            axis to plot into, if not given, a new figure is created
        """
        if data is None:
            data = self.dataContainer

        if response is not None:
            name = 'datafit'

        if ax is None:
            fig, ax = plt.subplots()
            self.figs[name] = fig

        self.axs[name] = ax
        if response is None:
            drawFirstPicks(ax, data)
        else:
            drawFirstPicks(ax, data, marker='+')
            if response is True:
                response = self.response
            drawFirstPicks(ax, data, np.asarray(response), marker='-')

        return ax

    def createMesh(self, depth=None, quality=34.3, paraDX=0.5, boundary=0,
                   paraBoundary=5, apply=True, refine=False, **kwargs):
        """Create (inversion) mesh using createParaDomain2D

        Parameters
        ----------
        depth : float, optional
            maximum depth, 0 (default) means maximum offset / 3.
        paraDX : float
            relative distance for refinement nodes between two sensors
            e.g., 0 or 1 means no refinement
            e.g., 0.5 means 1 additional node between two neighboring sensors
            e.g., 0.33 means 2 additional equidistant nodes between two sensors
        boundary : float, optional
            boundary width to be appended for domain prolongation in absolute
            para domain width.
            values < 0 force the boundary to be 4 times para domain width.
        paraBoundary : float, optional
            margin for parameter domain in sensor distances (default 2)
        quality : float, optional
            mesh quality (smallest angle allowed)
        apply : bool, optional
            set mesh property of the underlying forward operator
        refine : bool, optional
            Refine mesh.
        **kwargs: Additional keyword arguments passed to
            pygimli.meshtools.createParaMeshPLC

        See also
        --------
        pygimli.meshtools.createParaMeshPLC
        """
        if self.dataContainer is None:
            raise BaseException('Cannot create mesh without dataContainer.')

        if depth is None:
            depth = self.getDepth()
        self.poly = createParaMeshPLC(self.dataContainer.sensorPositions(),
                                      paraDepth=depth, paraDX=paraDX,
                                      paraBoundary=paraBoundary,
                                      boundary=boundary, **kwargs)
        mesh = createMesh(self.poly, quality=quality, smooth=(1, 10))
#        mesh.createNeighbourInfos()
        if apply:
            self.setMesh(mesh, refine=refine)
        return mesh

    def setMesh(self, mesh, refine=False):
        """Set mesh. To be removed from class once derived from MeshManager."""
        self.mesh = mesh
        self.mesh.createNeighbourInfos()
        self.fop.setMesh(self.mesh)
        self.fop.regionManager().setConstraintType(1)
        self.fop.createRefinedForwardMesh(refine)
        self.inv.setForwardOperator(self.fop)

    def showMesh(self, ax=None, name='mesh'):
        """show mesh in given ax or in a new figure"""
        if ax is None:
            fig, ax = plt.subplots()
            self.figs[name] = fig

        self.axs[name] = ax
        drawMesh(ax, self.mesh)
#        plt.show(block=False)
        ax.set_aspect(1)

        return ax

    @staticmethod
    def estimateError(data=None, absoluteError=0.001, relativeError=0.001):
        """Estimate error composed of an absolute and a relative part

        Parameters
        ----------
        absoluteError : float
            absolute error of traveltimes (usually in s)
        relativeError : float
            relative error of traveltimes in 1 (e.g. 0.01 is 1%)

        Returns
        -------
        err : array
        """
        # print(data)
        # if not data.allNonZero('t'):
        #     raise BaseException("We need travel time values (t) " +
        #                         "in the data to estimate a data error.")

        if relativeError >= 0.5:  # obviously in %
            print("relativeError set to a value > 0.5 .. assuming this "
                  "is a percentile error level dividing them by 100")
            relativeError /= 100.

        error = absoluteError + data('t') * relativeError
        return error

    def invert(self, data=None, t=None, err=None, mesh=None, **kwargs):
        """Run actual inversion.

        Values for result/response are stored in the class members
        velocity/response

        Parameters
        ----------
        useGradient : bool
            Create gradient for starting model from vtop to vbottom.
        vtop, vbottom : float
            starting (gradient) model velocities on top/at bottom of the mesh
        lam : float
            regularization parameter describing the strength of smoothness
        zWeight : float
            relative weight for purely vertical boundaries
        maxIter : int
            Maximum number of iterations
        startModel : array
            Slowness starting model for the inversion
        """
        if 'verbose' in kwargs:
            self.setVerbose(kwargs.pop('verbose'))

        if data is not None:
            # setDataContainer would be better
            if t is not None:
                data.set('t', t)
            self.setDataContainer(data)

        if t is not None:
            self.dataContainer.set('t', t)

        if err is not None:
            self.error = err

        if mesh is not None:
            self.setMesh(mesh)

        if self.mesh is None:
            self.createMesh(**kwargs)

        startModel = kwargs.pop('startModel', None)
        self.pd = self.fop.regionManager().paraDomain()

        if startModel is None:
            useGradient = kwargs.pop('useGradient', True)
            if useGradient:
                startModel = createGradientModel2D(
                    self.dataContainer, self.pd,
                    kwargs.pop('vtop', 500.), kwargs.pop('vbottom', 5000.))
            else:
                startModel = self.fop.createDefaultStartModel()
        if isinstance(startModel, (float, int)):
            startModel = pg.RVector(self.pd.cellCount(), startModel)

        self.fop.setStartModel(startModel)

        zWeight = kwargs.pop('zWeight', 0.2)
        if 'zweight' in kwargs:
            zWeight = kwargs.pop('zweight', 0.2)
            print("zweight option will be removed soon. "
                  "Please use zWeight instead.")
        self.fop.regionManager().setZWeight(zWeight)

        self.inv.setData(self.dataContainer('t'))
        self.inv.setLambda(kwargs.pop('lam', 30.))

        if 'max_iter' in kwargs:  # just for backward compatibility
            self.inv.setMaxIter(kwargs.pop('max_iter'))
        if 'maxIter' in kwargs:  # the better way
            self.inv.setMaxIter(kwargs.pop('maxIter'))
        if 'robustData' in kwargs:
            self.inv.setRobustData(kwargs.pop('robustData'))
        if 'blockyModel' in kwargs:
            self.inv.setBlockyModel(kwargs.pop('blockyModel'))
        if kwargs.pop('referenceModel', False):
            self.inv.setReferenceModel(startModel)

        if not hasattr(self.error, '__iter__'):
            self.error = Refraction.estimateError(
                self.dataContainer, kwargs.pop('error', 0.003))  # abs err in s

        self.inv.setAbsoluteError(self.error)
        self.fop.jacobian().clear()

        slowness = self.inv.run()
        self.velocity = 1. / slowness
        self.response = self.inv.response()

        # use self.model() to access to this self.model = self.velocity

        return self.velocity

    @staticmethod
    def simulate(mesh, slowness, scheme, verbose=False, **kwargs):
        """Simulate a traveltime measurement.

        Perform the forward task for a given mesh, a slowness distribution (per
        cell) and return data (traveltime) for a measurement scheme. This is a
        static method since it does not interfere with the managers inversion
        approaches.

        Parameters
        ----------
        mesh : :gimliapi:`GIMLI::Mesh`
            Mesh to calculate for.

        slowness : array(mesh.cellCount()) | array(N, mesh.cellCount())
            slowness distribution for the given mesh cells can be:

            * a single array of len mesh.cellCount()
            * a matrix of N slowness distributions of len mesh.cellCount()
            * a res map as [[marker0, res0], [marker1, res1], ...]

        scheme : :gimliapi:`GIMLI::DataContainer`
            data measurement scheme

        verbose : boolean
            Be verbose.

        Other parameters
        ----------------
        noisify : boolean
            add normal distributed noise based on scheme('err')

        Returns
        -------
        t : array(N, data.size()) | DataContainer
            The resulting simulated travel time values.
            Either one column array or matrix in case of slowness matrix.
            A DataContainer is return if noisify set to True.

        """
        fop = Refraction.createFOP(verbose=verbose)

        fop.setData(scheme)
        fop.setMesh(mesh, ignoreRegionManager=True)

        if len(slowness) == mesh.cellCount():
            if max(slowness) > 1.:
                print('Warning: slowness values larger than 1 (' +
                      str(max(slowness)) + ').. assuming that are velocity '
                      'values .. building reciprocity')
                t = fop.response(1./slowness)
            else:
                t = fop.response(slowness)
        else:
            print(mesh)
            print("slowness: ", slowness)
            raise BaseException("Simulate called with wrong slowness array.")

        ret = pg.DataContainer(scheme)
        ret.set('t', t)

        noiseLevel = kwargs.pop('noiseLevel', 0)
        noiseAbs = kwargs.pop('noiseAbs', 0)

        if noiseLevel > 0 or noiseAbs > 0:
            if not ret.allNonZero('err'):
                ret.set('t', t)
<<<<<<< HEAD
                ret.set('err', Refraction.estimateError(
                        ret, absoluteError=kwargs.pop('noiseAbs', 1e-4),
                        relativeError=noiseLevel))
=======
                ret.set('err', pg.physics.Refraction.estimateError(
                    ret, absoluteError=noiseAbs))
>>>>>>> 9b282c59

            if verbose:
                print("Data error estimates (min:max) ",
                      min(ret('err')), ":", max(ret('err')))

            t += pg.randn(ret.size()) * ret('err')
            ret.set('t', t)

        if kwargs.pop('returnArray', False):
            return t

        return ret

    @staticmethod
    def drawTravelTimeData(ax, data, t=None):
        """Plot travel time data as lines and points."""
        drawTravelTimeData(ax, data, t)

    @staticmethod
    def drawApparentVelocities(ax, data, t=None, **kwargs):
        """Plot data in for of apparent velocity image."""
        tt = Refraction()
        tt.setDataContainer(data)
        tt.showVA(ax=ax, t=t, **kwargs)

    def getOffset(self, data=None, full=False):
        """Return vector of offsets (in m) between shot and receiver."""
        if data is None:
            data = self.dataContainer

        if full:
            pos = data.sensorPositions()
            s, g = data('s'), data('g')
            nd = data.size()
            off = [pos[int(s[i])].distance(pos[int(g[i])]) for i in range(nd)]
            return np.absolute(off)
        else:
            px = pg.x(data.sensorPositions())
            gx = np.array([px[int(g)] for g in data("g")])
            sx = np.array([px[int(s)] for s in data("s")])
            return np.absolute(gx - sx)

    def getMidpoint(self, data=None):
        """Return vector of offsets (in m) between shot and receiver."""
        if data is None:
            data = self.dataContainer

        px = pg.x(data.sensorPositions())
        gx = np.array([px[int(g)] for g in data("g")])
        sx = np.array([px[int(s)] for s in data("s")])
        return (gx + sx) / 2

    def showVA(self, data=None, t=None, name='va', pseudosection=False,
               squeeze=True, full=True, ax=None):
        """Show apparent velocity as image plot.

        TODO showXXX commands need to return ax and cbar .. if there is one

        """
        if data is None:
            data = self.dataContainer

        if ax is None:
            fig, ax = plt.subplots()
            self.figs[name] = fig

        self.axs[name] = ax
        if t is None:
            t = data('t')

        px = pg.x(data.sensorPositions())
        gx = np.array([px[int(g)] for g in data("g")])
        sx = np.array([px[int(s)] for s in data("s")])
        offset = self.getOffset(data=data, full=full)
        va = offset / t

        if pseudosection:
            midpoint = (gx + sx) / 2
            plotVecMatrix(midpoint, offset, va, squeeze=True, ax=ax,
                          label='Apparent slowness [s/m]')
        else:
            plotVecMatrix(gx, sx, va, squeeze=squeeze, ax=ax,
                          label='Apparent velocity [m/s]')
        return ax  # va

    def getDepth(self):
        """return a (a-priori guessed) depth of investigation"""
        return max(self.getOffset()) / 3.0  # rule of thumb

    def rayCoverage(self):
        """return ray coverage"""
        one = pg.RVector(self.dataContainer.size(), 1.)
        return self.fop.jacobian().transMult(one)

    def standardizedCoverage(self):
        """return standardized coverage vector (0|1) using neighbor info"""
        coverage = self.rayCoverage()
        C = self.fop.constraintsRef()
        return np.sign(np.absolute(C.transMult(C * coverage)))

    def showCoverage(self, ax=None, name='coverage', **kwargs):
        """shows the ray coverage in logscale"""
        if ax is None:
            fig, ax = plt.subplots()
            self.figs[name] = fig

        self.axs[name] = ax
        cov = self.rayCoverage()
        pg.show(self.mesh, pg.log10(cov+min(cov[cov > 0])*.5), ax=ax,
                coverage=self.standardizedCoverage(), **kwargs)

    def showModel(self, ax=None, vals=None, **kwargs):
        """WRITEME"""
        return self.showResult(ax=ax, val=vals, **kwargs)

    def showResult(self, val=None, ax=None, cMin=None, cMax=None,
                   logScale=False, name='result', **kwargs):
        """Show resulting velocity vector.

        Parameters
        ----------
        val : result array [self.velocity]
            field to show, usually the velocity vector
        ax : matplotlib.axes
            axes to plot into, if not give a new one-axis figure is created
        cMin/cMax : float
            minimum and maximum values for ranging colorbar
        logScale : bool [False]
            use logarithmic scale
        useCoverage : bool [True]
            use standardized (0 or 1) ray coverage as alpha-shading
        label : str
            label to write on colorbar
        orientaton : str
            color bar orientation
        nLevs : int [7]
            number of level values for color bar
        **kwargs : keyword arguments passed to the show function

        Returns
        -------
        ax : maxplotlib axes

        cb : matplotlib color bar object
        """
        mesh = self.paraDomain()
        if val is None:
            val = self.velocity
        if cMin is None or cMax is None:
            cMin, cMax = interperc(val, 3)
        coverage = 1
        if kwargs.pop('useCoverage', True):
            coverage = self.standardizedCoverage()
        if ax is None:
            fig, ax = plt.subplots()
            self.figs[name] = fig
            ax, cbar = pg.show(mesh, val, logScale=logScale, ax=ax,
                               colorBar=True, cMin=cMin, cMax=cMax,
                               coverage=coverage, **kwargs)
            self.figs[name] = plt.gcf()
        else:
            gci = drawModel(ax, mesh, val, logScale=logScale,
                            colorBar=True, cMin=cMin, cMax=cMax,
                            coverage=coverage, **kwargs)
            labels = ['cMin', 'cMax', 'nLevs', 'orientation', 'label']
            subkwargs = {key: kwargs[key] for key in labels if key in kwargs}
            cbar = createColorBar(gci, **subkwargs)
        browser = CellBrowser(self.mesh, val, ax)
        browser.connect()

        self.axs[name] = ax
        if 'lines' in kwargs:
            plotLines(ax, kwargs['lines'])
        return ax, cbar

    def showResultAndFit(self, name='resultfit', **kwargs):
        """show two vertical subplots with result and data (with response)"""
        fig, axs = plt.subplots(nrows=2)
        self.figs[name] = fig
        self.showResult(ax=axs[0], **kwargs)
        self.showData(ax=axs[1], response=self.response)

    def saveFigures(self, name=None, ext='pdf'):
        """save all existing figures to files"""
        if name is None:
            name = self.basename
        if name is None or not any(name):
            name = 'out'
        for key in self.figs:
            self.figs[key].savefig(name+'-'+key+'.'+ext, bbox_inches='tight')

    def saveResult(self, folder=None, size=(16, 10), **kwargs):
        """Save the results in the specified folder.

        Saved items are:
            Inverted profile
            Velocity vector
            Coverage vector
            Standardized coverage vector
            Mesh (bms and vtk with results)
        """
        # TODO: How to extract the chi2 etc. from each iteration???

        subfolder = '/' + self.__class__.__name__
        path = getSavePath(folder, subfolder)

        if self.verbose:
            print('Saving refraction data to: {}'.format(path))

        np.savetxt(path + '/velocity.vector',
                   self.velocity)
        np.savetxt(path + '/velocity-cov.vector',
                   self.rayCoverage())
        np.savetxt(path + '/velocity-scov.vector',
                   self.standardizedCoverage())

        self.mesh.addExportData('Velocity', self.velocity)
        self.mesh.addExportData('Coverage', self.rayCoverage())
        self.mesh.addExportData('S_Coverage', self.standardizedCoverage())
        self.mesh.exportVTK(path + 'velocity')
        self.mesh.save(path + 'velocity-mesh')
        self.pd.save(path + 'velocity-pd')

        fig, ax = plt.subplots()
        self.showResult(ax=ax, cov=self.standardizedCoverage(), **kwargs)
        fig.set_size_inches(size)
        fig.savefig(path + '/velocity.pdf', bbox_inches='tight')

        return path, fig, ax


def test_Refraction():
    """Test Refraction manager stability some data/mesh set / data update"""
    import os
    datafile = os.path.dirname(__file__) + '/example_topo.sgt'

    ra = Refraction(datafile, verbose=False, doSave=False)
    ra.createMesh(depth=80)
    ra.inv.setMaxIter(1)

    ra.invert()
    m1 = ra.model()
    mesh = pg.Mesh(ra.mesh)

    ra.setMesh(mesh)
    ra.invert()
    m2 = ra.model()

    np.testing.assert_array_equal(m1, m2)

    ra.setData(pg.DataContainer(datafile, 's g'))
    m3 = ra.invert()

    np.testing.assert_array_equal(m1, m3)


def main():
    """Main"""
    parser = MethodManager.createArgParser(dataSuffix='sgt')
    options = parser.parse_args()

    ra = Refraction(verbose=not options.quiet, debug=pg.debug())

    ra.loadData(options.dataFileName)

    ra.showData()
    ra.showVA()
    ra.createMesh(depth=options.depth)
    ra.showMesh()
    ra.invert(lam=options.lam, max_iter=options.maxIter,
              robustData=options.robustData, blockyModel=options.blockyModel)
    ra.showResult()

if __name__ == '__main__':
    main()
    pg.wait()<|MERGE_RESOLUTION|>--- conflicted
+++ resolved
@@ -483,14 +483,8 @@
         if noiseLevel > 0 or noiseAbs > 0:
             if not ret.allNonZero('err'):
                 ret.set('t', t)
-<<<<<<< HEAD
-                ret.set('err', Refraction.estimateError(
-                        ret, absoluteError=kwargs.pop('noiseAbs', 1e-4),
-                        relativeError=noiseLevel))
-=======
                 ret.set('err', pg.physics.Refraction.estimateError(
                     ret, absoluteError=noiseAbs))
->>>>>>> 9b282c59
 
             if verbose:
                 print("Data error estimates (min:max) ",
