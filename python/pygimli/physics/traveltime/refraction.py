#!/usr/bin/env python
# -*- coding: utf-8 -*-

""" Class for managing seismic refraction data and doing inversions"""

import sys
from math import pi
import numpy as np
import matplotlib.pyplot as plt
import pygimli as pg
from pygimli.meshtools import createParaMeshPLC, createMesh
from pygimli.mplviewer import drawModel, drawMesh, CellBrowser, createColorbar
from pygimli.utils.base import interperc, getSavePath
from pygimli.mplviewer.dataview import plotVecMatrix

from pygimli.physics import MethodManager

# the explicit import with full name allow for:
# python ~/src/gimli/gimli/python/pygimli/physics/traveltime/refraction.py 
from pygimli.physics.traveltime.ratools import createGradientModel2D
from pygimli.physics.traveltime.raplot import plotFirstPicks, plotLines


<<<<<<< HEAD
class Refraction(object):  # to be derived from MethodManager(ND/Mesh)
=======
class Refraction(MethodManager):

>>>>>>> b6e8a8fb
    """ Class for managing refraction seismics data

        TODO Document main members and use default MethodeManager interface
        e.g., self.inv, self.fop, self.paraDomain, self.mesh, self.data
    """

    def __init__(self, filename=None, verbose=True, debug=False, **kwargs):
        """Init function with optional data load"""
        MethodManager.__init__(self, verbose=verbose, debug=debug, **kwargs)
        self.figs = {}
        self.axs = {}

        self.doSave = kwargs.pop('doSave', False)

        # should be forwarded so it can be accessed from outside
        self.dataContainer = None
        self.mesh = None
        self.poly = None
        self.error = None
        self.velocity = None
        self.response = None
        self.start = []
        self.pd = None
        #self.fop = self.createFop(verbose=self.verbose)
        #self.inv = self.createInv(self.fop,
                                  #verbose=self.verbose, doSave=self.doSave)

        data = kwargs.pop('data', None)
        name = kwargs.pop('name', 'new')

        if isinstance(data, str):
            self.loadData(data)
        elif isinstance(data, pg.DataContainer):
            self.setDataContainer(data)
            self.basename = name
        if self.dataContainer is not None:
            self.createMesh()

    def __str__(self):
        """string representation of the class"""
        return self.__repr__()

    def __repr__(self):
        """string representation of the class for the print function"""
        out = type(self).__name__ + " object"
        if hasattr(self, 'dataContainer'):
            out += "\n" + self.dataContainer.__str__()
        if hasattr(self, 'mesh'):
            out += "\n" + self.mesh.__str__()
        return out
 
    def paraDomain(self):
        """ base api """
        return self.fop.regionManager().paraDomain()

    def model(self):
        """ base api """
        return self.velocity

    def createFOP(self, verbose=False):
        """Create default forward operator for Traveltime modelling.
        base api

        Dijkstra, later FMM.
        """
        #if not hasattr(self, 'mesh'):  # self.mesh is None:
        #self.createMesh()
        fop = pg.TravelTimeDijkstraModelling(verbose=verbose)
        return fop

    def createInv(self, fop, verbose=True, doSave=False):
        """Create default inversion instance for Traveltime inversion.

        base api
        (typically done by run)
        """
        self.tD = pg.RTrans()
        self.tM = pg.RTransLog()

        inv = pg.RInversion(verbose, doSave)
        inv.setTransData(self.tD)
        inv.setTransModel(self.tM)
        inv.setForwardOperator(fop)

        return inv

    def setDataContainer(self, data):
        """ set data container from outside

        base api

        """
        self.dataContainer = data
        self.checkData()
        self.fop.setData(self.dataContainer)
        self.inv.setData(self.dataContainer('t'))
        if self.dataContainer.allNonZero('err'):
            self.error = self.dataContainer('err')
        else:
            self.estimateError()

    def loadData(self, filename):
        """load data from file"""
        # check for file formats and import if necessary
        data = pg.DataContainer(filename, 's g')
        self.basename = filename[:filename.rfind('.')]
        self.setDataContainer(data)

    def checkData(self):
        """ check data w.r.t. shot/geophone identity and zero/negative
        traveltimes, plus check y/z sensor positions """
        oldsize = self.dataContainer.size()
        self.dataContainer.markInvalid(pg.abs(self.dataContainer('s') -
                                              self.dataContainer('g')) < 1)
        self.dataContainer.markInvalid(self.dataContainer('t') <= 0.)
        self.dataContainer.removeInvalid()
        newsize = self.dataContainer.size()

        if newsize < oldsize:
            if self.verbose:
                print('Removed ' + str(oldsize - newsize) + ' values.')

        maxyabs = max(pg.abs(pg.y(self.dataContainer.sensorPositions())))
        maxzabs = max(pg.abs(pg.z(self.dataContainer.sensorPositions())))

        if maxzabs > 0 and maxyabs == 0:
            for i in range(self.dataContainer.sensorCount()):
                pos = self.dataContainer.sensorPosition(i).rotateX(-pi / 2)
                self.dataContainer.setSensorPosition(i, pos)

        if self.verbose:
            print(self.dataContainer)

    def showData(self, ax=None, response=None, name='data'):
        """show data as travel time curves (optionally with response)"""
        if response is not None:
            name = 'datafit'
        if ax is None:
            fig, ax = plt.subplots()
            self.figs[name] = fig

        self.axs[name] = ax
        if response is None:
            plotFirstPicks(ax, self.dataContainer)
        else:
            plotFirstPicks(ax, self.dataContainer, marker='+')
            if response is True:
                response = self.response
            plotFirstPicks(ax, self.dataContainer, np.asarray(response),
                           marker='-')

        plt.show(block=False)

    def createMesh(self, depth=None, quality=34.3, paraDX=0.5, boundary=0,
                   paraBoundary=5):
        """Create (inversion) mesh using createParaDomain2D"""
        
        if self.dataContainer is None:
            raise('Cannot create mesh without dataContainer.')
                    
        if depth is None:
            depth = self.getDepth()
        self.poly = createParaMeshPLC(self.dataContainer.sensorPositions(),
                                      paraDepth=depth, paraDX=paraDX,
                                      paraBoundary=paraBoundary,
                                      boundary=boundary)
        mesh = createMesh(self.poly, quality=quality, smooth=(1, 10))
        self.setMesh(mesh)

    def setMesh(self, mesh, refine=True):
        """
        base api
        """
        self.mesh = mesh
        self.mesh.createNeighbourInfos()
        self.fop.setMesh(self.mesh)
        self.fop.regionManager().setConstraintType(1)
        self.fop.createRefinedForwardMesh(refine)
        self.inv.setForwardOperator(self.fop)

    def showMesh(self, ax=None):
        """show mesh in given axes or in a new figure"""
        if ax is None:
            fig, ax = plt.subplots()
            self.figs['mesh'] = fig

        self.axs['mesh'] = ax
        drawMesh(ax, self.mesh)
        #plt.show(block=False)
        ax.set_aspect(1)
        
        return ax

    def estimateError(self, absoluteError=0.001, relativeError=0.001):
        """estimate error composed of an absolute and a relative part"""
        if relativeError >= 0.5:  # obviously in %
            relativeError /= 100.
        self.error = absoluteError + self.dataContainer('t') * relativeError
        self.inv.setAbsoluteError(self.error)

    def createStartModel(self, vtop=500., vbottom=5000.):
        """create (gradient) starting model with vtop/vbottom bounds"""
        self.start = createGradientModel2D(self.dataContainer, self.mesh,
                                           vtop, vbottom)

    def run(self, **kwargs):
        """Run actual inversion (first creating inversion object if not there)

        result/response is stored in the class attribute velocity/response

        Parameters
        ----------
        vtop, vbottom : float
            starting (gradient) model velocities on top/at bottom of the mesh

        lam : float
            regularization parameter describing the strength of smoothness

        zweight : float
            relative weight for purely vertical boundaries
        """
#        self.start = createGradientModel2D(self.dataContainer, self.mesh,
#                                           vtop, vbottom)
        if self.fop.regionManager().parameterCount() != len(self.start):
            self.createStartModel(kwargs.pop('vtop', 500.),
                                  kwargs.pop('vbottom', 5000.))
            
        self.fop.setStartModel(self.start)
        self.fop.regionManager().setZWeight(kwargs.pop('zweight', 0.2))
        self.inv.setData(self.dataContainer('t'))
        self.inv.setLambda(kwargs.pop('lam', 30.))
        self.inv.setMaxIter(kwargs.pop('max_iter', 20))
        self.inv.setRobustData(kwargs.pop('setRobust', False))
        
        if not hasattr(self.error, '__iter__'):
            self.estimateError(kwargs.pop('error', 0.003))  # abs. error in ms
            
        self.inv.setAbsoluteError(self.error)
        self.inv.setModel(self.start)  # somehow doubled with 3 lines above
        self.fop.jacobian().clear()
        slowness = self.inv.run()
        self.velocity = 1. / slowness
        self.response = self.inv.response()

    def getOffset(self):
        """return vector of offsets (in m) between shot and receiver"""
        px = pg.x(self.dataContainer.sensorPositions())
        gx = np.array([px[int(g)] for g in self.dataContainer("g")])
        sx = np.array([px[int(s)] for s in self.dataContainer("s")])
        return np.absolute(gx - sx)

    def getMidpoint(self):
        """return vector of offsets (in m) between shot and receiver"""
        px = pg.x(self.dataContainer.sensorPositions())
        gx = np.array([px[int(g)] for g in self.dataContainer("g")])
        sx = np.array([px[int(s)] for s in self.dataContainer("s")])
        return (gx + sx) / 2

    def showVA(self, ax=None, t=None, name='va', pseudosection=False,
               squeeze=True):
        """show apparent velocity as image plot
        
        TODO showXXX commands need to return axes and cbar .. if there is one
        
        """
        
        if ax is None:
            fig, ax = plt.subplots()
            self.figs[name] = fig

        self.axs[name] = ax
        if t is None:
            t = self.dataContainer('t')
        px = pg.x(self.dataContainer.sensorPositions())
        gx = np.array([px[int(g)] for g in self.dataContainer("g")])
        sx = np.array([px[int(s)] for s in self.dataContainer("s")])
        offset = np.absolute(gx - sx)
        va = offset / t
        
        if pseudosection:
            midpoint = (gx + sx) / 2
            plotVecMatrix(midpoint, offset, va, squeeze=True, 
                          label='Apparent velocity [s/m]')
        else:
            plotVecMatrix(gx, sx, va, squeeze=squeeze,
                          label='Apparent velocity [m/s]')
#        va = showVA(ax, self.dataContainer)
#        plt.show(block=False)
        return va

    def getDepth(self):
        """return a (a-priori guessed) depth of investigation"""
        return max(self.getOffset()) / 3.0  # rule of thumb

    def rayCoverage(self):
        """return ray coverage"""
        one = pg.RVector(self.dataContainer.size(), 1.)
        return self.fop.jacobian().transMult(one)

    def standardizedCoverage(self):
        """return standardized coverage vector (0|1) using neighbor info"""
        coverage = self.rayCoverage()
        C = self.fop.constraintsRef()
        return np.sign(np.absolute(C.transMult(C * coverage)))

    def showCoverage(self, ax=None):
        """shows the ray coverage in logscale"""
        cov = self.rayCoverage()
        pg.show(self.mesh, pg.log10(cov+min(cov[cov > 0])*.5), axes=ax,
                coverage=self.standardizedCoverage())

    def showResult(self, val=None, ax=None, cMin=None, cMax=None,
                   logScale=False, name='result', **kwargs):
        """show resulting velocity vector"""
        if val is None:
            val = self.velocity
        if cMin is None or cMax is None:
            cMin, cMax = interperc(val, 3)
        if ax is None:
            ax, cbar = pg.show(self.mesh, val, logScale=logScale,
                               colorBar=True, cMin=cMin, cMax=cMax,
                               coverage=self.standardizedCoverage(), **kwargs)
            self.figs[name] = plt.gcf()
        else:
            gci = drawModel(ax, self.mesh, val, logScale=logScale,
                            colorBar=True, cMin=cMin, cMax=cMax,
                            coverage=self.standardizedCoverage(), **kwargs)
            labels = ['cMin', 'cMax', 'nLevs', 'orientation', 'label']
            subkwargs = {key: kwargs[key] for key in labels if key in kwargs}
            cbar = createColorbar(gci, **subkwargs)
        browser = CellBrowser(self.mesh, val, ax)
        browser.connect()

        self.axs[name] = ax
        if 'lines' in kwargs:
            plotLines(ax, kwargs['lines'])
        return ax, cbar

    def showResultAndFit(self, **kwargs):
        """show two vertical subplots with result and data (with response)"""
        fig, ax = plt.subplots(nrows=2)
        self.figs['resultfit'] = fig
        self.showResult(ax=ax[0], **kwargs)
        self.showData(ax=ax[1], response=self.response)

    def saveFigures(self, name=None, ext='pdf'):
        """save all existing figures to files"""
        if name is None:
            name = self.basename
        if name is None or not any(name):
            name = 'out'
        for key in self.figs:
            self.figs[key].savefig(name+'-'+key+'.'+ext, bbox_inches='tight')

    def saveResult(self, folder=None, size=(16, 10), **kwargs):
        """Save the results in the specified folder.

        Saved items are:
            Inverted profile
            Velocity vector
            Coverage vector
            Standardized coverage vector
            Mesh (bms and vtk with results)
        """
#        TODO: How to extract the chi2 etc. from each iteration???

        subfolder = '/' + self.__class__.__name__
        path = getSavePath(folder, subfolder)

        if self.verbose:
            print('Saving refraction data to: {}'.format(path))

        np.savetxt(path + '/velocity.vector',
                   self.velocity)
        np.savetxt(path + '/velocity-cov.vector',
                   self.rayCoverage())
        np.savetxt(path + '/velocity-scov.vector',
                   self.standardizedCoverage())

        self.mesh.addExportData('Velocity', self.velocity)
        self.mesh.addExportData('Coverage', self.rayCoverage())
        self.mesh.addExportData('S_Coverage', self.standardizedCoverage())
        self.mesh.exportVTK(path + 'velocity')
        self.mesh.save(path + 'velocity-mesh')
        self.pd.save(path + 'velocity-pd')

        fig, ax = plt.subplots()
        self.showResult(ax=ax, cov=self.standardizedCoverage(), **kwargs)
        fig.set_size_inches(size)
        fig.savefig(path + '/velocity.pdf')

        return path, fig, ax


def test_Refraction():
    """
        Test Refraction manager stability some data/mesh set / data update
    """
    import os
    datafile = os.path.dirname(__file__) + '/example_topo.sgt'

    ra = Refraction(datafile, verbose=False, doSave=False)
    ra.createMesh(depth=80)
    ra.inv.setMaxIter(1)

    ra.start()
    m1 = ra.model()
    mesh = pg.Mesh(ra.mesh)

    ra.setMesh(mesh)
    ra.start()
    m2 = ra.model()

    np.testing.assert_array_equal(m1, m2)

    ra.setData(pg.DataContainer(datafile, 's g'))
    m3 = ra.start()

    np.testing.assert_array_equal(m1, m3)

def main(argv):
    """
    """
    parser = MethodManager.createArgParser(dataSuffix='sgt')
    options = parser.parse_args()
    
    ra = Refraction(verbose=not options.quiet, debug=pg.debug())
    
    ra.loadData(options.dataFileName)
    
    ra.showData()
    ra.showVA()
    ra.createMesh(depth=options.depth)
    ra.showMesh()
    ra.run(lam=options.lam, 
           max_iter=options.maxIter
           )
    ax, cbar = ra.showResult()

if __name__ == '__main__':
    main(sys.argv)
    pg.wait()<|MERGE_RESOLUTION|>--- conflicted
+++ resolved
@@ -21,12 +21,8 @@
 from pygimli.physics.traveltime.raplot import plotFirstPicks, plotLines
 
 
-<<<<<<< HEAD
-class Refraction(object):  # to be derived from MethodManager(ND/Mesh)
-=======
 class Refraction(MethodManager):
 
->>>>>>> b6e8a8fb
     """ Class for managing refraction seismics data
 
         TODO Document main members and use default MethodeManager interface
@@ -397,7 +393,7 @@
         path = getSavePath(folder, subfolder)
 
         if self.verbose:
-            print('Saving refraction data to: {}'.format(path))
+        print('Saving refraction data to: {}'.format(path))
 
         np.savetxt(path + '/velocity.vector',
                    self.velocity)
@@ -452,7 +448,7 @@
     """
     parser = MethodManager.createArgParser(dataSuffix='sgt')
     options = parser.parse_args()
-    
+        
     ra = Refraction(verbose=not options.quiet, debug=pg.debug())
     
     ra.loadData(options.dataFileName)
